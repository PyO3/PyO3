# Migrating from older PyO3 versions

This guide can help you upgrade code through breaking changes from one PyO3 version to the next.
For a detailed list of all changes, see the [CHANGELOG](changelog.md).

## from 0.20.* to 0.21

PyO3 0.21 introduces a new `Bound<'py, T>` smart pointer which replaces the existing "GIL Refs" API to interact with Python objects. For example, in PyO3 0.20 the reference `&'py PyAny` would be used to interact with Python objects. In PyO3 0.21 the updated type is `Bound<'py, PyAny>`. Making this change moves Rust ownership semantics out of PyO3's internals and into user code. This change fixes [a known soundness edge case of interaction with gevent](https://github.com/PyO3/pyo3/issues/3668) as well as improves CPU and [memory performance](https://github.com/PyO3/pyo3/issues/1056). For a full history of discussion see https://github.com/PyO3/pyo3/issues/3382.

The "GIL Ref" `&'py PyAny` and similar types such as `&'py PyDict` continue to be available as a deprecated API. Due to the advantages of the new API it is advised that all users make the effort to upgrade as soon as possible.

In addition to the major API type overhaul, PyO3 has needed to make a few small breaking adjustments to other APIs to close correctness and soundness gaps.

The recommended steps to update to PyO3 0.21 is as follows:
  1. Enable the `gil-refs` feature to silence deprecations related to the API change
  2. Fix all other PyO3 0.21 migration steps
  3. Disable the `gil-refs` feature and migrate off the deprecated APIs

The following sections are laid out in this order.

### Enable the `gil-refs` feature

To make the transition for the PyO3 ecosystem away from the GIL Refs API as smooth as possible, in PyO3 0.21 no APIs consuming or producing GIL Refs have been altered. Instead, variants using `Bound<T>` smart pointers have been introduced, for example `PyTuple::new_bound` which returns `Bound<PyTuple>` is the replacement form of `PyTuple::new`. The GIL Ref APIs have been deprecated, but to make migration easier it is possible to disable these deprecation warnings by enabling the `gil-refs` feature.

> The one single exception where an existing API was changed in-place is the `pyo3::intern!` macro. Almost all uses of this macro did not need to update code to account it changing to return `&Bound<PyString>` immediately, and adding an `intern_bound!` replacement was perceived as adding more work for users.

It is recommended that users do this as a first step of updating to PyO3 0.21 so that the deprecation warnings do not get in the way of resolving the rest of the migration steps.

Before:

```toml
# Cargo.toml
[dependencies]
pyo3 = "0.20"
```

After:

```toml
# Cargo.toml
[dependencies]
pyo3 = { version = "0.21", features = ["gil-refs"] }
```

### `PyTypeInfo` and `PyTryFrom` have been adjusted

The `PyTryFrom` trait has aged poorly, its [`try_from`] method now conflicts with `try_from` in the 2021 edition prelude. A lot of its functionality was also duplicated with `PyTypeInfo`.

To tighten up the PyO3 traits as part of the deprecation of the GIL Refs API the `PyTypeInfo` trait has had a simpler companion `PyTypeCheck`. The methods [`PyAny::downcast`]({{#PYO3_DOCS_URL}}/pyo3/types/struct.PyAny.html#method.downcast) and [`PyAny::downcast_exact`]({{#PYO3_DOCS_URL}}/pyo3/types/struct.PyAny.html#method.downcast_exact) no longer use `PyTryFrom` as a bound, instead using `PyTypeCheck` and `PyTypeInfo` respectively.

To migrate, switch all type casts to use `obj.downcast()` instead of `try_from(obj)` (and similar for `downcast_exact`).

Before:

```rust
# #![allow(deprecated)]
# use pyo3::prelude::*;
# use pyo3::types::{PyInt, PyList};
# fn main() -> PyResult<()> {
Python::with_gil(|py| {
    let list = PyList::new(py, 0..5);
    let b = <PyInt as PyTryFrom>::try_from(list.get_item(0).unwrap())?;
    Ok(())
})
# }
```

After:

```rust
# use pyo3::prelude::*;
# use pyo3::types::{PyInt, PyList};
# fn main() -> PyResult<()> {
Python::with_gil(|py| {
    // Note that PyList::new is deprecated for PyList::new_bound as part of the GIL Refs API removal,
    // see the section below on migration to Bound<T>.
    #[allow(deprecated)]
    let list = PyList::new(py, 0..5);
    let b = list.get_item(0).unwrap().downcast::<PyInt>()?;
    Ok(())
})
# }
```

<<<<<<< HEAD
### `py.None()`, `py.NotImplemented()` and `py.Ellipsis()` now return typed singletons

Previously `py.None()`, `py.NotImplemented()` and `py.Ellipsis()` would return `PyObject`. This had a few downsides:
 - `PyObject` does not carry static type information
 - `PyObject` takes ownership of a reference to the singletons, adding refcounting performance overhead
 - `PyObject` is not gil-bound, meaning follow up method calls might again need `py`, causing repetition

To avoid these downsides, these methods now return typed gil-bound references to the singletons, e.g. `py.None()` returns `&PyNone`. These typed singletons all implement `Into<PyObject>`, so migration is straightforward.

Before:

```rust,compile_fail
# use pyo3::prelude::*;
Python::with_gil(|py| {
    let a: PyObject = py.None();

    // let b: &PyAny = py.None().as_ref(py);  // or into_ref(py)
});
```

After:

```rust
# use pyo3::prelude::*;
Python::with_gil(|py| {
    // For uses needing a PyObject, add `.into()`
    let a: PyObject = py.None().into_py(py);

    // For uses needing &PyAny, remove `.as_ref(py)`
    // let b: &PyAny = py.None();
});
```

=======
>>>>>>> 975f182e
### `Iter(A)NextOutput` are deprecated

The `__next__` and `__anext__` magic methods can now return any type convertible into Python objects directly just like all other `#[pymethods]`. The `IterNextOutput` used by `__next__` and `IterANextOutput` used by `__anext__` are subsequently deprecated. Most importantly, this change allows returning an awaitable from `__anext__` without non-sensically wrapping it into `Yield` or `Some`. Only the return types `Option<T>` and `Result<Option<T>, E>` are still handled in a special manner where `Some(val)` yields `val` and `None` stops iteration.

Starting with an implementation of a Python iterator using `IterNextOutput`, e.g.

```rust
#![allow(deprecated)]
use pyo3::prelude::*;
use pyo3::iter::IterNextOutput;

#[pyclass]
struct PyClassIter {
    count: usize,
}

#[pymethods]
impl PyClassIter {
    fn __next__(&mut self) -> IterNextOutput<usize, &'static str> {
        if self.count < 5 {
            self.count += 1;
            IterNextOutput::Yield(self.count)
        } else {
            IterNextOutput::Return("done")
        }
    }
}
```

If returning `"done"` via `StopIteration` is not really required, this should be written as

```rust
use pyo3::prelude::*;

#[pyclass]
struct PyClassIter {
    count: usize,
}

#[pymethods]
impl PyClassIter {
    fn __next__(&mut self) -> Option<usize> {
        if self.count < 5 {
            self.count += 1;
            Some(self.count)
        } else {
            None
        }
    }
}
```

This form also has additional benefits: It has already worked in previous PyO3 versions, it matches the signature of Rust's [`Iterator` trait](https://doc.rust-lang.org/stable/std/iter/trait.Iterator.html) and it allows using a fast path in CPython which completely avoids the cost of raising a `StopIteration` exception. Note that using [`Option::transpose`](https://doc.rust-lang.org/stable/std/option/enum.Option.html#method.transpose) and the `Result<Option<T>, E>` variant, this form can also be used to wrap fallible iterators.

Alternatively, the implementation can also be done as it would in Python itself, i.e. by "raising" a `StopIteration` exception

```rust
use pyo3::prelude::*;
use pyo3::exceptions::PyStopIteration;

#[pyclass]
struct PyClassIter {
    count: usize,
}

#[pymethods]
impl PyClassIter {
    fn __next__(&mut self) -> PyResult<usize> {
        if self.count < 5 {
            self.count += 1;
            Ok(self.count)
        } else {
            Err(PyStopIteration::new_err("done"))
        }
    }
}
```

Finally, an asynchronous iterator can directly return an awaitable without confusing wrapping

```rust
use pyo3::prelude::*;

#[pyclass]
struct PyClassAwaitable {
    number: usize,
}

#[pymethods]
impl PyClassAwaitable {
    fn __next__(&self) -> usize {
        self.number
    }

    fn __await__(slf: Py<Self>) -> Py<Self> {
        slf
    }
}

#[pyclass]
struct PyClassAsyncIter {
    number: usize,
}

#[pymethods]
impl PyClassAsyncIter {
    fn __anext__(&mut self) -> PyClassAwaitable {
        self.number += 1;
        PyClassAwaitable { number: self.number }
    }

    fn __aiter__(slf: Py<Self>) -> Py<Self> {
        slf
    }
}
```

### `PyType::name` has been renamed to `PyType::qualname`

`PyType::name` has been renamed to `PyType::qualname` to indicate that it does indeed return the [qualified name](https://docs.python.org/3/glossary.html#term-qualified-name), matching the `__qualname__` attribute. The newly added `PyType::name` yields the full name including the module name now which corresponds to `__module__.__name__` on the level of attributes.

### Migrating from the GIL-Refs API to `Bound<T>`

To minimise breakage of code using the GIL-Refs API, the `Bound<T>` smart pointer has been introduced by adding complements to all functions which accept or return GIL Refs. This allows code to migrate by replacing the deprecated APIs with the new ones.

For example, the following APIs have gained updated variants:
- `PyList::new`, `PyTyple::new` and similar constructors have replacements `PyList::new_bound`, `PyTuple::new_bound` etc.
- `FromPyObject::extract` has a new `FromPyObject::extract_bound` (see the section below)

Because the new `Bound<T>` API brings ownership out of the PyO3 framework and into user code, there are a few places where user code is expected to need to adjust while switching to the new API:
- Code will need to add the occasional `&` to borrow the new smart pointer as `&Bound<T>` to pass these types around (or use `.clone()` at the very small cost of increasing the Python reference count)
- `Bound<PyList>` and `Bound<PyTuple>` cannot support indexing with `list[0]`, you should use `list.get_item(0)` instead.
- `Bound<PyTuple>::iter_borrowed` is slightly more efficient than `Bound<PyTuple>::iter`. The default iteration of `Bound<PyTuple>` cannot return borrowed references because Rust does not (yet) have "lending iterators". Similarly `Bound<PyTuple>::get_borrowed_item` is more efficient than `Bound<PyTuple>::get_item` for the same reason.
- `&Bound<T>` does not implement `FromPyObject` (although it might be possible to do this in the future once the GIL Refs API is completely removed). Use `bound_any.downcast::<T>()` instead of `bound_any.extract::<&Bound<T>>()`.

#### Migrating `FromPyObject` implementations

`FromPyObject` has had a new method `extract_bound` which takes `&Bound<'py, PyAny>` as an argument instead of `&PyAny`. Both `extract` and `extract_bound` have been given default implementations in terms of the other, to avoid breaking code immediately on update to 0.21.

All implementations of `FromPyObject` should be switched from `extract` to `extract_bound`.

Before:

```rust,ignore
impl<'py> FromPyObject<'py> for MyType {
    fn extract(obj: &'py PyAny) -> PyResult<Self> {
        /* ... */
    }
}
```

After:

```rust,ignore
impl<'py> FromPyObject<'py> for MyType {
    fn extract_bound(obj: &Bound<'py, PyAny>) -> PyResult<Self> {
        /* ... */
    }
}
```

The expectation is that in 0.22 `extract_bound` will have the default implementation removed and in 0.23 `extract` will be removed.

## from 0.19.* to 0.20

### Drop support for older technologies

PyO3 0.20 has increased minimum Rust version to 1.56. This enables use of newer language features and simplifies maintenance of the project.

### `PyDict::get_item` now returns a `Result`

`PyDict::get_item` in PyO3 0.19 and older was implemented using a Python API which would suppress all exceptions and return `None` in those cases. This included errors in `__hash__` and `__eq__` implementations of the key being looked up.

Newer recommendations by the Python core developers advise against using these APIs which suppress exceptions, instead allowing exceptions to bubble upwards. `PyDict::get_item_with_error` already implemented this recommended behavior, so that API has been renamed to `PyDict::get_item`.

Before:

```rust,ignore
use pyo3::prelude::*;
use pyo3::exceptions::PyTypeError;
use pyo3::types::{PyDict, IntoPyDict};

# fn main() {
# let _ =
Python::with_gil(|py| {
    let dict: &PyDict = [("a", 1)].into_py_dict(py);
    // `a` is in the dictionary, with value 1
    assert!(dict.get_item("a").map_or(Ok(false), |x| x.eq(1))?);
    // `b` is not in the dictionary
    assert!(dict.get_item("b").is_none());
    // `dict` is not hashable, so this fails with a `TypeError`
    assert!(dict.get_item_with_error(dict).unwrap_err().is_instance_of::<PyTypeError>(py));
});
# }
```

After:

```rust
use pyo3::prelude::*;
use pyo3::exceptions::PyTypeError;
use pyo3::types::{PyDict, IntoPyDict};

# fn main() {
# let _ =
Python::with_gil(|py| -> PyResult<()> {
    let dict: &PyDict = [("a", 1)].into_py_dict(py);
    // `a` is in the dictionary, with value 1
    assert!(dict.get_item("a")?.map_or(Ok(false), |x| x.eq(1))?);
    // `b` is not in the dictionary
    assert!(dict.get_item("b")?.is_none());
    // `dict` is not hashable, so this fails with a `TypeError`
    assert!(dict.get_item(dict).unwrap_err().is_instance_of::<PyTypeError>(py));

    Ok(())
});
# }
```

### Required arguments are no longer accepted after optional arguments

[Trailing `Option<T>` arguments](./function/signature.md#trailing-optional-arguments) have an automatic default of `None`. To avoid unwanted changes when modifying function signatures, in PyO3 0.18 it was deprecated to have a required argument after an `Option<T>` argument without using `#[pyo3(signature = (...))]` to specify the intended defaults. In PyO3 0.20, this becomes a hard error.

Before:

```rust,ignore
#[pyfunction]
fn x_or_y(x: Option<u64>, y: u64) -> u64 {
    x.unwrap_or(y)
}
```

After:

```rust
# #![allow(dead_code)]
# use pyo3::prelude::*;

#[pyfunction]
#[pyo3(signature = (x, y))] // both x and y have no defaults and are required
fn x_or_y(x: Option<u64>, y: u64) -> u64 {
    x.unwrap_or(y)
}
```

### Remove deprecated function forms

In PyO3 0.18 the `#[args]` attribute for `#[pymethods]`, and directly specifying the function signature in `#[pyfunction]`, was deprecated. This functionality has been removed in PyO3 0.20.

Before:

```rust,ignore
#[pyfunction]
#[pyo3(a, b = "0", "/")]
fn add(a: u64, b: u64) -> u64 {
    a + b
}
```

After:

```rust
# #![allow(dead_code)]
# use pyo3::prelude::*;

#[pyfunction]
#[pyo3(signature = (a, b=0, /))]
fn add(a: u64, b: u64) -> u64 {
    a + b
}
```

### `IntoPyPointer` trait removed

The trait `IntoPyPointer`, which provided the `into_ptr` method on many types, has been removed. `into_ptr` is now available as an inherent method on all types that previously implemented this trait.

### `AsPyPointer` now `unsafe` trait

The trait `AsPyPointer` is now `unsafe trait`, meaning any external implementation of it must be marked as `unsafe impl`, and ensure that they uphold the invariant of returning valid pointers.

## from 0.18.* to 0.19

### Access to `Python` inside `__traverse__` implementations are now forbidden

During `__traverse__` implementations for Python's Garbage Collection it is forbidden to do anything other than visit the members of the `#[pyclass]` being traversed. This means making Python function calls or other API calls are forbidden.

Previous versions of PyO3 would allow access to `Python` (e.g. via `Python::with_gil`), which could cause the Python interpreter to crash or otherwise confuse the garbage collection algorithm.

Attempts to acquire the GIL will now panic. See [#3165](https://github.com/PyO3/pyo3/issues/3165) for more detail.

```rust,ignore
# use pyo3::prelude::*;

#[pyclass]
struct SomeClass {}

impl SomeClass {
    fn __traverse__(&self, pyo3::class::gc::PyVisit<'_>) -> Result<(), pyo3::class::gc::PyTraverseError>` {
        Python::with_gil(|| { /*...*/ })  // ERROR: this will panic
    }
}
```

### Smarter `anyhow::Error` / `eyre::Report` conversion when inner error is "simple" `PyErr`

When converting from `anyhow::Error` or `eyre::Report` to `PyErr`, if the inner error is a "simple" `PyErr` (with no source error), then the inner error will be used directly as the `PyErr` instead of wrapping it in a new `PyRuntimeError` with the original information converted into a string.

```rust
# #[cfg(feature = "anyhow")]
# #[allow(dead_code)]
# mod anyhow_only {
# use pyo3::prelude::*;
# use pyo3::exceptions::PyValueError;
#[pyfunction]
fn raise_err() -> anyhow::Result<()> {
    Err(PyValueError::new_err("original error message").into())
}

fn main() {
    Python::with_gil(|py| {
        let rs_func = wrap_pyfunction!(raise_err, py).unwrap();
        pyo3::py_run!(
            py,
            rs_func,
            r"
        try:
            rs_func()
        except Exception as e:
            print(repr(e))
        "
        );
    })
}
# }
```

Before, the above code would have printed `RuntimeError('ValueError: original error message')`, which might be confusing.

After, the same code will print `ValueError: original error message`, which is more straightforward.

However, if the `anyhow::Error` or `eyre::Report` has a source, then the original exception will still be wrapped in a `PyRuntimeError`.

### The deprecated `Python::acquire_gil` was removed and `Python::with_gil` must be used instead

While the API provided by [`Python::acquire_gil`](https://docs.rs/pyo3/0.18.3/pyo3/marker/struct.Python.html#method.acquire_gil) seems convenient, it is somewhat brittle as the design of the GIL token [`Python`](https://docs.rs/pyo3/0.18.3/pyo3/marker/struct.Python.html) relies on proper nesting and panics if not used correctly, e.g.

```rust,ignore
# #![allow(dead_code, deprecated)]
# use pyo3::prelude::*;

#[pyclass]
struct SomeClass {}

struct ObjectAndGuard {
    object: Py<SomeClass>,
    guard: GILGuard,
}

impl ObjectAndGuard {
    fn new() -> Self {
        let guard = Python::acquire_gil();
        let object = Py::new(guard.python(), SomeClass {}).unwrap();

        Self { object, guard }
    }
}

let first = ObjectAndGuard::new();
let second = ObjectAndGuard::new();
// Panics because the guard within `second` is still alive.
drop(first);
drop(second);
```

The replacement is [`Python::with_gil`]() which is more cumbersome but enforces the proper nesting by design, e.g.

```rust
# #![allow(dead_code)]
# use pyo3::prelude::*;

#[pyclass]
struct SomeClass {}

struct Object {
    object: Py<SomeClass>,
}

impl Object {
    fn new(py: Python<'_>) -> Self {
        let object = Py::new(py, SomeClass {}).unwrap();

        Self { object }
    }
}

// It either forces us to release the GIL before aquiring it again.
let first = Python::with_gil(|py| Object::new(py));
let second = Python::with_gil(|py| Object::new(py));
drop(first);
drop(second);

// Or it ensure releasing the inner lock before the outer one.
Python::with_gil(|py| {
    let first = Object::new(py);
    let second = Python::with_gil(|py| Object::new(py));
    drop(first);
    drop(second);
});
```

Furthermore, `Python::acquire_gil` provides ownership of a `GILGuard` which can be freely stored and passed around. This is usually not helpful as it may keep the lock held for a long time thereby blocking progress in other parts of the program. Due to the generative lifetime attached to the GIL token supplied by `Python::with_gil`, the problem is avoided as the GIL token can only be passed down the call chain. Often, this issue can also be avoided entirely as any GIL-bound reference `&'py PyAny` implies access to a GIL token `Python<'py>` via the [`PyAny::py`](https://docs.rs/pyo3/latest/pyo3/types/struct.PyAny.html#method.py) method.

## from 0.17.* to 0.18

### Required arguments after `Option<_>` arguments will no longer be automatically inferred

In `#[pyfunction]` and `#[pymethods]`, if a "required" function input such as `i32` came after an `Option<_>` input, then the `Option<_>` would be implicitly treated as required. (All trailing `Option<_>` arguments were treated as optional with a default value of `None`).

Starting with PyO3 0.18, this is deprecated and a future PyO3 version will require a [`#[pyo3(signature = (...))]` option](./function/signature.md) to explicitly declare the programmer's intention.

Before, x in the below example would be required to be passed from Python code:

```rust,compile_fail
# #![allow(dead_code)]
# use pyo3::prelude::*;

#[pyfunction]
fn required_argument_after_option(x: Option<i32>, y: i32) {}
```

After, specify the intended Python signature explicitly:

```rust
# #![allow(dead_code)]
# use pyo3::prelude::*;

// If x really was intended to be required
#[pyfunction(signature = (x, y))]
fn required_argument_after_option_a(x: Option<i32>, y: i32) {}

// If x was intended to be optional, y needs a default too
#[pyfunction(signature = (x=None, y=0))]
fn required_argument_after_option_b(x: Option<i32>, y: i32) {}
```

### `__text_signature__` is now automatically generated for `#[pyfunction]` and `#[pymethods]`

The [`#[pyo3(text_signature = "...")]` option](./function/signature.md#making-the-function-signature-available-to-python) was previously the only supported way to set the `__text_signature__` attribute on generated Python functions.

PyO3 is now able to automatically populate `__text_signature__` for all functions automatically based on their Rust signature (or the [new `#[pyo3(signature = (...))]` option](./function/signature.md)). These automatically-generated `__text_signature__` values will currently only render `...` for all default values. Many `#[pyo3(text_signature = "...")]` options can be removed from functions when updating to PyO3 0.18, however in cases with default values a manual implementation may still be preferred for now.

As examples:

```rust
# use pyo3::prelude::*;

// The `text_signature` option here is no longer necessary, as PyO3 will automatically
// generate exactly the same value.
#[pyfunction(text_signature = "(a, b, c)")]
fn simple_function(a: i32, b: i32, c: i32) {}

// The `text_signature` still provides value here as of PyO3 0.18, because the automatically
// generated signature would be "(a, b=..., c=...)".
#[pyfunction(signature = (a, b = 1, c = 2), text_signature = "(a, b=1, c=2)")]
fn function_with_defaults(a: i32, b: i32, c: i32) {}

# fn main() {
#     Python::with_gil(|py| {
#         let simple = wrap_pyfunction!(simple_function, py).unwrap();
#         assert_eq!(simple.getattr("__text_signature__").unwrap().to_string(), "(a, b, c)");
#         let defaulted = wrap_pyfunction!(function_with_defaults, py).unwrap();
#         assert_eq!(defaulted.getattr("__text_signature__").unwrap().to_string(), "(a, b=1, c=2)");
#     })
# }
```

## from 0.16.* to 0.17

### Type checks have been changed for `PyMapping` and `PySequence` types

Previously the type checks for `PyMapping` and `PySequence` (implemented in `PyTryFrom`)
used the Python C-API functions `PyMapping_Check` and `PySequence_Check`.
Unfortunately these functions are not sufficient for distinguishing such types,
leading to inconsistent behavior (see
[pyo3/pyo3#2072](https://github.com/PyO3/pyo3/issues/2072)).

PyO3 0.17 changes these downcast checks to explicitly test if the type is a
subclass of the corresponding abstract base class `collections.abc.Mapping` or
`collections.abc.Sequence`. Note this requires calling into Python, which may
incur a performance penalty over the previous method. If this performance
penalty is a problem, you may be able to perform your own checks and use
`try_from_unchecked` (unsafe).

Another side-effect is that a pyclass defined in Rust with PyO3 will need to
be _registered_ with the corresponding Python abstract base class for
downcasting to succeed. `PySequence::register` and `PyMapping:register` have
been added to make it easy to do this from Rust code. These are equivalent to
calling `collections.abc.Mapping.register(MappingPyClass)` or
`collections.abc.Sequence.register(SequencePyClass)` from Python.

For example, for a mapping class defined in Rust:
```rust,compile_fail
use pyo3::prelude::*;
use std::collections::HashMap;

#[pyclass(mapping)]
struct Mapping {
    index: HashMap<String, usize>,
}

#[pymethods]
impl Mapping {
    #[new]
    fn new(elements: Option<&PyList>) -> PyResult<Self> {
    // ...
    // truncated implementation of this mapping pyclass - basically a wrapper around a HashMap
}
```

You must register the class with `collections.abc.Mapping` before the downcast will work:
```rust,compile_fail
let m = Py::new(py, Mapping { index }).unwrap();
assert!(m.as_ref(py).downcast::<PyMapping>().is_err());
PyMapping::register::<Mapping>(py).unwrap();
assert!(m.as_ref(py).downcast::<PyMapping>().is_ok());
```

Note that this requirement may go away in the future when a pyclass is able to inherit from the abstract base class directly (see [pyo3/pyo3#991](https://github.com/PyO3/pyo3/issues/991)).

### The `multiple-pymethods` feature now requires Rust 1.62

Due to limitations in the `inventory` crate which the `multiple-pymethods` feature depends on, this feature now
requires Rust 1.62. For more information see [dtolnay/inventory#32](https://github.com/dtolnay/inventory/issues/32).

### Added `impl IntoPy<Py<PyString>> for &str`

This may cause inference errors.

Before:
```rust,compile_fail
# use pyo3::prelude::*;
#
# fn main() {
Python::with_gil(|py| {
    // Cannot infer either `Py<PyAny>` or `Py<PyString>`
    let _test = "test".into_py(py);
});
# }
```

After, some type annotations may be necessary:

```rust
# use pyo3::prelude::*;
#
# fn main() {
Python::with_gil(|py| {
    let _test: Py<PyAny> = "test".into_py(py);
});
# }
```

### The `pyproto` feature is now disabled by default

In preparation for removing the deprecated `#[pyproto]` attribute macro in a future PyO3 version, it is now gated behind an opt-in feature flag. This also gives a slight saving to compile times for code which does not use the deprecated macro.

### `PyTypeObject` trait has been deprecated

The `PyTypeObject` trait already was near-useless; almost all functionality was already on the `PyTypeInfo` trait, which `PyTypeObject` had a blanket implementation based upon. In PyO3 0.17 the final method, `PyTypeObject::type_object` was moved to `PyTypeInfo::type_object`.

To migrate, update trait bounds and imports from `PyTypeObject` to `PyTypeInfo`.

Before:

```rust,compile_fail
use pyo3::Python;
use pyo3::type_object::PyTypeObject;
use pyo3::types::PyType;

fn get_type_object<T: PyTypeObject>(py: Python<'_>) -> &PyType {
    T::type_object(py)
}
```

After

```rust
use pyo3::{Python, PyTypeInfo};
use pyo3::types::PyType;

fn get_type_object<T: PyTypeInfo>(py: Python<'_>) -> &PyType {
    T::type_object(py)
}

# Python::with_gil(|py| { get_type_object::<pyo3::types::PyList>(py); });
```

### `impl<T, const N: usize> IntoPy<PyObject> for [T; N]` now requires `T: IntoPy` rather than `T: ToPyObject`

If this leads to errors, simply implement `IntoPy`. Because pyclasses already implement `IntoPy`, you probably don't need to worry about this.

### Each `#[pymodule]` can now only be initialized once per process

To make PyO3 modules sound in the presence of Python sub-interpreters, for now it has been necessary to explicitly disable the ability to initialize a `#[pymodule]` more than once in the same process. Attempting to do this will now raise an `ImportError`.

## from 0.15.* to 0.16

### Drop support for older technologies

PyO3 0.16 has increased minimum Rust version to 1.48 and minimum Python version to 3.7. This enables use of newer language features (enabling some of the other additions in 0.16) and simplifies maintenance of the project.

### `#[pyproto]` has been deprecated

In PyO3 0.15, the `#[pymethods]` attribute macro gained support for implementing "magic methods" such as `__str__` (aka "dunder" methods). This implementation was not quite finalized at the time, with a few edge cases to be decided upon. The existing `#[pyproto]` attribute macro was left untouched, because it covered these edge cases.

In PyO3 0.16, the `#[pymethods]` implementation has been completed and is now the preferred way to implement magic methods. To allow the PyO3 project to move forward, `#[pyproto]` has been deprecated (with expected removal in PyO3 0.18).

Migration from `#[pyproto]` to `#[pymethods]` is straightforward; copying the existing methods directly from the `#[pyproto]` trait implementation is all that is needed in most cases.

Before:

```rust,compile_fail
use pyo3::prelude::*;
use pyo3::class::{PyObjectProtocol, PyIterProtocol};
use pyo3::types::PyString;

#[pyclass]
struct MyClass {}

#[pyproto]
impl PyObjectProtocol for MyClass {
    fn __str__(&self) -> &'static [u8] {
        b"hello, world"
    }
}

#[pyproto]
impl PyIterProtocol for MyClass {
    fn __iter__(slf: PyRef<self>) -> PyResult<&PyAny> {
        PyString::new(slf.py(), "hello, world").iter()
    }
}
```

After

```rust,compile_fail
use pyo3::prelude::*;
use pyo3::types::PyString;

#[pyclass]
struct MyClass {}

#[pymethods]
impl MyClass {
    fn __str__(&self) -> &'static [u8] {
        b"hello, world"
    }

    fn __iter__(slf: PyRef<self>) -> PyResult<&PyAny> {
        PyString::new(slf.py(), "hello, world").iter()
    }
}
```

### Removed `PartialEq` for object wrappers

The Python object wrappers `Py` and `PyAny` had implementations of `PartialEq`
so that `object_a == object_b` would compare the Python objects for pointer
equality, which corresponds to the `is` operator, not the `==` operator in
Python.  This has been removed in favor of a new method: use
`object_a.is(object_b)`.  This also has the advantage of not requiring the same
wrapper type for `object_a` and `object_b`; you can now directly compare a
`Py<T>` with a `&PyAny` without having to convert.

To check for Python object equality (the Python `==` operator), use the new
method `eq()`.

### Container magic methods now match Python behavior

In PyO3 0.15, `__getitem__`, `__setitem__` and `__delitem__` in `#[pymethods]` would generate only the _mapping_ implementation for a `#[pyclass]`. To match the Python behavior, these methods now generate both the _mapping_ **and** _sequence_ implementations.

This means that classes implementing these `#[pymethods]` will now also be treated as sequences, same as a Python `class` would be. Small differences in behavior may result:
 - PyO3 will allow instances of these classes to be cast to `PySequence` as well as `PyMapping`.
 - Python will provide a default implementation of `__iter__` (if the class did not have one) which repeatedly calls `__getitem__` with integers (starting at 0) until an `IndexError` is raised.

To explain this in detail, consider the following Python class:

```python
class ExampleContainer:

    def __len__(self):
        return 5

    def __getitem__(self, idx: int) -> int:
        if idx < 0 or idx > 5:
            raise IndexError()
        return idx
```

This class implements a Python [sequence](https://docs.python.org/3/glossary.html#term-sequence).

The `__len__` and `__getitem__` methods are also used to implement a Python [mapping](https://docs.python.org/3/glossary.html#term-mapping). In the Python C-API, these methods are not shared: the sequence `__len__` and `__getitem__` are defined by the `sq_length` and `sq_item` slots, and the mapping equivalents are `mp_length` and `mp_subscript`. There are similar distinctions for `__setitem__` and `__delitem__`.

Because there is no such distinction from Python, implementing these methods will fill the mapping and sequence slots simultaneously. A Python class with `__len__` implemented, for example, will have both the `sq_length` and `mp_length` slots filled.

The PyO3 behavior in 0.16 has been changed to be closer to this Python behavior by default.

### `wrap_pymodule!` and `wrap_pyfunction!` now respect privacy correctly

Prior to PyO3 0.16 the `wrap_pymodule!` and `wrap_pyfunction!` macros could use modules and functions whose defining `fn` was not reachable according Rust privacy rules.

For example, the following code was legal before 0.16, but in 0.16 is rejected because the `wrap_pymodule!` macro cannot access the `private_submodule` function:

```rust,compile_fail
mod foo {
    use pyo3::prelude::*;

    #[pymodule]
    fn private_submodule(_py: Python<'_>, m: &PyModule) -> PyResult<()> {
        Ok(())
    }
}

use pyo3::prelude::*;
use foo::*;

#[pymodule]
fn my_module(_py: Python<'_>, m: &PyModule) -> PyResult<()> {
    m.add_wrapped(wrap_pymodule!(private_submodule))?;
    Ok(())
}
```

To fix it, make the private submodule visible, e.g. with `pub` or `pub(crate)`.

```rust
mod foo {
    use pyo3::prelude::*;

    #[pymodule]
    pub(crate) fn private_submodule(_py: Python<'_>, m: &PyModule) -> PyResult<()> {
        Ok(())
    }
}

use pyo3::prelude::*;
use pyo3::wrap_pymodule;
use foo::*;

#[pymodule]
fn my_module(_py: Python<'_>, m: &PyModule) -> PyResult<()> {
    m.add_wrapped(wrap_pymodule!(private_submodule))?;
    Ok(())
}
```

## from 0.14.* to 0.15

### Changes in sequence indexing

For all types that take sequence indices (`PyList`, `PyTuple` and `PySequence`),
the API has been made consistent to only take `usize` indices, for consistency
with Rust's indexing conventions.  Negative indices, which were only
sporadically supported even in APIs that took `isize`, now aren't supported
anywhere.

Further, the `get_item` methods now always return a `PyResult` instead of
panicking on invalid indices.  The `Index` trait has been implemented instead,
and provides the same panic behavior as on Rust vectors.

Note that *slice* indices (accepted by `PySequence::get_slice` and other) still
inherit the Python behavior of clamping the indices to the actual length, and
not panicking/returning an error on out of range indices.

An additional advantage of using Rust's indexing conventions for these types is
that these types can now also support Rust's indexing operators as part of a
consistent API:

```rust
#![allow(deprecated)]
use pyo3::{Python, types::PyList};

Python::with_gil(|py| {
    let list = PyList::new(py, &[1, 2, 3]);
    assert_eq!(list[0..2].to_string(), "[1, 2]");
});
```

## from 0.13.* to 0.14

### `auto-initialize` feature is now opt-in

For projects embedding Python in Rust, PyO3 no longer automatically initializes a Python interpreter on the first call to `Python::with_gil` (or `Python::acquire_gil`) unless the [`auto-initialize` feature](features.md#auto-initialize) is enabled.

### New `multiple-pymethods` feature

`#[pymethods]` have been reworked with a simpler default implementation which removes the dependency on the `inventory` crate. This reduces dependencies and compile times for the majority of users.

The limitation of the new default implementation is that it cannot support multiple `#[pymethods]` blocks for the same `#[pyclass]`. If you need this functionality, you must enable the `multiple-pymethods` feature which will switch `#[pymethods]` to the inventory-based implementation.

### Deprecated `#[pyproto]` methods

Some protocol (aka `__dunder__`) methods such as `__bytes__` and `__format__` have been possible to implement two ways in PyO3 for some time: via a `#[pyproto]` (e.g. `PyObjectProtocol` for the methods listed here), or by writing them directly in `#[pymethods]`. This is only true for a handful of the `#[pyproto]` methods (for technical reasons to do with the way PyO3 currently interacts with the Python C-API).

In the interest of having only one way to do things, the `#[pyproto]` forms of these methods have been deprecated.

To migrate just move the affected methods from a `#[pyproto]` to a `#[pymethods]` block.

Before:

```rust,compile_fail
use pyo3::prelude::*;
use pyo3::class::basic::PyObjectProtocol;

#[pyclass]
struct MyClass {}

#[pyproto]
impl PyObjectProtocol for MyClass {
    fn __bytes__(&self) -> &'static [u8] {
        b"hello, world"
    }
}
```

After:

```rust
use pyo3::prelude::*;

#[pyclass]
struct MyClass {}

#[pymethods]
impl MyClass {
    fn __bytes__(&self) -> &'static [u8] {
        b"hello, world"
    }
}
```

## from 0.12.* to 0.13

### Minimum Rust version increased to Rust 1.45

PyO3 `0.13` makes use of new Rust language features stabilized between Rust 1.40 and Rust 1.45. If you are using a Rust compiler older than Rust 1.45, you will need to update your toolchain to be able to continue using PyO3.

### Runtime changes to support the CPython limited API

In PyO3 `0.13` support was added for compiling against the CPython limited API. This had a number of implications for _all_ PyO3 users, described here.

The largest of these is that all types created from PyO3 are what CPython calls "heap" types. The specific implications of this are:

- If you wish to subclass one of these types _from Rust_ you must mark it `#[pyclass(subclass)]`, as you would if you wished to allow subclassing it from Python code.
- Type objects are now mutable - Python code can set attributes on them.
- `__module__` on types without `#[pyclass(module="mymodule")]` no longer returns `builtins`, it now raises `AttributeError`.

## from 0.11.* to 0.12

### `PyErr` has been reworked

In PyO3 `0.12` the `PyErr` type has been re-implemented to be significantly more compatible with
the standard Rust error handling ecosystem. Specifically `PyErr` now implements
`Error + Send + Sync`, which are the standard traits used for error types.

While this has necessitated the removal of a number of APIs, the resulting `PyErr` type should now
be much more easier to work with. The following sections list the changes in detail and how to
migrate to the new APIs.

#### `PyErr::new` and `PyErr::from_type` now require `Send + Sync` for their argument

For most uses no change will be needed. If you are trying to construct `PyErr` from a value that is
not `Send + Sync`, you will need to first create the Python object and then use
`PyErr::from_instance`.

Similarly, any types which implemented `PyErrArguments` will now need to be `Send + Sync`.

#### `PyErr`'s contents are now private

It is no longer possible to access the fields `.ptype`, `.pvalue` and `.ptraceback` of a `PyErr`.
You should instead now use the new methods `PyErr::ptype`, `PyErr::pvalue` and `PyErr::ptraceback`.

#### `PyErrValue` and `PyErr::from_value` have been removed

As these were part the internals of `PyErr` which have been reworked, these APIs no longer exist.

If you used this API, it is recommended to use `PyException::new_err` (see [the section on
Exception types](#exception-types-have-been-reworked)).

#### `Into<PyResult<T>>` for `PyErr` has been removed

This implementation was redundant. Just construct the `Result::Err` variant directly.

Before:
```rust,compile_fail
let result: PyResult<()> = PyErr::new::<TypeError, _>("error message").into();
```

After (also using the new reworked exception types; see the following section):
```rust
# use pyo3::{PyResult, exceptions::PyTypeError};
let result: PyResult<()> = Err(PyTypeError::new_err("error message"));
```

### Exception types have been reworked

Previously exception types were zero-sized marker types purely used to construct `PyErr`. In PyO3
0.12, these types have been replaced with full definitions and are usable in the same way as `PyAny`, `PyDict` etc. This
makes it possible to interact with Python exception objects.

The new types also have names starting with the "Py" prefix. For example, before:

```rust,compile_fail
let err: PyErr = TypeError::py_err("error message");
```

After:

```rust,compile_fail
# use pyo3::{PyErr, PyResult, Python, type_object::PyTypeObject};
# use pyo3::exceptions::{PyBaseException, PyTypeError};
# Python::with_gil(|py| -> PyResult<()> {
let err: PyErr = PyTypeError::new_err("error message");

// Uses Display for PyErr, new for PyO3 0.12
assert_eq!(err.to_string(), "TypeError: error message");

// Now possible to interact with exception instances, new for PyO3 0.12
let instance: &PyBaseException = err.instance(py);
assert_eq!(
    instance.getattr("__class__")?,
    PyTypeError::type_object(py).as_ref()
);
# Ok(())
# }).unwrap();
```

### `FromPy` has been removed
To simplify the PyO3 conversion traits, the `FromPy` trait has been removed. Previously there were
two ways to define the to-Python conversion for a type:
`FromPy<T> for PyObject` and `IntoPy<PyObject> for T`.

Now there is only one way to define the conversion, `IntoPy`, so downstream crates may need to
adjust accordingly.

Before:
```rust,compile_fail
# use pyo3::prelude::*;
struct MyPyObjectWrapper(PyObject);

impl FromPy<MyPyObjectWrapper> for PyObject {
    fn from_py(other: MyPyObjectWrapper, _py: Python<'_>) -> Self {
        other.0
    }
}
```

After
```rust
# use pyo3::prelude::*;
struct MyPyObjectWrapper(PyObject);

impl IntoPy<PyObject> for MyPyObjectWrapper {
    fn into_py(self, _py: Python<'_>) -> PyObject {
        self.0
    }
}
```

Similarly, code which was using the `FromPy` trait can be trivially rewritten to use `IntoPy`.

Before:
```rust,compile_fail
# use pyo3::prelude::*;
# Python::with_gil(|py| {
let obj = PyObject::from_py(1.234, py);
# })
```

After:
```rust
# use pyo3::prelude::*;
# Python::with_gil(|py| {
let obj: PyObject = 1.234.into_py(py);
# })
```

### `PyObject` is now a type alias of `Py<PyAny>`
This should change very little from a usage perspective. If you implemented traits for both
`PyObject` and `Py<T>`, you may find you can just remove the `PyObject` implementation.

### `AsPyRef` has been removed
As `PyObject` has been changed to be just a type alias, the only remaining implementor of `AsPyRef`
was `Py<T>`. This removed the need for a trait, so the `AsPyRef::as_ref` method has been moved to
`Py::as_ref`.

This should require no code changes except removing `use pyo3::AsPyRef` for code which did not use
`pyo3::prelude::*`.

Before:
```rust,ignore
use pyo3::{AsPyRef, Py, types::PyList};
# pyo3::Python::with_gil(|py| {
let list_py: Py<PyList> = PyList::empty(py).into();
let list_ref: &PyList = list_py.as_ref(py);
# })
```

After:
```rust,ignore
use pyo3::{Py, types::PyList};
# pyo3::Python::with_gil(|py| {
let list_py: Py<PyList> = PyList::empty(py).into();
let list_ref: &PyList = list_py.as_ref(py);
# })
```

## from 0.10.* to 0.11

### Stable Rust
PyO3 now supports the stable Rust toolchain. The minimum required version is 1.39.0.

### `#[pyclass]` structs must now be `Send` or `unsendable`
Because `#[pyclass]` structs can be sent between threads by the Python interpreter, they must implement
`Send` or declared as `unsendable` (by `#[pyclass(unsendable)]`).
Note that `unsendable` is added in PyO3 `0.11.1` and `Send` is always required in PyO3 `0.11.0`.

This may "break" some code which previously was accepted, even though it could be unsound.
There can be two fixes:

1. If you think that your `#[pyclass]` actually must be `Send`able, then let's implement `Send`.
   A common, safer way is using thread-safe types. E.g., `Arc` instead of `Rc`, `Mutex` instead of
   `RefCell`, and `Box<dyn Send + T>` instead of `Box<dyn T>`.

   Before:
   ```rust,compile_fail
   use pyo3::prelude::*;
   use std::rc::Rc;
   use std::cell::RefCell;

   #[pyclass]
   struct NotThreadSafe {
       shared_bools: Rc<RefCell<Vec<bool>>>,
       closure: Box<dyn Fn()>,
   }
   ```

   After:
   ```rust
   # #![allow(dead_code)]
   use pyo3::prelude::*;
   use std::sync::{Arc, Mutex};

   #[pyclass]
   struct ThreadSafe {
       shared_bools: Arc<Mutex<Vec<bool>>>,
       closure: Box<dyn Fn() + Send>,
   }
   ```

   In situations where you cannot change your `#[pyclass]` to automatically implement `Send`
   (e.g., when it contains a raw pointer), you can use `unsafe impl Send`.
   In such cases, care should be taken to ensure the struct is actually thread safe.
   See [the Rustonomicon](https://doc.rust-lang.org/nomicon/send-and-sync.html) for more.

2. If you think that your `#[pyclass]` should not be accessed by another thread, you can use
   `unsendable` flag. A class marked with `unsendable` panics when accessed by another thread,
   making it thread-safe to expose an unsendable object to the Python interpreter.

   Before:
   ```rust,compile_fail
   use pyo3::prelude::*;

   #[pyclass]
   struct Unsendable {
       pointers: Vec<*mut std::os::raw::c_char>,
   }
   ```

   After:
   ```rust
   # #![allow(dead_code)]
   use pyo3::prelude::*;

   #[pyclass(unsendable)]
   struct Unsendable {
       pointers: Vec<*mut std::os::raw::c_char>,
   }
   ```

### All `PyObject` and `Py<T>` methods now take `Python` as an argument
Previously, a few methods such as `Object::get_refcnt` did not take `Python` as an argument (to
ensure that the Python GIL was held by the current thread). Technically, this was not sound.
To migrate, just pass a `py` argument to any calls to these methods.

Before:
```rust,compile_fail
# pyo3::Python::with_gil(|py| {
py.None().get_refcnt();
# })
```

After:
```rust
# pyo3::Python::with_gil(|py| {
py.None().get_refcnt(py);
# })
```

## from 0.9.* to 0.10

### `ObjectProtocol` is removed
All methods are moved to [`PyAny`].
And since now all native types (e.g., `PyList`) implements `Deref<Target=PyAny>`,
all you need to do is remove `ObjectProtocol` from your code.
Or if you use `ObjectProtocol` by `use pyo3::prelude::*`, you have to do nothing.

Before:
```rust,compile_fail
use pyo3::ObjectProtocol;

# pyo3::Python::with_gil(|py| {
let obj = py.eval("lambda: 'Hi :)'", None, None).unwrap();
let hi: &pyo3::types::PyString = obj.call0().unwrap().downcast().unwrap();
assert_eq!(hi.len().unwrap(), 5);
# })
```

After:
```rust
# pyo3::Python::with_gil(|py| {
let obj = py.eval("lambda: 'Hi :)'", None, None).unwrap();
let hi: &pyo3::types::PyString = obj.call0().unwrap().downcast().unwrap();
assert_eq!(hi.len().unwrap(), 5);
# })
```

### No `#![feature(specialization)]` in user code
While PyO3 itself still requires specialization and nightly Rust,
now you don't have to use `#![feature(specialization)]` in your crate.

## from 0.8.* to 0.9

### `#[new]` interface
[`PyRawObject`](https://docs.rs/pyo3/0.8.5/pyo3/type_object/struct.PyRawObject.html)
is now removed and our syntax for constructors has changed.

Before:
```rust,compile_fail
#[pyclass]
struct MyClass {}

#[pymethods]
impl MyClass {
    #[new]
    fn new(obj: &PyRawObject) {
        obj.init(MyClass {})
    }
}
```

After:
```rust
# use pyo3::prelude::*;
#[pyclass]
struct MyClass {}

#[pymethods]
impl MyClass {
    #[new]
    fn new() -> Self {
        MyClass {}
    }
}
```

Basically you can return `Self` or `Result<Self>` directly.
For more, see [the constructor section](class.html#constructor) of this guide.

### PyCell
PyO3 0.9 introduces [`PyCell`], which is a [`RefCell`]-like object wrapper
for ensuring Rust's rules regarding aliasing of references are upheld.
For more detail, see the
[Rust Book's section on Rust's rules of references](https://doc.rust-lang.org/book/ch04-02-references-and-borrowing.html#the-rules-of-references)

For `#[pymethods]` or `#[pyfunction]`s, your existing code should continue to work without any change.
Python exceptions will automatically be raised when your functions are used in a way which breaks Rust's
rules of references.

Here is an example.
```rust
# use pyo3::prelude::*;

#[pyclass]
struct Names {
    names: Vec<String>,
}

#[pymethods]
impl Names {
    #[new]
    fn new() -> Self {
        Names { names: vec![] }
    }
    fn merge(&mut self, other: &mut Names) {
        self.names.append(&mut other.names)
    }
}
# Python::with_gil(|py| {
#     let names = PyCell::new(py, Names::new()).unwrap();
#     pyo3::py_run!(py, names, r"
#     try:
#        names.merge(names)
#        assert False, 'Unreachable'
#     except RuntimeError as e:
#        assert str(e) == 'Already borrowed'
#     ");
# })
```
`Names` has a `merge` method, which takes `&mut self` and another argument of type `&mut Self`.
Given this `#[pyclass]`, calling `names.merge(names)` in Python raises
a [`PyBorrowMutError`] exception, since it requires two mutable borrows of `names`.

However, for `#[pyproto]` and some functions, you need to manually fix the code.

#### Object creation
In 0.8 object creation was done with `PyRef::new` and `PyRefMut::new`.
In 0.9 these have both been removed.
To upgrade code, please use
[`PyCell::new`]({{#PYO3_DOCS_URL}}/pyo3/pycell/struct.PyCell.html#method.new) instead.
If you need [`PyRef`] or [`PyRefMut`], just call `.borrow()` or `.borrow_mut()`
on the newly-created `PyCell`.

Before:
```rust,compile_fail
# use pyo3::prelude::*;
# #[pyclass]
# struct MyClass {}
# Python::with_gil(|py| {
let obj_ref = PyRef::new(py, MyClass {}).unwrap();
# })
```

After:
```rust
# use pyo3::prelude::*;
# #[pyclass]
# struct MyClass {}
# Python::with_gil(|py| {
let obj = PyCell::new(py, MyClass {}).unwrap();
let obj_ref = obj.borrow();
# })
```

#### Object extraction
For `PyClass` types `T`, `&T` and `&mut T` no longer have [`FromPyObject`] implementations.
Instead you should extract `PyRef<T>` or `PyRefMut<T>`, respectively.
If `T` implements `Clone`, you can extract `T` itself.
In addition, you can also extract `&PyCell<T>`, though you rarely need it.

Before:
```compile_fail
let obj: &PyAny = create_obj();
let obj_ref: &MyClass = obj.extract().unwrap();
let obj_ref_mut: &mut MyClass = obj.extract().unwrap();
```

After:
```rust
# use pyo3::prelude::*;
# use pyo3::types::IntoPyDict;
# #[pyclass] #[derive(Clone)] struct MyClass {}
# #[pymethods] impl MyClass { #[new]fn new() -> Self { MyClass {} }}
# Python::with_gil(|py| {
# let typeobj = py.get_type::<MyClass>();
# let d = [("c", typeobj)].into_py_dict(py);
# let create_obj = || py.eval("c()", None, Some(d)).unwrap();
let obj: &PyAny = create_obj();
let obj_cell: &PyCell<MyClass> = obj.extract().unwrap();
let obj_cloned: MyClass = obj.extract().unwrap(); // extracted by cloning the object
{
    let obj_ref: PyRef<'_, MyClass> = obj.extract().unwrap();
    // we need to drop obj_ref before we can extract a PyRefMut due to Rust's rules of references
}
let obj_ref_mut: PyRefMut<'_, MyClass> = obj.extract().unwrap();
# })
```


#### `#[pyproto]`
Most of the arguments to methods in `#[pyproto]` impls require a
[`FromPyObject`] implementation.
So if your protocol methods take `&T` or `&mut T` (where `T: PyClass`),
please use [`PyRef`] or [`PyRefMut`] instead.

Before:
```rust,compile_fail
# use pyo3::prelude::*;
# use pyo3::class::PySequenceProtocol;
#[pyclass]
struct ByteSequence {
    elements: Vec<u8>,
}
#[pyproto]
impl PySequenceProtocol for ByteSequence {
    fn __concat__(&self, other: &Self) -> PyResult<Self> {
        let mut elements = self.elements.clone();
        elements.extend_from_slice(&other.elements);
        Ok(Self { elements })
    }
}
```

After:
```rust,compile_fail
# use pyo3::prelude::*;
# use pyo3::class::PySequenceProtocol;
#[pyclass]
struct ByteSequence {
    elements: Vec<u8>,
}
#[pyproto]
impl PySequenceProtocol for ByteSequence {
    fn __concat__(&self, other: PyRef<'p, Self>) -> PyResult<Self> {
        let mut elements = self.elements.clone();
        elements.extend_from_slice(&other.elements);
        Ok(Self { elements })
    }
}
```

[`FromPyObject`]: {{#PYO3_DOCS_URL}}/pyo3/conversion/trait.FromPyObject.html
[`PyAny`]: {{#PYO3_DOCS_URL}}/pyo3/types/struct.PyAny.html
[`PyCell`]: {{#PYO3_DOCS_URL}}/pyo3/pycell/struct.PyCell.html
[`PyBorrowMutError`]: {{#PYO3_DOCS_URL}}/pyo3/pycell/struct.PyBorrowMutError.html
[`PyRef`]: {{#PYO3_DOCS_URL}}/pyo3/pycell/struct.PyRef.html
[`PyRefMut`]: {{#PYO3_DOCS_URL}}/pyo3/pycell/struct.PyRef.html

[`RefCell`]: https://doc.rust-lang.org/std/cell/struct.RefCell.html<|MERGE_RESOLUTION|>--- conflicted
+++ resolved
@@ -82,42 +82,6 @@
 # }
 ```
 
-<<<<<<< HEAD
-### `py.None()`, `py.NotImplemented()` and `py.Ellipsis()` now return typed singletons
-
-Previously `py.None()`, `py.NotImplemented()` and `py.Ellipsis()` would return `PyObject`. This had a few downsides:
- - `PyObject` does not carry static type information
- - `PyObject` takes ownership of a reference to the singletons, adding refcounting performance overhead
- - `PyObject` is not gil-bound, meaning follow up method calls might again need `py`, causing repetition
-
-To avoid these downsides, these methods now return typed gil-bound references to the singletons, e.g. `py.None()` returns `&PyNone`. These typed singletons all implement `Into<PyObject>`, so migration is straightforward.
-
-Before:
-
-```rust,compile_fail
-# use pyo3::prelude::*;
-Python::with_gil(|py| {
-    let a: PyObject = py.None();
-
-    // let b: &PyAny = py.None().as_ref(py);  // or into_ref(py)
-});
-```
-
-After:
-
-```rust
-# use pyo3::prelude::*;
-Python::with_gil(|py| {
-    // For uses needing a PyObject, add `.into()`
-    let a: PyObject = py.None().into_py(py);
-
-    // For uses needing &PyAny, remove `.as_ref(py)`
-    // let b: &PyAny = py.None();
-});
-```
-
-=======
->>>>>>> 975f182e
 ### `Iter(A)NextOutput` are deprecated
 
 The `__next__` and `__anext__` magic methods can now return any type convertible into Python objects directly just like all other `#[pymethods]`. The `IterNextOutput` used by `__next__` and `IterANextOutput` used by `__anext__` are subsequently deprecated. Most importantly, this change allows returning an awaitable from `__anext__` without non-sensically wrapping it into `Yield` or `Some`. Only the return types `Option<T>` and `Result<Option<T>, E>` are still handled in a special manner where `Some(val)` yields `val` and `None` stops iteration.
