--- conflicted
+++ resolved
@@ -57,15 +57,6 @@
 
 The feature has some unfinished refinements and performance improvements. To help finish this off, see [issue #1632](https://github.com/PyO3/pyo3/issues/1632) and its associated draft PRs.
 
-<<<<<<< HEAD
-### `experimental-declarative-modules`
-
-This feature allows to declare Python modules using `#[pymodule] mod my_module { ... }` syntax.
-
-The feature has some unfinished refinements and edge cases. To help finish this off, see [issue #3900](https://github.com/PyO3/pyo3/issues/3900).
-
-=======
->>>>>>> ddff8bea
 ### `experimental-inspect`
 
 This feature adds the `pyo3::inspect` module, as well as `IntoPy::type_output` and `FromPyObject::type_input` APIs to produce Python type "annotations" for Rust types.
