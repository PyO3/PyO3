--- conflicted
+++ resolved
@@ -10,11 +10,7 @@
 
 ## Usage
 
-<<<<<<< HEAD
-PyO3 supports python 2.7 as well as python 3.5 and up. The minimum required rust version is 1.34.0-nightly 2019-02-06.
-=======
 PyO3 supports python 3.5 and up. The minimum required rust version is 1.34.0-nightly 2019-02-06.
->>>>>>> 9f2afbc3
 
 You can either write a native python module in rust or use python from a rust binary.
 
