import re
<<<<<<< HEAD
=======
import sys
>>>>>>> 06c09fbb
import time
from glob import glob
from pathlib import Path

import nox

nox.options.sessions = ["test", "clippy", "fmt"]


@nox.session(venv_backend="none")
def test(session: nox.Session):
    test_rust(session)
    test_py(session)


@nox.session(name="test-rust", venv_backend="none")
def test_rust(session: nox.Session):
    session.run("cargo", "test", external=True)
    session.run("cargo", "test", "--features=abi3", external=True)
    session.run("cargo", "test", "--features=full", external=True)
    session.run("cargo", "test", "--features=abi3 full", external=True)


@nox.session(name="test-py", venv_backend="none")
def test_py(session):
    session.run("nox", "-f", "pytests/noxfile.py", external=True)
    for example in glob("examples/*/noxfile.py"):
        session.run("nox", "-f", example, external=True)


@nox.session
def fmt(session: nox.Session):
    fmt_rust(session)
    fmt_py(session)


@nox.session(name="fmt-rust", venv_backend="none")
def fmt_rust(session: nox.Session):
    session.run("cargo", "fmt", "--all", "--check", external=True)


@nox.session(name="fmt-py")
def fmt_py(session: nox.Session):
    session.install("black==22.3.0")
    session.run("black", ".", "--check")


@nox.session(venv_backend="none")
def clippy(session: nox.Session) -> None:
    for feature_set in ["full", "abi3 full"]:
        session.run(
            "cargo",
            "clippy",
            f"--features={feature_set}",
            "--all-targets",
            "--workspace",
            "--",
            "--deny=warnings",
            external=True,
        )


@nox.session(venv_backend="none")
def publish(session: nox.Session) -> None:
    session.run(
        "cargo",
        "publish",
        "--manifest-path",
        "pyo3-build-config/Cargo.toml",
        external=True,
    )
    time.sleep(10)
    session.run(
        "cargo",
        "publish",
        "--manifest-path",
        "pyo3-macros-backend/Cargo.toml",
        external=True,
    )
    time.sleep(10)
    session.run(
        "cargo", "publish", "--manifest-path", "pyo3-macros/Cargo.toml", external=True
    )
    time.sleep(10)
    session.run(
        "cargo", "publish", "--manifest-path", "pyo3-ffi/Cargo.toml", external=True
    )
    time.sleep(10)
    session.run("cargo", "publish", external=True)


@nox.session(venv_backend="none")
def contributors(session: nox.Session) -> None:
    import requests

    if len(session.posargs) != 1:
        raise Exception("base commit positional argument missing")

    base = session.posargs[0]
    page = 1

    authors = set()

    while True:
        resp = requests.get(
            f"https://api.github.com/repos/PyO3/pyo3/compare/{base}...HEAD",
            params={"page": page, "per_page": 100},
        )

        body = resp.json()

        if resp.status_code != 200:
            raise Exception(
                f"failed to retrieve commits: {resp.status_code} {body['message']}"
            )

        for commit in body["commits"]:
            try:
                authors.add(commit["author"]["login"])
            except:
                continue

        if "next" in resp.links:
            page += 1
        else:
            break

    authors = sorted(list(authors), key=lambda author: author.lower())

    for author in authors:
        print(f"@{author}")


class EmscriptenInfo:
    def __init__(self):
        rootdir = Path(__file__).parent
        self.emscripten_dir = rootdir / "emscripten"
        self.builddir = rootdir / ".nox/emscripten"
        self.builddir.mkdir(exist_ok=True, parents=True)

        self.pyversion = sys.version.split()[0]
        self.pymajor, self.pyminor, self.pymicro = self.pyversion.split(".")
        self.pymicro, self.pydev = re.match(
            "([0-9]*)([^0-9].*)?", self.pymicro
        ).groups()
        if self.pydev is None:
            self.pydev = ""

        self.pymajorminor = f"{self.pymajor}.{self.pyminor}"
        self.pymajorminormicro = f"{self.pymajorminor}.{self.pymicro}"


@nox.session(name="build-emscripten", venv_backend="none")
def build_emscripten(session: nox.Session):
    info = EmscriptenInfo()
    session.run(
        "make",
        "-C",
        str(info.emscripten_dir),
        f"BUILDROOT={info.builddir}",
        f"PYMAJORMINORMICRO={info.pymajorminormicro}",
        f"PYPRERELEASE={info.pydev}",
        external=True,
    )


@nox.session(name="test-emscripten", venv_backend="none")
def test_emscripten(session: nox.Session):
    info = EmscriptenInfo()

    libdir = info.builddir / f"install/Python-{info.pyversion}/lib"
    pythonlibdir = libdir / f"python{info.pymajorminor}"

    target = "wasm32-unknown-emscripten"

    session.env["CARGO_TARGET_WASM32_UNKNOWN_EMSCRIPTEN_RUNNER"] = "python " + str(
        info.emscripten_dir / "runner.py"
    )
    session.env["RUSTFLAGS"] = " ".join(
        [
            f"-L native={libdir}",
            "-C link-arg=--preload-file",
            f"-C link-arg={pythonlibdir}@/lib/python{info.pymajorminor}",
            f"-C link-arg=-lpython{info.pymajorminor}",
            "-C link-arg=-lexpat",
            "-C link-arg=-lmpdec",
        ]
    )
    session.env["CARGO_BUILD_TARGET"] = target
    session.env["PYO3_CROSS_LIB_DIR"] = pythonlibdir
    session.run("rustup", "target", "add", target, "--toolchain", "stable")
    session.run(
        "bash", "-c", f"source {info.builddir/'emsdk/emsdk_env.sh'} && cargo test"
    )


@nox.session(name="build-guide", venv_backend="none")
def build_guide(session: nox.Session):
    session.run("mdbook", "build", "-d", "../target/guide", "guide", *session.posargs)<|MERGE_RESOLUTION|>--- conflicted
+++ resolved
@@ -1,8 +1,5 @@
 import re
-<<<<<<< HEAD
-=======
 import sys
->>>>>>> 06c09fbb
 import time
 from glob import glob
 from pathlib import Path
