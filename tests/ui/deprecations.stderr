error: use of deprecated constant `pyo3::deprecations::PYMETHODS_NEW_DEPRECATED_FORM`: use `#[new]` instead of `#[__new__]`
  --> tests/ui/deprecations.rs:12:7
   |
12 |     #[__new__]
   |       ^^^^^^^
   |
note: the lint level is defined here
  --> tests/ui/deprecations.rs:1:9
   |
1  | #![deny(deprecated)]
   |         ^^^^^^^^^^

error: use of deprecated struct `pyo3::PyCell`: `PyCell` was merged into `Bound`, use that instead; see the migration guide for more info
  --> tests/ui/deprecations.rs:23:30
   |
23 |     fn method_gil_ref(_slf: &PyCell<Self>) {}
   |                              ^^^^^^

error: use of deprecated method `pyo3::deprecations::GilRefs::<T>::function_arg`: use `&Bound<'_, T>` instead for this function argument
  --> tests/ui/deprecations.rs:18:33
   |
18 |     fn cls_method_gil_ref(_cls: &PyType) {}
   |                                 ^

error: use of deprecated method `pyo3::deprecations::GilRefs::<T>::function_arg`: use `&Bound<'_, T>` instead for this function argument
  --> tests/ui/deprecations.rs:23:29
   |
23 |     fn method_gil_ref(_slf: &PyCell<Self>) {}
   |                             ^

error: use of deprecated method `pyo3::deprecations::GilRefs::<T>::function_arg`: use `&Bound<'_, T>` instead for this function argument
  --> tests/ui/deprecations.rs:28:36
   |
28 |     fn static_method_gil_ref(_any: &PyAny) {}
   |                                    ^

error: use of deprecated method `pyo3::deprecations::GilRefs::<T>::function_arg`: use `&Bound<'_, T>` instead for this function argument
  --> tests/ui/deprecations.rs:41:43
   |
41 | fn pyfunction_with_module_gil_ref(module: &PyModule) -> PyResult<&str> {
   |                                           ^

error: use of deprecated method `pyo3::deprecations::GilRefs::<T>::function_arg`: use `&Bound<'_, T>` instead for this function argument
  --> tests/ui/deprecations.rs:51:19
   |
51 | fn module_gil_ref(m: &PyModule) -> PyResult<()> {
   |                   ^

error: use of deprecated method `pyo3::deprecations::GilRefs::<T>::function_arg`: use `&Bound<'_, T>` instead for this function argument
  --> tests/ui/deprecations.rs:57:57
   |
57 | fn module_gil_ref_with_explicit_py_arg(_py: Python<'_>, m: &PyModule) -> PyResult<()> {
   |                                                         ^

error: use of deprecated method `pyo3::deprecations::GilRefs::<T>::from_py_with_arg`: use `&Bound<'_, PyAny>` as the argument for this `from_py_with` extractor
  --> tests/ui/deprecations.rs:90:27
   |
90 |     #[pyo3(from_py_with = "extract_gil_ref")] _gil_ref: i32,
   |                           ^^^^^^^^^^^^^^^^^

<<<<<<< HEAD
error: use of deprecated method `pyo3::deprecations::GilRefs::<T>::function_arg`: use `&Bound<'_, T>` instead for this function argument
  --> tests/ui/deprecations.rs:96:29
   |
96 | fn pyfunction_gil_ref(_any: &PyAny) {}
   |                             ^

error: use of deprecated method `pyo3::deprecations::GilRefs::<pyo3::Python<'_>>::is_python`: use `wrap_pyfunction_bound!` instead
   --> tests/ui/deprecations.rs:100:13
    |
100 |     let _ = wrap_pyfunction!(double, py);
=======
error: use of deprecated method `pyo3::deprecations::GilRefs::<T>::from_py_with_arg`: use `&Bound<'_, PyAny>` as the argument for this `from_py_with` extractor
  --> tests/ui/deprecations.rs:97:27
   |
97 |     #[pyo3(from_py_with = "PyAny::len", item("my_object"))]
   |                           ^^^^^^^^^^^^

error: use of deprecated method `pyo3::deprecations::GilRefs::<T>::from_py_with_arg`: use `&Bound<'_, PyAny>` as the argument for this `from_py_with` extractor
   --> tests/ui/deprecations.rs:107:27
    |
107 |     #[pyo3(from_py_with = "PyAny::len")] usize,
    |                           ^^^^^^^^^^^^

error: use of deprecated method `pyo3::deprecations::GilRefs::<T>::from_py_with_arg`: use `&Bound<'_, PyAny>` as the argument for this `from_py_with` extractor
   --> tests/ui/deprecations.rs:113:31
    |
113 |     Zip(#[pyo3(from_py_with = "extract_gil_ref")] i32),
    |                               ^^^^^^^^^^^^^^^^^

error: use of deprecated method `pyo3::deprecations::GilRefs::<T>::from_py_with_arg`: use `&Bound<'_, PyAny>` as the argument for this `from_py_with` extractor
   --> tests/ui/deprecations.rs:120:27
    |
120 |     #[pyo3(from_py_with = "extract_gil_ref")]
    |                           ^^^^^^^^^^^^^^^^^

error: use of deprecated method `pyo3::deprecations::GilRefs::<pyo3::Python<'_>>::is_python`: use `wrap_pyfunction_bound!` instead
   --> tests/ui/deprecations.rs:133:13
    |
133 |     let _ = wrap_pyfunction!(double, py);
>>>>>>> cedac43d
    |             ^^^^^^^^^^^^^^^^^^^^^^^^^^^^
    |
    = note: this error originates in the macro `wrap_pyfunction` (in Nightly builds, run with -Z macro-backtrace for more info)<|MERGE_RESOLUTION|>--- conflicted
+++ resolved
@@ -58,47 +58,40 @@
 90 |     #[pyo3(from_py_with = "extract_gil_ref")] _gil_ref: i32,
    |                           ^^^^^^^^^^^^^^^^^
 
-<<<<<<< HEAD
 error: use of deprecated method `pyo3::deprecations::GilRefs::<T>::function_arg`: use `&Bound<'_, T>` instead for this function argument
   --> tests/ui/deprecations.rs:96:29
    |
 96 | fn pyfunction_gil_ref(_any: &PyAny) {}
    |                             ^
 
-error: use of deprecated method `pyo3::deprecations::GilRefs::<pyo3::Python<'_>>::is_python`: use `wrap_pyfunction_bound!` instead
-   --> tests/ui/deprecations.rs:100:13
+error: use of deprecated method `pyo3::deprecations::GilRefs::<T>::from_py_with_arg`: use `&Bound<'_, PyAny>` as the argument for this `from_py_with` extractor
+   --> tests/ui/deprecations.rs:103:27
     |
-100 |     let _ = wrap_pyfunction!(double, py);
-=======
-error: use of deprecated method `pyo3::deprecations::GilRefs::<T>::from_py_with_arg`: use `&Bound<'_, PyAny>` as the argument for this `from_py_with` extractor
-  --> tests/ui/deprecations.rs:97:27
-   |
-97 |     #[pyo3(from_py_with = "PyAny::len", item("my_object"))]
-   |                           ^^^^^^^^^^^^
-
-error: use of deprecated method `pyo3::deprecations::GilRefs::<T>::from_py_with_arg`: use `&Bound<'_, PyAny>` as the argument for this `from_py_with` extractor
-   --> tests/ui/deprecations.rs:107:27
-    |
-107 |     #[pyo3(from_py_with = "PyAny::len")] usize,
+103 |     #[pyo3(from_py_with = "PyAny::len", item("my_object"))]
     |                           ^^^^^^^^^^^^
 
 error: use of deprecated method `pyo3::deprecations::GilRefs::<T>::from_py_with_arg`: use `&Bound<'_, PyAny>` as the argument for this `from_py_with` extractor
-   --> tests/ui/deprecations.rs:113:31
+   --> tests/ui/deprecations.rs:113:27
     |
-113 |     Zip(#[pyo3(from_py_with = "extract_gil_ref")] i32),
+113 |     #[pyo3(from_py_with = "PyAny::len")] usize,
+    |                           ^^^^^^^^^^^^
+
+error: use of deprecated method `pyo3::deprecations::GilRefs::<T>::from_py_with_arg`: use `&Bound<'_, PyAny>` as the argument for this `from_py_with` extractor
+   --> tests/ui/deprecations.rs:119:31
+    |
+119 |     Zip(#[pyo3(from_py_with = "extract_gil_ref")] i32),
     |                               ^^^^^^^^^^^^^^^^^
 
 error: use of deprecated method `pyo3::deprecations::GilRefs::<T>::from_py_with_arg`: use `&Bound<'_, PyAny>` as the argument for this `from_py_with` extractor
-   --> tests/ui/deprecations.rs:120:27
+   --> tests/ui/deprecations.rs:126:27
     |
-120 |     #[pyo3(from_py_with = "extract_gil_ref")]
+126 |     #[pyo3(from_py_with = "extract_gil_ref")]
     |                           ^^^^^^^^^^^^^^^^^
 
 error: use of deprecated method `pyo3::deprecations::GilRefs::<pyo3::Python<'_>>::is_python`: use `wrap_pyfunction_bound!` instead
-   --> tests/ui/deprecations.rs:133:13
+   --> tests/ui/deprecations.rs:139:13
     |
-133 |     let _ = wrap_pyfunction!(double, py);
->>>>>>> cedac43d
+139 |     let _ = wrap_pyfunction!(double, py);
     |             ^^^^^^^^^^^^^^^^^^^^^^^^^^^^
     |
     = note: this error originates in the macro `wrap_pyfunction` (in Nightly builds, run with -Z macro-backtrace for more info)