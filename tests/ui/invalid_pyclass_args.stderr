<<<<<<< HEAD
error: expected one of: `crate`, `dict`, `extends`, `freelist`, `frozen`, `get_all`, `mapping`, `module`, `name`, `ord`, `rename_all`, `sequence`, `set_all`, `subclass`, `unsendable`, `weakref`
=======
error: expected one of: `crate`, `dict`, `eq`, `eq_int`, `extends`, `freelist`, `frozen`, `get_all`, `mapping`, `module`, `name`, `rename_all`, `sequence`, `set_all`, `subclass`, `unsendable`, `weakref`
>>>>>>> d1a7cf40
 --> tests/ui/invalid_pyclass_args.rs:3:11
  |
3 | #[pyclass(extend=pyo3::types::PyDict)]
  |           ^^^^^^

error: expected identifier
 --> tests/ui/invalid_pyclass_args.rs:6:21
  |
6 | #[pyclass(extends = "PyDict")]
  |                     ^^^^^^^^

error: expected string literal
 --> tests/ui/invalid_pyclass_args.rs:9:18
  |
9 | #[pyclass(name = m::MyClass)]
  |                  ^

error: expected a single identifier in double quotes
  --> tests/ui/invalid_pyclass_args.rs:12:18
   |
12 | #[pyclass(name = "Custom Name")]
   |                  ^^^^^^^^^^^^^

error: expected string literal
  --> tests/ui/invalid_pyclass_args.rs:15:18
   |
15 | #[pyclass(name = CustomName)]
   |                  ^^^^^^^^^^

error: expected string literal
  --> tests/ui/invalid_pyclass_args.rs:18:24
   |
18 | #[pyclass(rename_all = camelCase)]
   |                        ^^^^^^^^^

error: expected a valid renaming rule, possible values are: "camelCase", "kebab-case", "lowercase", "PascalCase", "SCREAMING-KEBAB-CASE", "SCREAMING_SNAKE_CASE", "snake_case", "UPPERCASE"
  --> tests/ui/invalid_pyclass_args.rs:21:24
   |
21 | #[pyclass(rename_all = "Camel-Case")]
   |                        ^^^^^^^^^^^^

error: expected string literal
  --> tests/ui/invalid_pyclass_args.rs:24:20
   |
24 | #[pyclass(module = my_module)]
   |                    ^^^^^^^^^

<<<<<<< HEAD
error: expected one of: `crate`, `dict`, `extends`, `freelist`, `frozen`, `get_all`, `mapping`, `module`, `name`, `ord`, `rename_all`, `sequence`, `set_all`, `subclass`, `unsendable`, `weakref`
=======
error: expected one of: `crate`, `dict`, `eq`, `eq_int`, `extends`, `freelist`, `frozen`, `get_all`, `mapping`, `module`, `name`, `rename_all`, `sequence`, `set_all`, `subclass`, `unsendable`, `weakref`
>>>>>>> d1a7cf40
  --> tests/ui/invalid_pyclass_args.rs:27:11
   |
27 | #[pyclass(weakrev)]
   |           ^^^^^^^

error: a `#[pyclass]` cannot be both a `mapping` and a `sequence`
  --> tests/ui/invalid_pyclass_args.rs:31:8
   |
31 | struct CannotBeMappingAndSequence {}
   |        ^^^^^^^^^^^^^^^^^^^^^^^^^^

<<<<<<< HEAD
error[E0369]: binary operation `==` cannot be applied to type `&InvalidOrderedStruct`
  --> tests/ui/invalid_pyclass_args.rs:33:1
   |
33 | #[pyclass(ord)]
   | ^^^^^^^^^^^^^^^
   |
note: an implementation of `PartialEq` might be missing for `InvalidOrderedStruct`
  --> tests/ui/invalid_pyclass_args.rs:34:1
   |
34 | struct InvalidOrderedStruct {
   | ^^^^^^^^^^^^^^^^^^^^^^^^^^^ must implement `PartialEq`
   = note: this error originates in the attribute macro `pyclass` (in Nightly builds, run with -Z macro-backtrace for more info)
help: consider annotating `InvalidOrderedStruct` with `#[derive(PartialEq)]`
   |
34 + #[derive(PartialEq)]
35 | struct InvalidOrderedStruct {
   |

error[E0369]: binary operation `!=` cannot be applied to type `&InvalidOrderedStruct`
  --> tests/ui/invalid_pyclass_args.rs:33:1
   |
33 | #[pyclass(ord)]
   | ^^^^^^^^^^^^^^^
   |
note: an implementation of `PartialEq` might be missing for `InvalidOrderedStruct`
  --> tests/ui/invalid_pyclass_args.rs:34:1
   |
34 | struct InvalidOrderedStruct {
   | ^^^^^^^^^^^^^^^^^^^^^^^^^^^ must implement `PartialEq`
   = note: this error originates in the attribute macro `pyclass` (in Nightly builds, run with -Z macro-backtrace for more info)
help: consider annotating `InvalidOrderedStruct` with `#[derive(PartialEq)]`
   |
34 + #[derive(PartialEq)]
35 | struct InvalidOrderedStruct {
   |

error[E0369]: binary operation `>` cannot be applied to type `&InvalidOrderedStruct`
  --> tests/ui/invalid_pyclass_args.rs:33:1
   |
33 | #[pyclass(ord)]
   | ^^^^^^^^^^^^^^^
   |
note: an implementation of `PartialOrd` might be missing for `InvalidOrderedStruct`
  --> tests/ui/invalid_pyclass_args.rs:34:1
   |
34 | struct InvalidOrderedStruct {
   | ^^^^^^^^^^^^^^^^^^^^^^^^^^^ must implement `PartialOrd`
   = note: this error originates in the attribute macro `pyclass` (in Nightly builds, run with -Z macro-backtrace for more info)
help: consider annotating `InvalidOrderedStruct` with `#[derive(PartialEq, PartialOrd)]`
   |
34 + #[derive(PartialEq, PartialOrd)]
35 | struct InvalidOrderedStruct {
   |

error[E0369]: binary operation `<` cannot be applied to type `&InvalidOrderedStruct`
  --> tests/ui/invalid_pyclass_args.rs:33:1
   |
33 | #[pyclass(ord)]
   | ^^^^^^^^^^^^^^^
   |
note: an implementation of `PartialOrd` might be missing for `InvalidOrderedStruct`
  --> tests/ui/invalid_pyclass_args.rs:34:1
   |
34 | struct InvalidOrderedStruct {
   | ^^^^^^^^^^^^^^^^^^^^^^^^^^^ must implement `PartialOrd`
   = note: this error originates in the attribute macro `pyclass` (in Nightly builds, run with -Z macro-backtrace for more info)
help: consider annotating `InvalidOrderedStruct` with `#[derive(PartialEq, PartialOrd)]`
   |
34 + #[derive(PartialEq, PartialOrd)]
35 | struct InvalidOrderedStruct {
   |

error[E0369]: binary operation `<=` cannot be applied to type `&InvalidOrderedStruct`
  --> tests/ui/invalid_pyclass_args.rs:33:1
   |
33 | #[pyclass(ord)]
   | ^^^^^^^^^^^^^^^
   |
note: an implementation of `PartialOrd` might be missing for `InvalidOrderedStruct`
  --> tests/ui/invalid_pyclass_args.rs:34:1
   |
34 | struct InvalidOrderedStruct {
   | ^^^^^^^^^^^^^^^^^^^^^^^^^^^ must implement `PartialOrd`
   = note: this error originates in the attribute macro `pyclass` (in Nightly builds, run with -Z macro-backtrace for more info)
help: consider annotating `InvalidOrderedStruct` with `#[derive(PartialEq, PartialOrd)]`
   |
34 + #[derive(PartialEq, PartialOrd)]
35 | struct InvalidOrderedStruct {
   |

error[E0369]: binary operation `>=` cannot be applied to type `&InvalidOrderedStruct`
  --> tests/ui/invalid_pyclass_args.rs:33:1
   |
33 | #[pyclass(ord)]
   | ^^^^^^^^^^^^^^^
   |
note: an implementation of `PartialOrd` might be missing for `InvalidOrderedStruct`
  --> tests/ui/invalid_pyclass_args.rs:34:1
   |
34 | struct InvalidOrderedStruct {
   | ^^^^^^^^^^^^^^^^^^^^^^^^^^^ must implement `PartialOrd`
   = note: this error originates in the attribute macro `pyclass` (in Nightly builds, run with -Z macro-backtrace for more info)
help: consider annotating `InvalidOrderedStruct` with `#[derive(PartialEq, PartialOrd)]`
   |
34 + #[derive(PartialEq, PartialOrd)]
35 | struct InvalidOrderedStruct {
   |
=======
error: `eq_int` can only be used on simple enums.
  --> tests/ui/invalid_pyclass_args.rs:52:11
   |
52 | #[pyclass(eq_int)]
   |           ^^^^^^

error[E0592]: duplicate definitions with name `__pymethod___richcmp____`
  --> tests/ui/invalid_pyclass_args.rs:36:1
   |
36 | #[pyclass(eq)]
   | ^^^^^^^^^^^^^^ duplicate definitions for `__pymethod___richcmp____`
...
40 | #[pymethods]
   | ------------ other definition for `__pymethod___richcmp____`
   |
   = note: this error originates in the attribute macro `pyclass` (in Nightly builds, run with -Z macro-backtrace for more info)

error[E0369]: binary operation `==` cannot be applied to type `&EqOptRequiresEq`
  --> tests/ui/invalid_pyclass_args.rs:33:11
   |
33 | #[pyclass(eq)]
   |           ^^
   |
note: an implementation of `PartialEq` might be missing for `EqOptRequiresEq`
  --> tests/ui/invalid_pyclass_args.rs:34:1
   |
34 | struct EqOptRequiresEq {}
   | ^^^^^^^^^^^^^^^^^^^^^^ must implement `PartialEq`
help: consider annotating `EqOptRequiresEq` with `#[derive(PartialEq)]`
   |
34 + #[derive(PartialEq)]
35 | struct EqOptRequiresEq {}
   |

error[E0369]: binary operation `!=` cannot be applied to type `&EqOptRequiresEq`
  --> tests/ui/invalid_pyclass_args.rs:33:11
   |
33 | #[pyclass(eq)]
   |           ^^
   |
note: an implementation of `PartialEq` might be missing for `EqOptRequiresEq`
  --> tests/ui/invalid_pyclass_args.rs:34:1
   |
34 | struct EqOptRequiresEq {}
   | ^^^^^^^^^^^^^^^^^^^^^^ must implement `PartialEq`
help: consider annotating `EqOptRequiresEq` with `#[derive(PartialEq)]`
   |
34 + #[derive(PartialEq)]
35 | struct EqOptRequiresEq {}
   |

error[E0034]: multiple applicable items in scope
  --> tests/ui/invalid_pyclass_args.rs:36:1
   |
36 | #[pyclass(eq)]
   | ^^^^^^^^^^^^^^ multiple `__pymethod___richcmp____` found
   |
note: candidate #1 is defined in an impl for the type `EqOptAndManualRichCmp`
  --> tests/ui/invalid_pyclass_args.rs:36:1
   |
36 | #[pyclass(eq)]
   | ^^^^^^^^^^^^^^
note: candidate #2 is defined in an impl for the type `EqOptAndManualRichCmp`
  --> tests/ui/invalid_pyclass_args.rs:40:1
   |
40 | #[pymethods]
   | ^^^^^^^^^^^^
   = note: this error originates in the attribute macro `pyclass` which comes from the expansion of the attribute macro `pymethods` (in Nightly builds, run with -Z macro-backtrace for more info)

error[E0034]: multiple applicable items in scope
  --> tests/ui/invalid_pyclass_args.rs:40:1
   |
40 | #[pymethods]
   | ^^^^^^^^^^^^ multiple `__pymethod___richcmp____` found
   |
note: candidate #1 is defined in an impl for the type `EqOptAndManualRichCmp`
  --> tests/ui/invalid_pyclass_args.rs:36:1
   |
36 | #[pyclass(eq)]
   | ^^^^^^^^^^^^^^
note: candidate #2 is defined in an impl for the type `EqOptAndManualRichCmp`
  --> tests/ui/invalid_pyclass_args.rs:40:1
   |
40 | #[pymethods]
   | ^^^^^^^^^^^^
   = note: this error originates in the attribute macro `pymethods` (in Nightly builds, run with -Z macro-backtrace for more info)
>>>>>>> d1a7cf40
<|MERGE_RESOLUTION|>--- conflicted
+++ resolved
@@ -1,8 +1,4 @@
-<<<<<<< HEAD
-error: expected one of: `crate`, `dict`, `extends`, `freelist`, `frozen`, `get_all`, `mapping`, `module`, `name`, `ord`, `rename_all`, `sequence`, `set_all`, `subclass`, `unsendable`, `weakref`
-=======
 error: expected one of: `crate`, `dict`, `eq`, `eq_int`, `extends`, `freelist`, `frozen`, `get_all`, `mapping`, `module`, `name`, `rename_all`, `sequence`, `set_all`, `subclass`, `unsendable`, `weakref`
->>>>>>> d1a7cf40
  --> tests/ui/invalid_pyclass_args.rs:3:11
   |
 3 | #[pyclass(extend=pyo3::types::PyDict)]
@@ -50,11 +46,7 @@
 24 | #[pyclass(module = my_module)]
    |                    ^^^^^^^^^
 
-<<<<<<< HEAD
-error: expected one of: `crate`, `dict`, `extends`, `freelist`, `frozen`, `get_all`, `mapping`, `module`, `name`, `ord`, `rename_all`, `sequence`, `set_all`, `subclass`, `unsendable`, `weakref`
-=======
 error: expected one of: `crate`, `dict`, `eq`, `eq_int`, `extends`, `freelist`, `frozen`, `get_all`, `mapping`, `module`, `name`, `rename_all`, `sequence`, `set_all`, `subclass`, `unsendable`, `weakref`
->>>>>>> d1a7cf40
   --> tests/ui/invalid_pyclass_args.rs:27:11
    |
 27 | #[pyclass(weakrev)]
@@ -66,115 +58,6 @@
 31 | struct CannotBeMappingAndSequence {}
    |        ^^^^^^^^^^^^^^^^^^^^^^^^^^
 
-<<<<<<< HEAD
-error[E0369]: binary operation `==` cannot be applied to type `&InvalidOrderedStruct`
-  --> tests/ui/invalid_pyclass_args.rs:33:1
-   |
-33 | #[pyclass(ord)]
-   | ^^^^^^^^^^^^^^^
-   |
-note: an implementation of `PartialEq` might be missing for `InvalidOrderedStruct`
-  --> tests/ui/invalid_pyclass_args.rs:34:1
-   |
-34 | struct InvalidOrderedStruct {
-   | ^^^^^^^^^^^^^^^^^^^^^^^^^^^ must implement `PartialEq`
-   = note: this error originates in the attribute macro `pyclass` (in Nightly builds, run with -Z macro-backtrace for more info)
-help: consider annotating `InvalidOrderedStruct` with `#[derive(PartialEq)]`
-   |
-34 + #[derive(PartialEq)]
-35 | struct InvalidOrderedStruct {
-   |
-
-error[E0369]: binary operation `!=` cannot be applied to type `&InvalidOrderedStruct`
-  --> tests/ui/invalid_pyclass_args.rs:33:1
-   |
-33 | #[pyclass(ord)]
-   | ^^^^^^^^^^^^^^^
-   |
-note: an implementation of `PartialEq` might be missing for `InvalidOrderedStruct`
-  --> tests/ui/invalid_pyclass_args.rs:34:1
-   |
-34 | struct InvalidOrderedStruct {
-   | ^^^^^^^^^^^^^^^^^^^^^^^^^^^ must implement `PartialEq`
-   = note: this error originates in the attribute macro `pyclass` (in Nightly builds, run with -Z macro-backtrace for more info)
-help: consider annotating `InvalidOrderedStruct` with `#[derive(PartialEq)]`
-   |
-34 + #[derive(PartialEq)]
-35 | struct InvalidOrderedStruct {
-   |
-
-error[E0369]: binary operation `>` cannot be applied to type `&InvalidOrderedStruct`
-  --> tests/ui/invalid_pyclass_args.rs:33:1
-   |
-33 | #[pyclass(ord)]
-   | ^^^^^^^^^^^^^^^
-   |
-note: an implementation of `PartialOrd` might be missing for `InvalidOrderedStruct`
-  --> tests/ui/invalid_pyclass_args.rs:34:1
-   |
-34 | struct InvalidOrderedStruct {
-   | ^^^^^^^^^^^^^^^^^^^^^^^^^^^ must implement `PartialOrd`
-   = note: this error originates in the attribute macro `pyclass` (in Nightly builds, run with -Z macro-backtrace for more info)
-help: consider annotating `InvalidOrderedStruct` with `#[derive(PartialEq, PartialOrd)]`
-   |
-34 + #[derive(PartialEq, PartialOrd)]
-35 | struct InvalidOrderedStruct {
-   |
-
-error[E0369]: binary operation `<` cannot be applied to type `&InvalidOrderedStruct`
-  --> tests/ui/invalid_pyclass_args.rs:33:1
-   |
-33 | #[pyclass(ord)]
-   | ^^^^^^^^^^^^^^^
-   |
-note: an implementation of `PartialOrd` might be missing for `InvalidOrderedStruct`
-  --> tests/ui/invalid_pyclass_args.rs:34:1
-   |
-34 | struct InvalidOrderedStruct {
-   | ^^^^^^^^^^^^^^^^^^^^^^^^^^^ must implement `PartialOrd`
-   = note: this error originates in the attribute macro `pyclass` (in Nightly builds, run with -Z macro-backtrace for more info)
-help: consider annotating `InvalidOrderedStruct` with `#[derive(PartialEq, PartialOrd)]`
-   |
-34 + #[derive(PartialEq, PartialOrd)]
-35 | struct InvalidOrderedStruct {
-   |
-
-error[E0369]: binary operation `<=` cannot be applied to type `&InvalidOrderedStruct`
-  --> tests/ui/invalid_pyclass_args.rs:33:1
-   |
-33 | #[pyclass(ord)]
-   | ^^^^^^^^^^^^^^^
-   |
-note: an implementation of `PartialOrd` might be missing for `InvalidOrderedStruct`
-  --> tests/ui/invalid_pyclass_args.rs:34:1
-   |
-34 | struct InvalidOrderedStruct {
-   | ^^^^^^^^^^^^^^^^^^^^^^^^^^^ must implement `PartialOrd`
-   = note: this error originates in the attribute macro `pyclass` (in Nightly builds, run with -Z macro-backtrace for more info)
-help: consider annotating `InvalidOrderedStruct` with `#[derive(PartialEq, PartialOrd)]`
-   |
-34 + #[derive(PartialEq, PartialOrd)]
-35 | struct InvalidOrderedStruct {
-   |
-
-error[E0369]: binary operation `>=` cannot be applied to type `&InvalidOrderedStruct`
-  --> tests/ui/invalid_pyclass_args.rs:33:1
-   |
-33 | #[pyclass(ord)]
-   | ^^^^^^^^^^^^^^^
-   |
-note: an implementation of `PartialOrd` might be missing for `InvalidOrderedStruct`
-  --> tests/ui/invalid_pyclass_args.rs:34:1
-   |
-34 | struct InvalidOrderedStruct {
-   | ^^^^^^^^^^^^^^^^^^^^^^^^^^^ must implement `PartialOrd`
-   = note: this error originates in the attribute macro `pyclass` (in Nightly builds, run with -Z macro-backtrace for more info)
-help: consider annotating `InvalidOrderedStruct` with `#[derive(PartialEq, PartialOrd)]`
-   |
-34 + #[derive(PartialEq, PartialOrd)]
-35 | struct InvalidOrderedStruct {
-   |
-=======
 error: `eq_int` can only be used on simple enums.
   --> tests/ui/invalid_pyclass_args.rs:52:11
    |
@@ -260,5 +143,4 @@
    |
 40 | #[pymethods]
    | ^^^^^^^^^^^^
-   = note: this error originates in the attribute macro `pymethods` (in Nightly builds, run with -Z macro-backtrace for more info)
->>>>>>> d1a7cf40
+   = note: this error originates in the attribute macro `pymethods` (in Nightly builds, run with -Z macro-backtrace for more info)