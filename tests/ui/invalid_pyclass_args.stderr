--- conflicted
+++ resolved
@@ -1,326 +1,223 @@
-<<<<<<< HEAD
-error: expected one of: `crate`, `dict`, `eq`, `eq_int`, `extends`, `freelist`, `frozen`, `get_all`, `hash`, `mapping`, `module`, `name`, `rename_all`, `sequence`, `set_all`, `str`, `subclass`, `unsendable`, `weakref`
- --> tests/ui/invalid_pyclass_args.rs:4:11
-=======
 error: expected one of: `crate`, `dict`, `eq`, `eq_int`, `extends`, `freelist`, `frozen`, `get_all`, `hash`, `mapping`, `module`, `name`, `ord`, `rename_all`, `sequence`, `set_all`, `subclass`, `unsendable`, `weakref`
  --> tests/ui/invalid_pyclass_args.rs:3:11
->>>>>>> b8fb3675
   |
-4 | #[pyclass(extend=pyo3::types::PyDict)]
+3 | #[pyclass(extend=pyo3::types::PyDict)]
   |           ^^^^^^
 
 error: expected identifier
- --> tests/ui/invalid_pyclass_args.rs:7:21
+ --> tests/ui/invalid_pyclass_args.rs:6:21
   |
-7 | #[pyclass(extends = "PyDict")]
+6 | #[pyclass(extends = "PyDict")]
   |                     ^^^^^^^^
 
 error: expected string literal
-  --> tests/ui/invalid_pyclass_args.rs:10:18
-   |
-10 | #[pyclass(name = m::MyClass)]
-   |                  ^
+ --> tests/ui/invalid_pyclass_args.rs:9:18
+  |
+9 | #[pyclass(name = m::MyClass)]
+  |                  ^
 
 error: expected a single identifier in double quotes
-  --> tests/ui/invalid_pyclass_args.rs:13:18
-   |
-13 | #[pyclass(name = "Custom Name")]
+  --> tests/ui/invalid_pyclass_args.rs:12:18
+   |
+12 | #[pyclass(name = "Custom Name")]
    |                  ^^^^^^^^^^^^^
 
 error: expected string literal
-  --> tests/ui/invalid_pyclass_args.rs:16:18
-   |
-16 | #[pyclass(name = CustomName)]
+  --> tests/ui/invalid_pyclass_args.rs:15:18
+   |
+15 | #[pyclass(name = CustomName)]
    |                  ^^^^^^^^^^
 
 error: expected string literal
-  --> tests/ui/invalid_pyclass_args.rs:19:24
-   |
-19 | #[pyclass(rename_all = camelCase)]
+  --> tests/ui/invalid_pyclass_args.rs:18:24
+   |
+18 | #[pyclass(rename_all = camelCase)]
    |                        ^^^^^^^^^
 
 error: expected a valid renaming rule, possible values are: "camelCase", "kebab-case", "lowercase", "PascalCase", "SCREAMING-KEBAB-CASE", "SCREAMING_SNAKE_CASE", "snake_case", "UPPERCASE"
-  --> tests/ui/invalid_pyclass_args.rs:22:24
-   |
-22 | #[pyclass(rename_all = "Camel-Case")]
+  --> tests/ui/invalid_pyclass_args.rs:21:24
+   |
+21 | #[pyclass(rename_all = "Camel-Case")]
    |                        ^^^^^^^^^^^^
 
 error: expected string literal
-  --> tests/ui/invalid_pyclass_args.rs:25:20
-   |
-25 | #[pyclass(module = my_module)]
+  --> tests/ui/invalid_pyclass_args.rs:24:20
+   |
+24 | #[pyclass(module = my_module)]
    |                    ^^^^^^^^^
 
-<<<<<<< HEAD
-error: expected one of: `crate`, `dict`, `eq`, `eq_int`, `extends`, `freelist`, `frozen`, `get_all`, `hash`, `mapping`, `module`, `name`, `rename_all`, `sequence`, `set_all`, `str`, `subclass`, `unsendable`, `weakref`
-  --> tests/ui/invalid_pyclass_args.rs:28:11
-=======
 error: expected one of: `crate`, `dict`, `eq`, `eq_int`, `extends`, `freelist`, `frozen`, `get_all`, `hash`, `mapping`, `module`, `name`, `ord`, `rename_all`, `sequence`, `set_all`, `subclass`, `unsendable`, `weakref`
   --> tests/ui/invalid_pyclass_args.rs:27:11
->>>>>>> b8fb3675
-   |
-28 | #[pyclass(weakrev)]
+   |
+27 | #[pyclass(weakrev)]
    |           ^^^^^^^
 
 error: a `#[pyclass]` cannot be both a `mapping` and a `sequence`
-  --> tests/ui/invalid_pyclass_args.rs:32:8
-   |
-32 | struct CannotBeMappingAndSequence {}
+  --> tests/ui/invalid_pyclass_args.rs:31:8
+   |
+31 | struct CannotBeMappingAndSequence {}
    |        ^^^^^^^^^^^^^^^^^^^^^^^^^^
 
 error: `eq_int` can only be used on simple enums.
-  --> tests/ui/invalid_pyclass_args.rs:53:11
-   |
-53 | #[pyclass(eq_int)]
+  --> tests/ui/invalid_pyclass_args.rs:52:11
+   |
+52 | #[pyclass(eq_int)]
    |           ^^^^^^
 
 error: The `hash` option requires the `frozen` option.
-  --> tests/ui/invalid_pyclass_args.rs:60:11
-   |
-60 | #[pyclass(hash)]
+  --> tests/ui/invalid_pyclass_args.rs:59:11
+   |
+59 | #[pyclass(hash)]
    |           ^^^^
 
 error: The `hash` option requires the `eq` option.
-  --> tests/ui/invalid_pyclass_args.rs:60:11
-   |
-60 | #[pyclass(hash)]
+  --> tests/ui/invalid_pyclass_args.rs:59:11
+   |
+59 | #[pyclass(hash)]
    |           ^^^^
 
-<<<<<<< HEAD
-error: invalid format string: expected `'}'` but string was terminated
-  --> tests/ui/invalid_pyclass_args.rs:93:19
-   |
-93 | #[pyclass(str = "{")]
-   |                  -^ expected `'}'` in format string
-   |                  |
-   |                  because of this opening brace
-   |
-   = note: if you intended to print `{`, you can escape it using `{{`
-
-error: invalid format string: expected `'}'`, found `'$'`
-  --> tests/ui/invalid_pyclass_args.rs:97:19
-   |
-97 | #[pyclass(str = "{$}")]
-   |                  -^ expected `'}'` in format string
-   |                  |
-   |                  because of this opening brace
-   |
-   = note: if you intended to print `{`, you can escape it using `{{`
-=======
 error: The `ord` option requires the `eq` option.
   --> tests/ui/invalid_pyclass_args.rs:74:11
    |
 74 | #[pyclass(ord)]
    |           ^^^
->>>>>>> b8fb3675
 
 error[E0592]: duplicate definitions with name `__pymethod___richcmp____`
-  --> tests/ui/invalid_pyclass_args.rs:37:1
-   |
-37 | #[pyclass(eq)]
+  --> tests/ui/invalid_pyclass_args.rs:36:1
+   |
+36 | #[pyclass(eq)]
    | ^^^^^^^^^^^^^^ duplicate definitions for `__pymethod___richcmp____`
 ...
-41 | #[pymethods]
+40 | #[pymethods]
    | ------------ other definition for `__pymethod___richcmp____`
    |
    = note: this error originates in the attribute macro `pyclass` (in Nightly builds, run with -Z macro-backtrace for more info)
 
 error[E0592]: duplicate definitions with name `__pymethod___hash____`
-  --> tests/ui/invalid_pyclass_args.rs:64:1
-   |
-64 | #[pyclass(frozen, eq, hash)]
+  --> tests/ui/invalid_pyclass_args.rs:63:1
+   |
+63 | #[pyclass(frozen, eq, hash)]
    | ^^^^^^^^^^^^^^^^^^^^^^^^^^^^ duplicate definitions for `__pymethod___hash____`
 ...
-68 | #[pymethods]
+67 | #[pymethods]
    | ------------ other definition for `__pymethod___hash____`
    |
    = note: this error originates in the attribute macro `pyclass` (in Nightly builds, run with -Z macro-backtrace for more info)
 
-error[E0592]: duplicate definitions with name `__pymethod___str____`
-  --> tests/ui/invalid_pyclass_args.rs:75:1
-   |
-75 | #[pyclass(str)]
-   | ^^^^^^^^^^^^^^^ duplicate definitions for `__pymethod___str____`
-...
-84 | #[pymethods]
-   | ------------ other definition for `__pymethod___str____`
-   |
-   = note: this error originates in the attribute macro `pyclass` (in Nightly builds, run with -Z macro-backtrace for more info)
-
 error[E0369]: binary operation `==` cannot be applied to type `&EqOptRequiresEq`
-  --> tests/ui/invalid_pyclass_args.rs:34:11
-   |
-34 | #[pyclass(eq)]
+  --> tests/ui/invalid_pyclass_args.rs:33:11
+   |
+33 | #[pyclass(eq)]
    |           ^^
    |
 note: an implementation of `PartialEq` might be missing for `EqOptRequiresEq`
-  --> tests/ui/invalid_pyclass_args.rs:35:1
-   |
-35 | struct EqOptRequiresEq {}
+  --> tests/ui/invalid_pyclass_args.rs:34:1
+   |
+34 | struct EqOptRequiresEq {}
    | ^^^^^^^^^^^^^^^^^^^^^^ must implement `PartialEq`
 help: consider annotating `EqOptRequiresEq` with `#[derive(PartialEq)]`
    |
-35 + #[derive(PartialEq)]
-36 | struct EqOptRequiresEq {}
+34 + #[derive(PartialEq)]
+35 | struct EqOptRequiresEq {}
    |
 
 error[E0369]: binary operation `!=` cannot be applied to type `&EqOptRequiresEq`
-  --> tests/ui/invalid_pyclass_args.rs:34:11
-   |
-34 | #[pyclass(eq)]
+  --> tests/ui/invalid_pyclass_args.rs:33:11
+   |
+33 | #[pyclass(eq)]
    |           ^^
    |
 note: an implementation of `PartialEq` might be missing for `EqOptRequiresEq`
-  --> tests/ui/invalid_pyclass_args.rs:35:1
-   |
-35 | struct EqOptRequiresEq {}
+  --> tests/ui/invalid_pyclass_args.rs:34:1
+   |
+34 | struct EqOptRequiresEq {}
    | ^^^^^^^^^^^^^^^^^^^^^^ must implement `PartialEq`
 help: consider annotating `EqOptRequiresEq` with `#[derive(PartialEq)]`
    |
-35 + #[derive(PartialEq)]
-36 | struct EqOptRequiresEq {}
-   |
-
-error[E0034]: multiple applicable items in scope
-  --> tests/ui/invalid_pyclass_args.rs:37:1
-   |
-37 | #[pyclass(eq)]
+34 + #[derive(PartialEq)]
+35 | struct EqOptRequiresEq {}
+   |
+
+error[E0034]: multiple applicable items in scope
+  --> tests/ui/invalid_pyclass_args.rs:36:1
+   |
+36 | #[pyclass(eq)]
    | ^^^^^^^^^^^^^^ multiple `__pymethod___richcmp____` found
    |
 note: candidate #1 is defined in an impl for the type `EqOptAndManualRichCmp`
-  --> tests/ui/invalid_pyclass_args.rs:37:1
-   |
-37 | #[pyclass(eq)]
+  --> tests/ui/invalid_pyclass_args.rs:36:1
+   |
+36 | #[pyclass(eq)]
    | ^^^^^^^^^^^^^^
 note: candidate #2 is defined in an impl for the type `EqOptAndManualRichCmp`
-  --> tests/ui/invalid_pyclass_args.rs:41:1
-   |
-41 | #[pymethods]
+  --> tests/ui/invalid_pyclass_args.rs:40:1
+   |
+40 | #[pymethods]
    | ^^^^^^^^^^^^
    = note: this error originates in the attribute macro `pyclass` which comes from the expansion of the attribute macro `pymethods` (in Nightly builds, run with -Z macro-backtrace for more info)
 
 error[E0034]: multiple applicable items in scope
-  --> tests/ui/invalid_pyclass_args.rs:41:1
-   |
-41 | #[pymethods]
+  --> tests/ui/invalid_pyclass_args.rs:40:1
+   |
+40 | #[pymethods]
    | ^^^^^^^^^^^^ multiple `__pymethod___richcmp____` found
    |
 note: candidate #1 is defined in an impl for the type `EqOptAndManualRichCmp`
-  --> tests/ui/invalid_pyclass_args.rs:37:1
-   |
-37 | #[pyclass(eq)]
+  --> tests/ui/invalid_pyclass_args.rs:36:1
+   |
+36 | #[pyclass(eq)]
    | ^^^^^^^^^^^^^^
 note: candidate #2 is defined in an impl for the type `EqOptAndManualRichCmp`
-  --> tests/ui/invalid_pyclass_args.rs:41:1
-   |
-41 | #[pymethods]
+  --> tests/ui/invalid_pyclass_args.rs:40:1
+   |
+40 | #[pymethods]
    | ^^^^^^^^^^^^
    = note: this error originates in the attribute macro `pymethods` (in Nightly builds, run with -Z macro-backtrace for more info)
 
 error[E0277]: the trait bound `HashOptRequiresHash: Hash` is not satisfied
-  --> tests/ui/invalid_pyclass_args.rs:56:23
-   |
-56 | #[pyclass(frozen, eq, hash)]
+  --> tests/ui/invalid_pyclass_args.rs:55:23
+   |
+55 | #[pyclass(frozen, eq, hash)]
    |                       ^^^^ the trait `Hash` is not implemented for `HashOptRequiresHash`
    |
 help: consider annotating `HashOptRequiresHash` with `#[derive(Hash)]`
    |
-58 + #[derive(Hash)]
-59 | struct HashOptRequiresHash;
-   |
-
-error[E0034]: multiple applicable items in scope
-  --> tests/ui/invalid_pyclass_args.rs:64:1
-   |
-64 | #[pyclass(frozen, eq, hash)]
+57 + #[derive(Hash)]
+58 | struct HashOptRequiresHash;
+   |
+
+error[E0034]: multiple applicable items in scope
+  --> tests/ui/invalid_pyclass_args.rs:63:1
+   |
+63 | #[pyclass(frozen, eq, hash)]
    | ^^^^^^^^^^^^^^^^^^^^^^^^^^^^ multiple `__pymethod___hash____` found
    |
 note: candidate #1 is defined in an impl for the type `HashOptAndManualHash`
-  --> tests/ui/invalid_pyclass_args.rs:64:1
-   |
-64 | #[pyclass(frozen, eq, hash)]
+  --> tests/ui/invalid_pyclass_args.rs:63:1
+   |
+63 | #[pyclass(frozen, eq, hash)]
    | ^^^^^^^^^^^^^^^^^^^^^^^^^^^^
 note: candidate #2 is defined in an impl for the type `HashOptAndManualHash`
-  --> tests/ui/invalid_pyclass_args.rs:68:1
-   |
-68 | #[pymethods]
+  --> tests/ui/invalid_pyclass_args.rs:67:1
+   |
+67 | #[pymethods]
    | ^^^^^^^^^^^^
    = note: this error originates in the attribute macro `pyclass` which comes from the expansion of the attribute macro `pymethods` (in Nightly builds, run with -Z macro-backtrace for more info)
 
 error[E0034]: multiple applicable items in scope
-  --> tests/ui/invalid_pyclass_args.rs:68:1
-   |
-68 | #[pymethods]
+  --> tests/ui/invalid_pyclass_args.rs:67:1
+   |
+67 | #[pymethods]
    | ^^^^^^^^^^^^ multiple `__pymethod___hash____` found
    |
 note: candidate #1 is defined in an impl for the type `HashOptAndManualHash`
-  --> tests/ui/invalid_pyclass_args.rs:64:1
-   |
-64 | #[pyclass(frozen, eq, hash)]
+  --> tests/ui/invalid_pyclass_args.rs:63:1
+   |
+63 | #[pyclass(frozen, eq, hash)]
    | ^^^^^^^^^^^^^^^^^^^^^^^^^^^^
 note: candidate #2 is defined in an impl for the type `HashOptAndManualHash`
-  --> tests/ui/invalid_pyclass_args.rs:68:1
-   |
-68 | #[pymethods]
-   | ^^^^^^^^^^^^
-   = note: this error originates in the attribute macro `pymethods` (in Nightly builds, run with -Z macro-backtrace for more info)
-
-error[E0034]: multiple applicable items in scope
-  --> tests/ui/invalid_pyclass_args.rs:75:1
-   |
-75 | #[pyclass(str)]
-   | ^^^^^^^^^^^^^^^ multiple `__pymethod___str____` found
-   |
-note: candidate #1 is defined in an impl for the type `StrOptAndManualStr`
-  --> tests/ui/invalid_pyclass_args.rs:75:1
-   |
-75 | #[pyclass(str)]
-   | ^^^^^^^^^^^^^^^
-note: candidate #2 is defined in an impl for the type `StrOptAndManualStr`
-  --> tests/ui/invalid_pyclass_args.rs:84:1
-   |
-84 | #[pymethods]
-   | ^^^^^^^^^^^^
-   = note: this error originates in the attribute macro `pyclass` which comes from the expansion of the attribute macro `pymethods` (in Nightly builds, run with -Z macro-backtrace for more info)
-
-error[E0034]: multiple applicable items in scope
-  --> tests/ui/invalid_pyclass_args.rs:84:1
-   |
-84 | #[pymethods]
-   | ^^^^^^^^^^^^ multiple `__pymethod___str____` found
-   |
-note: candidate #1 is defined in an impl for the type `StrOptAndManualStr`
-  --> tests/ui/invalid_pyclass_args.rs:75:1
-   |
-75 | #[pyclass(str)]
-   | ^^^^^^^^^^^^^^^
-note: candidate #2 is defined in an impl for the type `StrOptAndManualStr`
-  --> tests/ui/invalid_pyclass_args.rs:84:1
-   |
-84 | #[pymethods]
-   | ^^^^^^^^^^^^
-   = note: this error originates in the attribute macro `pymethods` (in Nightly builds, run with -Z macro-backtrace for more info)
-
-error[E0609]: no field `aaaa` on type `&Point`
-   --> tests/ui/invalid_pyclass_args.rs:101:17
-    |
-101 | #[pyclass(str = "X: {aaaa}, Y: {y}, Z: {z}")]
-    |                 ^^^^^^^^^^^^^^^^^^^^^^^^^^^ unknown field
-    |
-    = note: available fields are: `x`, `y`, `z`
-
-error[E0609]: no field `zzz` on type `&Point2`
-   --> tests/ui/invalid_pyclass_args.rs:109:17
-    |
-109 | #[pyclass(str = "X: {x}, Y: {y}}}, Z: {zzz}")]
-    |                 ^^^^^^^^^^^^^^^^^^^^^^^^^^^^ unknown field
-    |
-    = note: available fields are: `x`, `y`, `z`
-
-error[E0609]: no field `162543` on type `&Coord3`
-   --> tests/ui/invalid_pyclass_args.rs:117:17
-    |
-117 | #[pyclass(str = "{0}, {162543}, {2}")]
-    |                 ^^^^^^^^^^^^^^^^^^^^ unknown field
-    |
-    = note: available fields are: `0`, `1`, `2`+  --> tests/ui/invalid_pyclass_args.rs:67:1
+   |
+67 | #[pymethods]
+   | ^^^^^^^^^^^^
+   = note: this error originates in the attribute macro `pymethods` (in Nightly builds, run with -Z macro-backtrace for more info)