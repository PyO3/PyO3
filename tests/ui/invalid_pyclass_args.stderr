error: expected one of: `crate`, `dict`, `eq`, `eq_int`, `extends`, `freelist`, `frozen`, `get_all`, `hash`, `mapping`, `module`, `name`, `ord`, `rename_all`, `sequence`, `set_all`, `str`, `subclass`, `unsendable`, `weakref`
 --> tests/ui/invalid_pyclass_args.rs:4:11
  |
4 | #[pyclass(extend=pyo3::types::PyDict)]
  |           ^^^^^^

error: expected identifier
 --> tests/ui/invalid_pyclass_args.rs:7:21
  |
7 | #[pyclass(extends = "PyDict")]
  |                     ^^^^^^^^

error: expected string literal
  --> tests/ui/invalid_pyclass_args.rs:10:18
   |
10 | #[pyclass(name = m::MyClass)]
   |                  ^

error: expected a single identifier in double quotes
  --> tests/ui/invalid_pyclass_args.rs:13:18
   |
13 | #[pyclass(name = "Custom Name")]
   |                  ^^^^^^^^^^^^^

error: expected string literal
  --> tests/ui/invalid_pyclass_args.rs:16:18
   |
16 | #[pyclass(name = CustomName)]
   |                  ^^^^^^^^^^

error: expected string literal
  --> tests/ui/invalid_pyclass_args.rs:19:24
   |
19 | #[pyclass(rename_all = camelCase)]
   |                        ^^^^^^^^^

error: expected a valid renaming rule, possible values are: "camelCase", "kebab-case", "lowercase", "PascalCase", "SCREAMING-KEBAB-CASE", "SCREAMING_SNAKE_CASE", "snake_case", "UPPERCASE"
  --> tests/ui/invalid_pyclass_args.rs:22:24
   |
22 | #[pyclass(rename_all = "Camel-Case")]
   |                        ^^^^^^^^^^^^

error: expected string literal
  --> tests/ui/invalid_pyclass_args.rs:25:20
   |
25 | #[pyclass(module = my_module)]
   |                    ^^^^^^^^^

error: expected one of: `crate`, `dict`, `eq`, `eq_int`, `extends`, `freelist`, `frozen`, `get_all`, `hash`, `mapping`, `module`, `name`, `ord`, `rename_all`, `sequence`, `set_all`, `str`, `subclass`, `unsendable`, `weakref`
  --> tests/ui/invalid_pyclass_args.rs:28:11
   |
28 | #[pyclass(weakrev)]
   |           ^^^^^^^

error: a `#[pyclass]` cannot be both a `mapping` and a `sequence`
  --> tests/ui/invalid_pyclass_args.rs:32:8
   |
32 | struct CannotBeMappingAndSequence {}
   |        ^^^^^^^^^^^^^^^^^^^^^^^^^^

error: `eq_int` can only be used on simple enums.
  --> tests/ui/invalid_pyclass_args.rs:53:11
   |
53 | #[pyclass(eq_int)]
   |           ^^^^^^

error: The `hash` option requires the `frozen` option.
  --> tests/ui/invalid_pyclass_args.rs:60:11
   |
60 | #[pyclass(hash)]
   |           ^^^^

error: The `hash` option requires the `eq` option.
  --> tests/ui/invalid_pyclass_args.rs:60:11
   |
60 | #[pyclass(hash)]
   |           ^^^^

error: The `ord` option requires the `eq` option.
  --> tests/ui/invalid_pyclass_args.rs:75:11
   |
75 | #[pyclass(ord)]
   |           ^^^

<<<<<<< HEAD
error: expected one of: `get`, `set`, `name`
  --> tests/ui/invalid_pyclass_args.rs:81:12
   |
81 |     #[pyo3(foo)]
   |            ^^^

error: expected one of: `get`, `set`, `name`
  --> tests/ui/invalid_pyclass_args.rs:82:12
   |
82 |     #[pyo3(blah)]
   |            ^^^^

error: expected one of: `get`, `set`, `name`
  --> tests/ui/invalid_pyclass_args.rs:84:12
   |
84 |     #[pyo3(pop)]
   |            ^^^
=======
error: invalid format string: expected `'}'` but string was terminated
  --> tests/ui/invalid_pyclass_args.rs:98:19
   |
98 | #[pyclass(str = "{")]
   |                  -^ expected `'}'` in format string
   |                  |
   |                  because of this opening brace
   |
   = note: if you intended to print `{`, you can escape it using `{{`

error: invalid format string: expected `'}'`, found `'$'`
   --> tests/ui/invalid_pyclass_args.rs:102:19
    |
102 | #[pyclass(str = "{$}")]
    |                  -^ expected `'}'` in format string
    |                  |
    |                  because of this opening brace
    |
    = note: if you intended to print `{`, you can escape it using `{{`

error: The format string syntax is incompatible with any renaming via `name` or `rename_all`
   --> tests/ui/invalid_pyclass_args.rs:126:29
    |
126 | #[pyclass(name = "aaa", str="unsafe: {unsafe_variable}")]
    |                             ^^^^^^^^^^^^^^^^^^^^^^^^^^^

error: The format string syntax is incompatible with any renaming via `name` or `rename_all`
   --> tests/ui/invalid_pyclass_args.rs:132:29
    |
132 | #[pyclass(name = "aaa", str="unsafe: {unsafe_variable}")]
    |                             ^^^^^^^^^^^^^^^^^^^^^^^^^^^

error: The format string syntax is incompatible with any renaming via `name` or `rename_all`
   --> tests/ui/invalid_pyclass_args.rs:137:15
    |
137 | #[pyclass(str="unsafe: {unsafe_variable}")]
    |               ^^^^^^^^^^^^^^^^^^^^^^^^^^^

error: The format string syntax is incompatible with any renaming via `name` or `rename_all`
   --> tests/ui/invalid_pyclass_args.rs:143:52
    |
143 | #[pyclass(rename_all = "SCREAMING_SNAKE_CASE", str="{a_a}, {b_b}, {c_d_e}")]
    |                                                    ^^^^^^^^^^^^^^^^^^^^^^^

error: No member found, you must provide a named or positionally specified member.
   --> tests/ui/invalid_pyclass_args.rs:150:15
    |
150 | #[pyclass(str="{:?}")]
    |               ^^^^^^

error: No member found, you must provide a named or positionally specified member.
   --> tests/ui/invalid_pyclass_args.rs:157:15
    |
157 | #[pyclass(str="{}")]
    |               ^^^^

error: The format string syntax cannot be used with enums
   --> tests/ui/invalid_pyclass_args.rs:164:19
    |
164 | #[pyclass(eq, str="Stuff...")]
    |                   ^^^^^^^^^^
>>>>>>> 5ac5cef9

error[E0592]: duplicate definitions with name `__pymethod___richcmp____`
  --> tests/ui/invalid_pyclass_args.rs:37:1
   |
37 | #[pyclass(eq)]
   | ^^^^^^^^^^^^^^ duplicate definitions for `__pymethod___richcmp____`
...
41 | #[pymethods]
   | ------------ other definition for `__pymethod___richcmp____`
   |
   = note: this error originates in the attribute macro `pyclass` (in Nightly builds, run with -Z macro-backtrace for more info)

error[E0592]: duplicate definitions with name `__pymethod___hash____`
  --> tests/ui/invalid_pyclass_args.rs:64:1
   |
64 | #[pyclass(frozen, eq, hash)]
   | ^^^^^^^^^^^^^^^^^^^^^^^^^^^^ duplicate definitions for `__pymethod___hash____`
...
68 | #[pymethods]
   | ------------ other definition for `__pymethod___hash____`
   |
   = note: this error originates in the attribute macro `pyclass` (in Nightly builds, run with -Z macro-backtrace for more info)

error[E0592]: duplicate definitions with name `__pymethod___str____`
  --> tests/ui/invalid_pyclass_args.rs:80:1
   |
80 | #[pyclass(str)]
   | ^^^^^^^^^^^^^^^ duplicate definitions for `__pymethod___str____`
...
89 | #[pymethods]
   | ------------ other definition for `__pymethod___str____`
   |
   = note: this error originates in the attribute macro `pyclass` (in Nightly builds, run with -Z macro-backtrace for more info)

error[E0369]: binary operation `==` cannot be applied to type `&EqOptRequiresEq`
  --> tests/ui/invalid_pyclass_args.rs:34:11
   |
34 | #[pyclass(eq)]
   |           ^^
   |
note: an implementation of `PartialEq` might be missing for `EqOptRequiresEq`
  --> tests/ui/invalid_pyclass_args.rs:35:1
   |
35 | struct EqOptRequiresEq {}
   | ^^^^^^^^^^^^^^^^^^^^^^ must implement `PartialEq`
help: consider annotating `EqOptRequiresEq` with `#[derive(PartialEq)]`
   |
35 + #[derive(PartialEq)]
36 | struct EqOptRequiresEq {}
   |

error[E0369]: binary operation `!=` cannot be applied to type `&EqOptRequiresEq`
  --> tests/ui/invalid_pyclass_args.rs:34:11
   |
34 | #[pyclass(eq)]
   |           ^^
   |
note: an implementation of `PartialEq` might be missing for `EqOptRequiresEq`
  --> tests/ui/invalid_pyclass_args.rs:35:1
   |
35 | struct EqOptRequiresEq {}
   | ^^^^^^^^^^^^^^^^^^^^^^ must implement `PartialEq`
help: consider annotating `EqOptRequiresEq` with `#[derive(PartialEq)]`
   |
35 + #[derive(PartialEq)]
36 | struct EqOptRequiresEq {}
   |

error[E0034]: multiple applicable items in scope
  --> tests/ui/invalid_pyclass_args.rs:37:1
   |
37 | #[pyclass(eq)]
   | ^^^^^^^^^^^^^^ multiple `__pymethod___richcmp____` found
   |
note: candidate #1 is defined in an impl for the type `EqOptAndManualRichCmp`
  --> tests/ui/invalid_pyclass_args.rs:37:1
   |
37 | #[pyclass(eq)]
   | ^^^^^^^^^^^^^^
note: candidate #2 is defined in an impl for the type `EqOptAndManualRichCmp`
  --> tests/ui/invalid_pyclass_args.rs:41:1
   |
41 | #[pymethods]
   | ^^^^^^^^^^^^
   = note: this error originates in the attribute macro `pyclass` which comes from the expansion of the attribute macro `pymethods` (in Nightly builds, run with -Z macro-backtrace for more info)

error[E0034]: multiple applicable items in scope
  --> tests/ui/invalid_pyclass_args.rs:41:1
   |
41 | #[pymethods]
   | ^^^^^^^^^^^^ multiple `__pymethod___richcmp____` found
   |
note: candidate #1 is defined in an impl for the type `EqOptAndManualRichCmp`
  --> tests/ui/invalid_pyclass_args.rs:37:1
   |
37 | #[pyclass(eq)]
   | ^^^^^^^^^^^^^^
note: candidate #2 is defined in an impl for the type `EqOptAndManualRichCmp`
  --> tests/ui/invalid_pyclass_args.rs:41:1
   |
41 | #[pymethods]
   | ^^^^^^^^^^^^
   = note: this error originates in the attribute macro `pymethods` (in Nightly builds, run with -Z macro-backtrace for more info)

error[E0277]: the trait bound `HashOptRequiresHash: Hash` is not satisfied
  --> tests/ui/invalid_pyclass_args.rs:56:23
   |
56 | #[pyclass(frozen, eq, hash)]
   |                       ^^^^ the trait `Hash` is not implemented for `HashOptRequiresHash`
   |
help: consider annotating `HashOptRequiresHash` with `#[derive(Hash)]`
   |
58 + #[derive(Hash)]
59 | struct HashOptRequiresHash;
   |

error[E0034]: multiple applicable items in scope
  --> tests/ui/invalid_pyclass_args.rs:64:1
   |
64 | #[pyclass(frozen, eq, hash)]
   | ^^^^^^^^^^^^^^^^^^^^^^^^^^^^ multiple `__pymethod___hash____` found
   |
note: candidate #1 is defined in an impl for the type `HashOptAndManualHash`
  --> tests/ui/invalid_pyclass_args.rs:64:1
   |
64 | #[pyclass(frozen, eq, hash)]
   | ^^^^^^^^^^^^^^^^^^^^^^^^^^^^
note: candidate #2 is defined in an impl for the type `HashOptAndManualHash`
  --> tests/ui/invalid_pyclass_args.rs:68:1
   |
68 | #[pymethods]
   | ^^^^^^^^^^^^
   = note: this error originates in the attribute macro `pyclass` which comes from the expansion of the attribute macro `pymethods` (in Nightly builds, run with -Z macro-backtrace for more info)

error[E0034]: multiple applicable items in scope
  --> tests/ui/invalid_pyclass_args.rs:68:1
   |
68 | #[pymethods]
   | ^^^^^^^^^^^^ multiple `__pymethod___hash____` found
   |
note: candidate #1 is defined in an impl for the type `HashOptAndManualHash`
  --> tests/ui/invalid_pyclass_args.rs:64:1
   |
64 | #[pyclass(frozen, eq, hash)]
   | ^^^^^^^^^^^^^^^^^^^^^^^^^^^^
note: candidate #2 is defined in an impl for the type `HashOptAndManualHash`
  --> tests/ui/invalid_pyclass_args.rs:68:1
   |
68 | #[pymethods]
   | ^^^^^^^^^^^^
   = note: this error originates in the attribute macro `pymethods` (in Nightly builds, run with -Z macro-backtrace for more info)

error[E0034]: multiple applicable items in scope
  --> tests/ui/invalid_pyclass_args.rs:80:1
   |
80 | #[pyclass(str)]
   | ^^^^^^^^^^^^^^^ multiple `__pymethod___str____` found
   |
note: candidate #1 is defined in an impl for the type `StrOptAndManualStr`
  --> tests/ui/invalid_pyclass_args.rs:80:1
   |
80 | #[pyclass(str)]
   | ^^^^^^^^^^^^^^^
note: candidate #2 is defined in an impl for the type `StrOptAndManualStr`
  --> tests/ui/invalid_pyclass_args.rs:89:1
   |
89 | #[pymethods]
   | ^^^^^^^^^^^^
   = note: this error originates in the attribute macro `pyclass` which comes from the expansion of the attribute macro `pymethods` (in Nightly builds, run with -Z macro-backtrace for more info)

error[E0034]: multiple applicable items in scope
  --> tests/ui/invalid_pyclass_args.rs:89:1
   |
89 | #[pymethods]
   | ^^^^^^^^^^^^ multiple `__pymethod___str____` found
   |
note: candidate #1 is defined in an impl for the type `StrOptAndManualStr`
  --> tests/ui/invalid_pyclass_args.rs:80:1
   |
80 | #[pyclass(str)]
   | ^^^^^^^^^^^^^^^
note: candidate #2 is defined in an impl for the type `StrOptAndManualStr`
  --> tests/ui/invalid_pyclass_args.rs:89:1
   |
89 | #[pymethods]
   | ^^^^^^^^^^^^
   = note: this error originates in the attribute macro `pymethods` (in Nightly builds, run with -Z macro-backtrace for more info)

error[E0609]: no field `aaaa` on type `&Point`
   --> tests/ui/invalid_pyclass_args.rs:106:17
    |
106 | #[pyclass(str = "X: {aaaa}, Y: {y}, Z: {z}")]
    |                 ^^^^^^^^^^^^^^^^^^^^^^^^^^^ unknown field
    |
    = note: available fields are: `x`, `y`, `z`

error[E0609]: no field `zzz` on type `&Point2`
   --> tests/ui/invalid_pyclass_args.rs:114:17
    |
114 | #[pyclass(str = "X: {x}, Y: {y}}}, Z: {zzz}")]
    |                 ^^^^^^^^^^^^^^^^^^^^^^^^^^^^ unknown field
    |
    = note: available fields are: `x`, `y`, `z`

error[E0609]: no field `162543` on type `&Coord3`
   --> tests/ui/invalid_pyclass_args.rs:122:17
    |
122 | #[pyclass(str = "{0}, {162543}, {2}")]
    |                 ^^^^^^^^^^^^^^^^^^^^ unknown field
    |
    = note: available fields are: `0`, `1`, `2`<|MERGE_RESOLUTION|>--- conflicted
+++ resolved
@@ -82,87 +82,85 @@
 75 | #[pyclass(ord)]
    |           ^^^
 
-<<<<<<< HEAD
-error: expected one of: `get`, `set`, `name`
-  --> tests/ui/invalid_pyclass_args.rs:81:12
-   |
-81 |     #[pyo3(foo)]
-   |            ^^^
-
 error: expected one of: `get`, `set`, `name`
   --> tests/ui/invalid_pyclass_args.rs:82:12
    |
-82 |     #[pyo3(blah)]
+82 |     #[pyo3(foo)]
+   |            ^^^
+
+error: expected one of: `get`, `set`, `name`
+  --> tests/ui/invalid_pyclass_args.rs:83:12
+   |
+83 |     #[pyo3(blah)]
    |            ^^^^
 
 error: expected one of: `get`, `set`, `name`
-  --> tests/ui/invalid_pyclass_args.rs:84:12
-   |
-84 |     #[pyo3(pop)]
+  --> tests/ui/invalid_pyclass_args.rs:85:12
+   |
+85 |     #[pyo3(pop)]
    |            ^^^
-=======
+
 error: invalid format string: expected `'}'` but string was terminated
-  --> tests/ui/invalid_pyclass_args.rs:98:19
-   |
-98 | #[pyclass(str = "{")]
-   |                  -^ expected `'}'` in format string
-   |                  |
-   |                  because of this opening brace
-   |
-   = note: if you intended to print `{`, you can escape it using `{{`
-
-error: invalid format string: expected `'}'`, found `'$'`
-   --> tests/ui/invalid_pyclass_args.rs:102:19
-    |
-102 | #[pyclass(str = "{$}")]
+   --> tests/ui/invalid_pyclass_args.rs:105:19
+    |
+105 | #[pyclass(str = "{")]
     |                  -^ expected `'}'` in format string
     |                  |
     |                  because of this opening brace
     |
     = note: if you intended to print `{`, you can escape it using `{{`
 
+error: invalid format string: expected `'}'`, found `'$'`
+   --> tests/ui/invalid_pyclass_args.rs:109:19
+    |
+109 | #[pyclass(str = "{$}")]
+    |                  -^ expected `'}'` in format string
+    |                  |
+    |                  because of this opening brace
+    |
+    = note: if you intended to print `{`, you can escape it using `{{`
+
 error: The format string syntax is incompatible with any renaming via `name` or `rename_all`
-   --> tests/ui/invalid_pyclass_args.rs:126:29
-    |
-126 | #[pyclass(name = "aaa", str="unsafe: {unsafe_variable}")]
-    |                             ^^^^^^^^^^^^^^^^^^^^^^^^^^^
+   --> tests/ui/invalid_pyclass_args.rs:133:31
+    |
+133 | #[pyclass(name = "aaa", str = "unsafe: {unsafe_variable}")]
+    |                               ^^^^^^^^^^^^^^^^^^^^^^^^^^^
 
 error: The format string syntax is incompatible with any renaming via `name` or `rename_all`
-   --> tests/ui/invalid_pyclass_args.rs:132:29
-    |
-132 | #[pyclass(name = "aaa", str="unsafe: {unsafe_variable}")]
-    |                             ^^^^^^^^^^^^^^^^^^^^^^^^^^^
+   --> tests/ui/invalid_pyclass_args.rs:139:31
+    |
+139 | #[pyclass(name = "aaa", str = "unsafe: {unsafe_variable}")]
+    |                               ^^^^^^^^^^^^^^^^^^^^^^^^^^^
 
 error: The format string syntax is incompatible with any renaming via `name` or `rename_all`
-   --> tests/ui/invalid_pyclass_args.rs:137:15
-    |
-137 | #[pyclass(str="unsafe: {unsafe_variable}")]
-    |               ^^^^^^^^^^^^^^^^^^^^^^^^^^^
+   --> tests/ui/invalid_pyclass_args.rs:144:17
+    |
+144 | #[pyclass(str = "unsafe: {unsafe_variable}")]
+    |                 ^^^^^^^^^^^^^^^^^^^^^^^^^^^
 
 error: The format string syntax is incompatible with any renaming via `name` or `rename_all`
-   --> tests/ui/invalid_pyclass_args.rs:143:52
-    |
-143 | #[pyclass(rename_all = "SCREAMING_SNAKE_CASE", str="{a_a}, {b_b}, {c_d_e}")]
-    |                                                    ^^^^^^^^^^^^^^^^^^^^^^^
+   --> tests/ui/invalid_pyclass_args.rs:150:54
+    |
+150 | #[pyclass(rename_all = "SCREAMING_SNAKE_CASE", str = "{a_a}, {b_b}, {c_d_e}")]
+    |                                                      ^^^^^^^^^^^^^^^^^^^^^^^
 
 error: No member found, you must provide a named or positionally specified member.
-   --> tests/ui/invalid_pyclass_args.rs:150:15
-    |
-150 | #[pyclass(str="{:?}")]
-    |               ^^^^^^
+   --> tests/ui/invalid_pyclass_args.rs:157:17
+    |
+157 | #[pyclass(str = "{:?}")]
+    |                 ^^^^^^
 
 error: No member found, you must provide a named or positionally specified member.
-   --> tests/ui/invalid_pyclass_args.rs:157:15
-    |
-157 | #[pyclass(str="{}")]
-    |               ^^^^
+   --> tests/ui/invalid_pyclass_args.rs:164:17
+    |
+164 | #[pyclass(str = "{}")]
+    |                 ^^^^
 
 error: The format string syntax cannot be used with enums
-   --> tests/ui/invalid_pyclass_args.rs:164:19
-    |
-164 | #[pyclass(eq, str="Stuff...")]
-    |                   ^^^^^^^^^^
->>>>>>> 5ac5cef9
+   --> tests/ui/invalid_pyclass_args.rs:171:21
+    |
+171 | #[pyclass(eq, str = "Stuff...")]
+    |                     ^^^^^^^^^^
 
 error[E0592]: duplicate definitions with name `__pymethod___richcmp____`
   --> tests/ui/invalid_pyclass_args.rs:37:1
@@ -187,12 +185,12 @@
    = note: this error originates in the attribute macro `pyclass` (in Nightly builds, run with -Z macro-backtrace for more info)
 
 error[E0592]: duplicate definitions with name `__pymethod___str____`
-  --> tests/ui/invalid_pyclass_args.rs:80:1
-   |
-80 | #[pyclass(str)]
+  --> tests/ui/invalid_pyclass_args.rs:89:1
+   |
+89 | #[pyclass(str)]
    | ^^^^^^^^^^^^^^^ duplicate definitions for `__pymethod___str____`
 ...
-89 | #[pymethods]
+98 | #[pymethods]
    | ------------ other definition for `__pymethod___str____`
    |
    = note: this error originates in the attribute macro `pyclass` (in Nightly builds, run with -Z macro-backtrace for more info)
@@ -316,61 +314,61 @@
    = note: this error originates in the attribute macro `pymethods` (in Nightly builds, run with -Z macro-backtrace for more info)
 
 error[E0034]: multiple applicable items in scope
-  --> tests/ui/invalid_pyclass_args.rs:80:1
-   |
-80 | #[pyclass(str)]
+  --> tests/ui/invalid_pyclass_args.rs:89:1
+   |
+89 | #[pyclass(str)]
    | ^^^^^^^^^^^^^^^ multiple `__pymethod___str____` found
    |
 note: candidate #1 is defined in an impl for the type `StrOptAndManualStr`
-  --> tests/ui/invalid_pyclass_args.rs:80:1
-   |
-80 | #[pyclass(str)]
+  --> tests/ui/invalid_pyclass_args.rs:89:1
+   |
+89 | #[pyclass(str)]
    | ^^^^^^^^^^^^^^^
 note: candidate #2 is defined in an impl for the type `StrOptAndManualStr`
+  --> tests/ui/invalid_pyclass_args.rs:98:1
+   |
+98 | #[pymethods]
+   | ^^^^^^^^^^^^
+   = note: this error originates in the attribute macro `pyclass` which comes from the expansion of the attribute macro `pymethods` (in Nightly builds, run with -Z macro-backtrace for more info)
+
+error[E0034]: multiple applicable items in scope
+  --> tests/ui/invalid_pyclass_args.rs:98:1
+   |
+98 | #[pymethods]
+   | ^^^^^^^^^^^^ multiple `__pymethod___str____` found
+   |
+note: candidate #1 is defined in an impl for the type `StrOptAndManualStr`
   --> tests/ui/invalid_pyclass_args.rs:89:1
    |
-89 | #[pymethods]
-   | ^^^^^^^^^^^^
-   = note: this error originates in the attribute macro `pyclass` which comes from the expansion of the attribute macro `pymethods` (in Nightly builds, run with -Z macro-backtrace for more info)
-
-error[E0034]: multiple applicable items in scope
-  --> tests/ui/invalid_pyclass_args.rs:89:1
-   |
-89 | #[pymethods]
-   | ^^^^^^^^^^^^ multiple `__pymethod___str____` found
-   |
-note: candidate #1 is defined in an impl for the type `StrOptAndManualStr`
-  --> tests/ui/invalid_pyclass_args.rs:80:1
-   |
-80 | #[pyclass(str)]
+89 | #[pyclass(str)]
    | ^^^^^^^^^^^^^^^
 note: candidate #2 is defined in an impl for the type `StrOptAndManualStr`
-  --> tests/ui/invalid_pyclass_args.rs:89:1
-   |
-89 | #[pymethods]
+  --> tests/ui/invalid_pyclass_args.rs:98:1
+   |
+98 | #[pymethods]
    | ^^^^^^^^^^^^
    = note: this error originates in the attribute macro `pymethods` (in Nightly builds, run with -Z macro-backtrace for more info)
 
 error[E0609]: no field `aaaa` on type `&Point`
-   --> tests/ui/invalid_pyclass_args.rs:106:17
-    |
-106 | #[pyclass(str = "X: {aaaa}, Y: {y}, Z: {z}")]
+   --> tests/ui/invalid_pyclass_args.rs:113:17
+    |
+113 | #[pyclass(str = "X: {aaaa}, Y: {y}, Z: {z}")]
     |                 ^^^^^^^^^^^^^^^^^^^^^^^^^^^ unknown field
     |
     = note: available fields are: `x`, `y`, `z`
 
 error[E0609]: no field `zzz` on type `&Point2`
-   --> tests/ui/invalid_pyclass_args.rs:114:17
-    |
-114 | #[pyclass(str = "X: {x}, Y: {y}}}, Z: {zzz}")]
+   --> tests/ui/invalid_pyclass_args.rs:121:17
+    |
+121 | #[pyclass(str = "X: {x}, Y: {y}}}, Z: {zzz}")]
     |                 ^^^^^^^^^^^^^^^^^^^^^^^^^^^^ unknown field
     |
     = note: available fields are: `x`, `y`, `z`
 
 error[E0609]: no field `162543` on type `&Coord3`
-   --> tests/ui/invalid_pyclass_args.rs:122:17
-    |
-122 | #[pyclass(str = "{0}, {162543}, {2}")]
+   --> tests/ui/invalid_pyclass_args.rs:129:17
+    |
+129 | #[pyclass(str = "{0}, {162543}, {2}")]
     |                 ^^^^^^^^^^^^^^^^^^^^ unknown field
     |
     = note: available fields are: `0`, `1`, `2`