use pyo3::prelude::*;

#[pyclass(subclass)]
enum NotBaseClass {
    X,
    Y,
}

#[pyclass(extends = PyList)]
enum NotDrivedClass {
    X,
    Y,
}

#[pyclass]
enum NoEmptyEnum {}

#[pyclass]
enum NoUnitVariants {
    StructVariant { field: i32 },
    UnitVariant,
}

#[pyclass]
enum SimpleNoSignature {
    #[pyo3(constructor = (a, b))]
    A,
    B,
}

<<<<<<< HEAD
#[pyclass(ord)]
enum InvalidOrderedComplexEnum {
    VariantA (i32),
    VariantB { msg: String }
=======
#[pyclass(eq, eq_int)]
enum SimpleEqOptRequiresPartialEq {
    A,
    B,
}

#[pyclass(eq)]
enum ComplexEqOptRequiresPartialEq {
    A(i32),
    B { msg: String },
}

#[pyclass(eq_int)]
enum NoEqInt {
    A(i32),
    B { msg: String },
>>>>>>> d1a7cf40
}

fn main() {}<|MERGE_RESOLUTION|>--- conflicted
+++ resolved
@@ -28,12 +28,6 @@
     B,
 }
 
-<<<<<<< HEAD
-#[pyclass(ord)]
-enum InvalidOrderedComplexEnum {
-    VariantA (i32),
-    VariantB { msg: String }
-=======
 #[pyclass(eq, eq_int)]
 enum SimpleEqOptRequiresPartialEq {
     A,
@@ -50,7 +44,12 @@
 enum NoEqInt {
     A(i32),
     B { msg: String },
->>>>>>> d1a7cf40
+}
+
+#[pyclass(ord)]
+enum InvalidOrderedComplexEnum {
+    VariantA (i32),
+    VariantB { msg: String }
 }
 
 fn main() {}