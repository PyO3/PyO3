--- conflicted
+++ resolved
@@ -149,13 +149,8 @@
     Python::with_gil(|py| {
         let module = PyModule::new_bound(py, "test_module").unwrap();
         module.add_class::<PickleSupport>().unwrap();
-<<<<<<< HEAD
         add_module(module).unwrap();
-        let inst = PyCell::new(py, PickleSupport {}).unwrap();
-=======
-        add_module(py, module).unwrap();
         let inst = Py::new(py, PickleSupport {}).unwrap();
->>>>>>> 885883bf
         py_run!(
             py,
             inst,
