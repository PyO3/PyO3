--- conflicted
+++ resolved
@@ -26,11 +26,6 @@
     ($py:expr, $val:expr, $code:expr) => {{
         let d = pyo3::types::PyDict::new($py);
         d.set_item(stringify!($val), &$val).unwrap();
-<<<<<<< HEAD
-        $py.run($code, None, Some(d))
-            .map_err(|e| e.print($py))
-            .expect($code);
-=======
         $py.run(&common::indoc($code), None, Some(d))
             .map_err(|e| {
                 e.print($py);
@@ -41,7 +36,6 @@
                     .unwrap();
             })
             .expect(&common::indoc($code))
->>>>>>> c9d9e80a
     }};
 }
 
