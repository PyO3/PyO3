#![cfg(feature = "macros")]
#[cfg(not(target_arch = "wasm32"))] // Not possible to invoke compiler from wasm
#[test]
fn test_compile_errors() {
    let t = trybuild::TestCases::new();

    t.compile_fail("tests/ui/invalid_property_args.rs");
    t.compile_fail("tests/ui/invalid_proto_pymethods.rs");
    t.compile_fail("tests/ui/invalid_pyclass_args.rs");
    t.compile_fail("tests/ui/invalid_pyclass_enum.rs");
    t.compile_fail("tests/ui/invalid_pyclass_item.rs");
    t.compile_fail("tests/ui/invalid_pyfunction_signatures.rs");
    #[cfg(any(not(Py_LIMITED_API), Py_3_11))]
    t.compile_fail("tests/ui/invalid_pymethods_buffer.rs");
    t.compile_fail("tests/ui/invalid_pymethods_duplicates.rs");
    t.compile_fail("tests/ui/invalid_pymethod_enum.rs");
    t.compile_fail("tests/ui/invalid_pymethod_names.rs");
    t.compile_fail("tests/ui/invalid_pymodule_args.rs");
    t.compile_fail("tests/ui/reject_generics.rs");
    #[cfg(not(feature = "gil-refs"))]
    t.compile_fail("tests/ui/deprecations.rs");
    t.compile_fail("tests/ui/invalid_closure.rs");
    t.compile_fail("tests/ui/pyclass_send.rs");
    t.compile_fail("tests/ui/invalid_argument_attributes.rs");
    t.compile_fail("tests/ui/invalid_frompy_derive.rs");
    t.compile_fail("tests/ui/static_ref.rs");
    t.compile_fail("tests/ui/wrong_aspyref_lifetimes.rs");
    t.compile_fail("tests/ui/invalid_pyfunctions.rs");
    t.compile_fail("tests/ui/invalid_pymethods.rs");
    // output changes with async feature
    #[cfg(all(Py_LIMITED_API, feature = "experimental-async"))]
    t.compile_fail("tests/ui/abi3_nativetype_inheritance.rs");
    t.compile_fail("tests/ui/invalid_intern_arg.rs");
    t.compile_fail("tests/ui/invalid_frozen_pyclass_borrow.rs");
    t.compile_fail("tests/ui/invalid_pymethod_receiver.rs");
    t.compile_fail("tests/ui/missing_intopy.rs");
    // adding extra error conversion impls changes the output
    #[cfg(not(any(windows, feature = "eyre", feature = "anyhow", Py_LIMITED_API)))]
    t.compile_fail("tests/ui/invalid_result_conversion.rs");
    t.compile_fail("tests/ui/not_send.rs");
    t.compile_fail("tests/ui/not_send2.rs");
    t.compile_fail("tests/ui/get_set_all.rs");
    t.compile_fail("tests/ui/traverse.rs");
    #[cfg(feature = "experimental-declarative-modules")]
    t.compile_fail("tests/ui/invalid_pymodule_in_root.rs");
    #[cfg(feature = "experimental-declarative-modules")]
    t.compile_fail("tests/ui/invalid_pymodule_glob.rs");
    #[cfg(feature = "experimental-declarative-modules")]
    t.compile_fail("tests/ui/invalid_pymodule_trait.rs");
    #[cfg(feature = "experimental-declarative-modules")]
    t.compile_fail("tests/ui/invalid_pymodule_two_pymodule_init.rs");
    #[cfg(feature = "experimental-async")]
    #[cfg(any(not(Py_LIMITED_API), Py_3_10))] // to avoid PyFunctionArgument for &str
    t.compile_fail("tests/ui/invalid_cancel_handle.rs");
<<<<<<< HEAD
}

#[cfg(not(target_arch = "wasm32"))] // Not possible to invoke compiler from wasm
#[test]
fn test_compile_errors_pyo3testing() {
    let t = trybuild::TestCases::new();
    t.compile_fail("tests/ui/invalid_pyo3imports.rs");
=======
    t.pass("tests/ui/pymodule_missing_docs.rs");
>>>>>>> f5fee94a
}<|MERGE_RESOLUTION|>--- conflicted
+++ resolved
@@ -52,7 +52,7 @@
     #[cfg(feature = "experimental-async")]
     #[cfg(any(not(Py_LIMITED_API), Py_3_10))] // to avoid PyFunctionArgument for &str
     t.compile_fail("tests/ui/invalid_cancel_handle.rs");
-<<<<<<< HEAD
+    t.pass("tests/ui/pymodule_missing_docs.rs");
 }
 
 #[cfg(not(target_arch = "wasm32"))] // Not possible to invoke compiler from wasm
@@ -60,7 +60,4 @@
 fn test_compile_errors_pyo3testing() {
     let t = trybuild::TestCases::new();
     t.compile_fail("tests/ui/invalid_pyo3imports.rs");
-=======
-    t.pass("tests/ui/pymodule_missing_docs.rs");
->>>>>>> f5fee94a
 }