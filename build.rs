extern crate pyo3_build_utils;

<<<<<<< HEAD
use pyo3_build_utils::py_interpreter::{
    cfg_line_for_var, emit_cargo_vars_from_configuration, find_interpreter, get_config_vars,
    is_value, version_from_env, InterpreterConfig, PythonVersion,
};
use pyo3_build_utils::rustc_version::check_rustc_version;
=======
use regex::Regex;
use std::collections::HashMap;
use std::env;
use std::fmt;
use std::process::Command;
use std::process::Stdio;
use version_check::{is_min_date, is_min_version, supports_features};

// Specifies the minimum nightly version needed to compile pyo3.
// This requirement is due to https://github.com/rust-lang/rust/issues/55380
const MIN_DATE: &'static str = "2018-11-02";
const MIN_VERSION: &'static str = "1.32.0-nightly";

#[derive(Debug)]
struct PythonVersion {
    major: u8,
    // minor == None means any minor version will do
    minor: Option<u8>,
}

impl PartialEq for PythonVersion {
    fn eq(&self, o: &PythonVersion) -> bool {
        self.major == o.major && (self.minor.is_none() || self.minor == o.minor)
    }
}

impl fmt::Display for PythonVersion {
    fn fmt(&self, f: &mut fmt::Formatter) -> Result<(), fmt::Error> {
        self.major.fmt(f)?;
        f.write_str(".")?;
        match self.minor {
            Some(minor) => minor.fmt(f)?,
            None => f.write_str("*")?,
        };
        Ok(())
    }
}

const PY3_MIN_MINOR: u8 = 5;

const CFG_KEY: &'static str = "py_sys_config";

/// A list of python interpreter compile-time preprocessor defines that
/// we will pick up and pass to rustc via --cfg=py_sys_config={varname};
/// this allows using them conditional cfg attributes in the .rs files, so
///
/// #[cfg(py_sys_config="{varname}"]
///
/// is the equivalent of #ifdef {varname} name in C.
///
/// see Misc/SpecialBuilds.txt in the python source for what these mean.
///
/// (hrm, this is sort of re-implementing what distutils does, except
/// by passing command line args instead of referring to a python.h)
#[cfg(not(target_os = "windows"))]
static SYSCONFIG_FLAGS: [&'static str; 7] = [
    "Py_USING_UNICODE",
    "Py_UNICODE_WIDE",
    "WITH_THREAD",
    "Py_DEBUG",
    "Py_REF_DEBUG",
    "Py_TRACE_REFS",
    "COUNT_ALLOCS",
];

static SYSCONFIG_VALUES: [&'static str; 1] = [
    // cfg doesn't support flags with values, just bools - so flags
    // below are translated into bools as {varname}_{val}
    //
    // for example, Py_UNICODE_SIZE_2 or Py_UNICODE_SIZE_4
    "Py_UNICODE_SIZE", // note - not present on python 3.3+, which is always wide
];

/// Examine python's compile flags to pass to cfg by launching
/// the interpreter and printing variables of interest from
/// sysconfig.get_config_vars.
#[cfg(not(target_os = "windows"))]
fn get_config_vars(python_path: &String) -> Result<HashMap<String, String>, String> {
    // FIXME: We can do much better here using serde:
    // import json, sysconfig; print(json.dumps({k:str(v) for k, v in sysconfig.get_config_vars().items()}))

    let mut script = "import sysconfig; \
                      config = sysconfig.get_config_vars();"
        .to_owned();

    for k in SYSCONFIG_FLAGS.iter().chain(SYSCONFIG_VALUES.iter()) {
        script.push_str(&format!(
            "print(config.get('{}', {}));",
            k,
            if is_value(k) { "None" } else { "0" }
        ));
    }

    let stdout = run_python_script(python_path, &script)?;
    let split_stdout: Vec<&str> = stdout.trim_end().lines().collect();
    if split_stdout.len() != SYSCONFIG_VALUES.len() + SYSCONFIG_FLAGS.len() {
        return Err(format!(
            "python stdout len didn't return expected number of lines: {}",
            split_stdout.len()
        ));
    }
    let all_vars = SYSCONFIG_FLAGS.iter().chain(SYSCONFIG_VALUES.iter());
    let mut all_vars = all_vars.zip(split_stdout.iter()).fold(
        HashMap::new(),
        |mut memo: HashMap<String, String>, (&k, &v)| {
            if !(v.to_owned() == "None" && is_value(k)) {
                memo.insert(k.to_owned(), v.to_owned());
            }
            memo
        },
    );

    let debug = Some(&"1".to_string()) == all_vars.get("Py_DEBUG");
    if debug {
        all_vars.insert("Py_REF_DEBUG".to_owned(), "1".to_owned());
        all_vars.insert("Py_TRACE_REFS".to_owned(), "1".to_owned());
        all_vars.insert("COUNT_ALLOCS".to_owned(), "1".to_owned());
    }

    Ok(all_vars)
}

#[cfg(target_os = "windows")]
fn get_config_vars(_: &String) -> Result<HashMap<String, String>, String> {
    // sysconfig is missing all the flags on windows, so we can't actually
    // query the interpreter directly for its build flags.
    //
    // For the time being, this is the flags as defined in the python source's
    // PC\pyconfig.h. This won't work correctly if someone has built their
    // python with a modified pyconfig.h - sorry if that is you, you will have
    // to comment/uncomment the lines below.
    let mut map: HashMap<String, String> = HashMap::new();
    map.insert("Py_USING_UNICODE".to_owned(), "1".to_owned());
    map.insert("Py_UNICODE_WIDE".to_owned(), "0".to_owned());
    map.insert("WITH_THREAD".to_owned(), "1".to_owned());
    map.insert("Py_UNICODE_SIZE".to_owned(), "2".to_owned());

    // This is defined #ifdef _DEBUG. The visual studio build seems to produce
    // a specially named pythonXX_d.exe and pythonXX_d.dll when you build the
    // Debug configuration, which this script doesn't currently support anyway.
    // map.insert("Py_DEBUG", "1");

    // Uncomment these manually if your python was built with these and you want
    // the cfg flags to be set in rust.
    //
    // map.insert("Py_REF_DEBUG", "1");
    // map.insert("Py_TRACE_REFS", "1");
    // map.insert("COUNT_ALLOCS", 1");
    Ok(map)
}

fn is_value(key: &str) -> bool {
    SYSCONFIG_VALUES.iter().find(|x| **x == key).is_some()
}

fn cfg_line_for_var(key: &str, val: &str) -> Option<String> {
    if is_value(key) {
        // is a value; suffix the key name with the value
        Some(format!("cargo:rustc-cfg={}=\"{}_{}\"\n", CFG_KEY, key, val))
    } else if val != "0" {
        // is a flag that isn't zero
        Some(format!("cargo:rustc-cfg={}=\"{}\"", CFG_KEY, key))
    } else {
        // is a flag that is zero
        None
    }
}

/// Run a python script using the specified interpreter binary.
fn run_python_script(interpreter: &str, script: &str) -> Result<String, String> {
    let out = Command::new(interpreter)
        .args(&["-c", script])
        .stderr(Stdio::inherit())
        .output()
        .map_err(|e| {
            format!(
                "Failed to run the python interpreter at {}: {}",
                interpreter, e
            )
        })?;

    if !out.status.success() {
        return Err(format!("python script failed"));
    }

    Ok(String::from_utf8(out.stdout).unwrap())
}

#[cfg(not(target_os = "macos"))]
#[cfg(not(target_os = "windows"))]
fn get_rustc_link_lib(
    _: &PythonVersion,
    ld_version: &str,
    enable_shared: bool,
) -> Result<String, String> {
    if enable_shared {
        Ok(format!("cargo:rustc-link-lib=python{}", ld_version))
    } else {
        Ok(format!("cargo:rustc-link-lib=static=python{}", ld_version))
    }
}

#[cfg(target_os = "macos")]
fn get_macos_linkmodel() -> Result<String, String> {
    let script = r#"
import sysconfig

if sysconfig.get_config_var("PYTHONFRAMEWORK"):
    print("framework")
elif sysconfig.get_config_var("Py_ENABLE_SHARED"):
    print("shared")
else:
    print("static")
"#;
    let out = run_python_script("python", script).unwrap();
    Ok(out.trim_end().to_owned())
}

#[cfg(target_os = "macos")]
fn get_rustc_link_lib(_: &PythonVersion, ld_version: &str, _: bool) -> Result<String, String> {
    // os x can be linked to a framework or static or dynamic, and
    // Py_ENABLE_SHARED is wrong; framework means shared library
    match get_macos_linkmodel().unwrap().as_ref() {
        "static" => Ok(format!("cargo:rustc-link-lib=static=python{}", ld_version)),
        "shared" => Ok(format!("cargo:rustc-link-lib=python{}", ld_version)),
        "framework" => Ok(format!("cargo:rustc-link-lib=python{}", ld_version)),
        other => Err(format!("unknown linkmodel {}", other)),
    }
}

/// Parse string as interpreter version.
fn get_interpreter_version(line: &str) -> Result<PythonVersion, String> {
    let version_re = Regex::new(r"\((\d+), (\d+)\)").unwrap();
    match version_re.captures(&line) {
        Some(cap) => Ok(PythonVersion {
            major: cap.get(1).unwrap().as_str().parse().unwrap(),
            minor: Some(cap.get(2).unwrap().as_str().parse().unwrap()),
        }),
        None => Err(format!("Unexpected response to version query {}", line)),
    }
}

#[cfg(target_os = "windows")]
fn get_rustc_link_lib(version: &PythonVersion, _: &str, _: bool) -> Result<String, String> {
    // Py_ENABLE_SHARED doesn't seem to be present on windows.
    Ok(format!(
        "cargo:rustc-link-lib=pythonXY:python{}{}",
        version.major,
        match version.minor {
            Some(minor) => minor.to_string(),
            None => "".to_owned(),
        }
    ))
}

/// Locate a suitable python interpreter and extract config from it.
///
/// The following locations are checked in the order listed:
///
/// 1. If `PYTHON_SYS_EXECUTABLE` is set, this intepreter is used and an error is raised if the
/// version doesn't match.
/// 2. `python`
/// 3. `python{major version}`
/// 4. `python{major version}.{minor version}`
///
/// If none of the above works, an error is returned
fn find_interpreter_and_get_config(
    expected_version: &PythonVersion,
) -> Result<(PythonVersion, String, Vec<String>), String> {
    if let Some(sys_executable) = env::var_os("PYTHON_SYS_EXECUTABLE") {
        let interpreter_path = sys_executable
            .to_str()
            .expect("Unable to get PYTHON_SYS_EXECUTABLE value");
        let (interpreter_version, lines) = get_config_from_interpreter(interpreter_path)?;

        if expected_version == &interpreter_version {
            return Ok((interpreter_version, interpreter_path.to_owned(), lines));
        } else {
            return Err(format!(
                "Unsupported python version in PYTHON_SYS_EXECUTABLE={}\n\
                 \tmin version {} != found {}",
                interpreter_path, expected_version, interpreter_version
            ));
        }
    }
    // check default python
    let interpreter_path = "python";
    let (interpreter_version, lines) = get_config_from_interpreter(interpreter_path)?;
    if expected_version == &interpreter_version {
        return Ok((interpreter_version, interpreter_path.to_owned(), lines));
    }

    let major_interpreter_path = &format!("python{}", expected_version.major);
    let (interpreter_version, lines) = get_config_from_interpreter(major_interpreter_path)?;
    if expected_version == &interpreter_version {
        return Ok((
            interpreter_version,
            major_interpreter_path.to_owned(),
            lines,
        ));
    }

    if let Some(minor) = expected_version.minor {
        let minor_interpreter_path = &format!("python{}.{}", expected_version.major, minor);
        let (interpreter_version, lines) = get_config_from_interpreter(minor_interpreter_path)?;
        if expected_version == &interpreter_version {
            return Ok((
                interpreter_version,
                minor_interpreter_path.to_owned(),
                lines,
            ));
        }
    }

    Err(format!("No python interpreter found"))
}

/// Extract compilation vars from the specified interpreter.
fn get_config_from_interpreter(interpreter: &str) -> Result<(PythonVersion, Vec<String>), String> {
    let script = r#"
import sys
import sysconfig

print(sys.version_info[0:2])
print(sysconfig.get_config_var('LIBDIR'))
print(sysconfig.get_config_var('Py_ENABLE_SHARED'))
print(sysconfig.get_config_var('LDVERSION') or sysconfig.get_config_var('py_version_short'))
print(sys.exec_prefix)
"#;
    let out = run_python_script(interpreter, script)?;
    let lines: Vec<String> = out.lines().map(|line| line.to_owned()).collect();
    let interpreter_version = get_interpreter_version(&lines[0])?;
    Ok((interpreter_version, lines))
}

/// Deduce configuration from the 'python' in the current PATH and print
/// cargo vars to stdout.
///
/// Note that if the python doesn't satisfy expected_version, this will error.
fn configure_from_path(expected_version: &PythonVersion) -> Result<(String, String), String> {
    let (interpreter_version, interpreter_path, lines) =
        find_interpreter_and_get_config(expected_version)?;

    let libpath: &str = &lines[1];
    let enable_shared: &str = &lines[2];
    let ld_version: &str = &lines[3];
    let exec_prefix: &str = &lines[4];

    let is_extension_module = env::var_os("CARGO_FEATURE_EXTENSION_MODULE").is_some();
    if !is_extension_module || cfg!(target_os = "windows") {
        println!(
            "{}",
            get_rustc_link_lib(&interpreter_version, ld_version, enable_shared == "1").unwrap()
        );
        if libpath != "None" {
            println!("cargo:rustc-link-search=native={}", libpath);
        } else if cfg!(target_os = "windows") {
            println!("cargo:rustc-link-search=native={}\\libs", exec_prefix);
        }
    }

    let mut flags = String::new();

    if let PythonVersion {
        major: 3,
        minor: some_minor,
    } = interpreter_version
    {
        if env::var_os("CARGO_FEATURE_ABI3").is_some() {
            println!("cargo:rustc-cfg=Py_LIMITED_API");
        }
        if let Some(minor) = some_minor {
            if minor < PY3_MIN_MINOR {
                return Err(format!(
                    "Python 3 required version is 3.{}, current version is 3.{}",
                    PY3_MIN_MINOR, minor
                ));
            }
            for i in 5..(minor + 1) {
                println!("cargo:rustc-cfg=Py_3_{}", i);
                flags += format!("CFG_Py_3_{},", i).as_ref();
            }
            println!("cargo:rustc-cfg=Py_3");
        }
    } else {
        println!("cargo:rustc-cfg=Py_2");
        flags += format!("CFG_Py_2,").as_ref();
    }
    return Ok((interpreter_path, flags));
}

/// Determine the python version we're supposed to be building
/// from the features passed via the environment.
///
/// The environment variable can choose to omit a minor
/// version if the user doesn't care.
fn version_from_env() -> Result<PythonVersion, String> {
    let re = Regex::new(r"CARGO_FEATURE_PYTHON(\d+)(_(\d+))?").unwrap();
    // sort env::vars so we get more explicit version specifiers first
    // so if the user passes e.g. the python-3 feature and the python-3-5
    // feature, python-3-5 takes priority.
    let mut vars = env::vars().collect::<Vec<_>>();
    vars.sort_by(|a, b| b.cmp(a));
    for (key, _) in vars {
        match re.captures(&key) {
            Some(cap) => {
                return Ok(PythonVersion {
                    major: cap.get(1).unwrap().as_str().parse().unwrap(),
                    minor: match cap.get(3) {
                        Some(s) => Some(s.as_str().parse().unwrap()),
                        None => None,
                    },
                });
            }
            None => (),
        }
    }

    Err(
        "Python version feature was not found. At least one python version \
         feature must be enabled."
            .to_owned(),
    )
}

fn check_rustc_version() {
    let ok_channel = supports_features();
    let ok_version = is_min_version(MIN_VERSION);
    let ok_date = is_min_date(MIN_DATE);

    let print_version_err = |version: &str, date: &str| {
        eprintln!(
            "Installed version is: {} ({}). Minimum required: {} ({}).",
            version, date, MIN_VERSION, MIN_DATE
        );
    };

    match (ok_channel, ok_version, ok_date) {
        (Some(ok_channel), Some((ok_version, version)), Some((ok_date, date))) => {
            if !ok_channel {
                eprintln!("Error: pyo3 requires a nightly or dev version of Rust.");
                print_version_err(&*version, &*date);
                panic!("Aborting compilation due to incompatible compiler.")
            }

            if !ok_version || !ok_date {
                eprintln!("Error: pyo3 requires a more recent version of rustc.");
                eprintln!("Use `rustup update` or your preferred method to update Rust");
                print_version_err(&*version, &*date);
                panic!("Aborting compilation due to incompatible compiler.")
            }
        }
        _ => {
            println!(
                "cargo:warning={}",
                "pyo3 was unable to check rustc compatibility."
            );
            println!(
                "cargo:warning={}",
                "Build may fail due to incompatible rustc version."
            );
        }
    }
}
>>>>>>> c9d9e80a

fn main() {
    check_rustc_version();
    // 1. Setup cfg variables so we can do conditional compilation in this
    // library based on the python interpeter's compilation flags. This is
    // necessary for e.g. matching the right unicode and threading interfaces.
    //
    // This locates the python interpreter based on the PATH, which should
    // work smoothly with an activated virtualenv.
    //
    // If you have troubles with your shell accepting '.' in a var name,
    // try using 'env' (sorry but this isn't our fault - it just has to
    // match the pkg-config package name, which is going to have a . in it).
    let version = match version_from_env() {
        Ok(v) => v,
        Err(_) => PythonVersion {
            major: 3,
            minor: None,
<<<<<<< HEAD
            kind: None,
=======
>>>>>>> c9d9e80a
        },
    };

    let interpreter_configuration: InterpreterConfig = find_interpreter(&version).unwrap();

    let flags = emit_cargo_vars_from_configuration(&interpreter_configuration).unwrap();

    let mut config_map = get_config_vars(&interpreter_configuration).unwrap();

    config_map.insert("WITH_THREAD".to_owned(), "1".to_owned());

    // WITH_THREAD is always on for 3.7
    if interpreter_configuration.version.major == 3
        && interpreter_configuration.version.minor.unwrap_or(0) >= 7
    {
        config_map.insert("WITH_THREAD".to_owned(), "1".to_owned());
    }

    for (key, val) in &config_map {
        match cfg_line_for_var(key, val) {
            Some(line) => println!("{}", line),
            None => (),
        }
    }

    // 2. Export python interpreter compilation flags as cargo variables that
    // will be visible to dependents. All flags will be available to dependent
    // build scripts in the environment variable DEP_PYTHON27_PYTHON_FLAGS as
    // comma separated list; each item in the list looks like
    //
    // {VAL,FLAG}_{flag_name}=val;
    //
    // FLAG indicates the variable is always 0 or 1
    // VAL indicates it can take on any value
    //
    // rust-cypthon/build.rs contains an example of how to unpack this data
<<<<<<< HEAD
    // into cfg flags that replicate theones present in this library, so
=======
    // into cfg flags that replicate the ones present in this library, so
>>>>>>> c9d9e80a
    // you can use the same cfg syntax.
    let flags: String = config_map.iter().fold("".to_owned(), |memo, (key, val)| {
        if is_value(key) {
            memo + format!("VAL_{}={},", key, val).as_ref()
        } else if val != "0" {
            memo + format!("FLAG_{}={},", key, val).as_ref()
        } else {
            memo
        }
    }) + flags.as_str();

    println!(
        "cargo:python_flags={}",
        if flags.len() > 0 {
            &flags[..flags.len() - 1]
        } else {
            ""
        }
    );
<<<<<<< HEAD
=======

    if env::var_os("TARGET") == Some("x86_64-apple-darwin".into()) {
        // TODO: Find out how we can set -undefined dynamic_lookup here (if this is possible)
    }

    let env_vars = ["LD_LIBRARY_PATH", "PATH", "PYTHON_SYS_EXECUTABLE", "LIB"];

    for var in env_vars.iter() {
        println!("cargo:rerun-if-env-changed={}", var);
    }
>>>>>>> c9d9e80a
}<|MERGE_RESOLUTION|>--- conflicted
+++ resolved
@@ -1,12 +1,5 @@
 extern crate pyo3_build_utils;
 
-<<<<<<< HEAD
-use pyo3_build_utils::py_interpreter::{
-    cfg_line_for_var, emit_cargo_vars_from_configuration, find_interpreter, get_config_vars,
-    is_value, version_from_env, InterpreterConfig, PythonVersion,
-};
-use pyo3_build_utils::rustc_version::check_rustc_version;
-=======
 use regex::Regex;
 use std::collections::HashMap;
 use std::env;
@@ -471,7 +464,6 @@
         }
     }
 }
->>>>>>> c9d9e80a
 
 fn main() {
     check_rustc_version();
@@ -490,10 +482,6 @@
         Err(_) => PythonVersion {
             major: 3,
             minor: None,
-<<<<<<< HEAD
-            kind: None,
-=======
->>>>>>> c9d9e80a
         },
     };
 
@@ -530,11 +518,7 @@
     // VAL indicates it can take on any value
     //
     // rust-cypthon/build.rs contains an example of how to unpack this data
-<<<<<<< HEAD
-    // into cfg flags that replicate theones present in this library, so
-=======
     // into cfg flags that replicate the ones present in this library, so
->>>>>>> c9d9e80a
     // you can use the same cfg syntax.
     let flags: String = config_map.iter().fold("".to_owned(), |memo, (key, val)| {
         if is_value(key) {
@@ -554,8 +538,6 @@
             ""
         }
     );
-<<<<<<< HEAD
-=======
 
     if env::var_os("TARGET") == Some("x86_64-apple-darwin".into()) {
         // TODO: Find out how we can set -undefined dynamic_lookup here (if this is possible)
@@ -566,5 +548,4 @@
     for var in env_vars.iter() {
         println!("cargo:rerun-if-env-changed={}", var);
     }
->>>>>>> c9d9e80a
 }