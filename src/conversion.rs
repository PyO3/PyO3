//! Defines conversions between Rust and Python types.
use crate::err::{self, PyDowncastError, PyResult};
#[cfg(feature = "experimental-inspect")]
use crate::inspect::types::TypeInfo;
use crate::pyclass::boolean_struct::False;
use crate::type_object::PyTypeInfo;
use crate::types::PyTuple;
use crate::{
    ffi, gil, Bound, Py, PyAny, PyCell, PyClass, PyNativeType, PyObject, PyRef, PyRefMut, Python,
};
use std::cell::Cell;
use std::ptr::NonNull;

/// Returns a borrowed pointer to a Python object.
///
/// The returned pointer will be valid for as long as `self` is. It may be null depending on the
/// implementation.
///
/// # Examples
///
/// ```rust
/// use pyo3::prelude::*;
/// use pyo3::types::PyString;
/// use pyo3::ffi;
///
/// Python::with_gil(|py| {
///     let s: Py<PyString> = "foo".into_py(py);
///     let ptr = s.as_ptr();
///
///     let is_really_a_pystring = unsafe { ffi::PyUnicode_CheckExact(ptr) };
///     assert_eq!(is_really_a_pystring, 1);
/// });
/// ```
///
/// # Safety
///
/// For callers, it is your responsibility to make sure that the underlying Python object is not dropped too
/// early. For example, the following code will cause undefined behavior:
///
/// ```rust,no_run
/// # use pyo3::prelude::*;
/// # use pyo3::ffi;
/// #
/// Python::with_gil(|py| {
///     let ptr: *mut ffi::PyObject = 0xabad1dea_u32.into_py(py).as_ptr();
///
///     let isnt_a_pystring = unsafe {
///         // `ptr` is dangling, this is UB
///         ffi::PyUnicode_CheckExact(ptr)
///     };
/// #    assert_eq!(isnt_a_pystring, 0);
/// });
/// ```
///
/// This happens because the pointer returned by `as_ptr` does not carry any lifetime information
/// and the Python object is dropped immediately after the `0xabad1dea_u32.into_py(py).as_ptr()`
/// expression is evaluated. To fix the problem, bind Python object to a local variable like earlier
/// to keep the Python object alive until the end of its scope.
///
/// Implementors must ensure this returns a valid pointer to a Python object, which borrows a reference count from `&self`.
pub unsafe trait AsPyPointer {
    /// Returns the underlying FFI pointer as a borrowed pointer.
    fn as_ptr(&self) -> *mut ffi::PyObject;
}

/// Convert `None` into a null pointer.
unsafe impl<T> AsPyPointer for Option<T>
where
    T: AsPyPointer,
{
    #[inline]
    fn as_ptr(&self) -> *mut ffi::PyObject {
        self.as_ref()
            .map_or_else(std::ptr::null_mut, |t| t.as_ptr())
    }
}

/// Conversion trait that allows various objects to be converted into `PyObject`.
pub trait ToPyObject {
    /// Converts self into a Python object.
    fn to_object(&self, py: Python<'_>) -> PyObject;
}

/// Defines a conversion from a Rust type to a Python object.
///
/// It functions similarly to std's [`Into`] trait, but requires a [GIL token](Python)
/// as an argument. Many functions and traits internal to PyO3 require this trait as a bound,
/// so a lack of this trait can manifest itself in different error messages.
///
/// # Examples
/// ## With `#[pyclass]`
/// The easiest way to implement `IntoPy` is by exposing a struct as a native Python object
/// by annotating it with [`#[pyclass]`](crate::prelude::pyclass).
///
/// ```rust
/// use pyo3::prelude::*;
///
/// #[pyclass]
/// struct Number {
///     #[pyo3(get, set)]
///     value: i32,
/// }
/// ```
/// Python code will see this as an instance of the `Number` class with a `value` attribute.
///
/// ## Conversion to a Python object
///
/// However, it may not be desirable to expose the existence of `Number` to Python code.
/// `IntoPy` allows us to define a conversion to an appropriate Python object.
/// ```rust
/// use pyo3::prelude::*;
///
/// struct Number {
///     value: i32,
/// }
///
/// impl IntoPy<PyObject> for Number {
///     fn into_py(self, py: Python<'_>) -> PyObject {
///         // delegates to i32's IntoPy implementation.
///         self.value.into_py(py)
///     }
/// }
/// ```
/// Python code will see this as an `int` object.
///
/// ## Dynamic conversion into Python objects.
/// It is also possible to return a different Python object depending on some condition.
/// This is useful for types like enums that can carry different types.
///
/// ```rust
/// use pyo3::prelude::*;
///
/// enum Value {
///     Integer(i32),
///     String(String),
///     None,
/// }
///
/// impl IntoPy<PyObject> for Value {
///     fn into_py(self, py: Python<'_>) -> PyObject {
///         match self {
///             Self::Integer(val) => val.into_py(py),
///             Self::String(val) => val.into_py(py),
<<<<<<< HEAD
///             Self::None => py.None().into_py(py),
=======
///             Self::None => py.None(),
>>>>>>> 975f182e
///         }
///     }
/// }
/// # fn main() {
/// #     Python::with_gil(|py| {
/// #         let v = Value::Integer(73).into_py(py);
/// #         let v = v.extract::<i32>(py).unwrap();
/// #
/// #         let v = Value::String("foo".into()).into_py(py);
/// #         let v = v.extract::<String>(py).unwrap();
/// #
/// #         let v = Value::None.into_py(py);
/// #         let v = v.extract::<Option<Vec<i32>>>(py).unwrap();
/// #     });
/// # }
/// ```
/// Python code will see this as any of the `int`, `string` or `None` objects.
#[doc(alias = "IntoPyCallbackOutput")]
pub trait IntoPy<T>: Sized {
    /// Performs the conversion.
    fn into_py(self, py: Python<'_>) -> T;

    /// Extracts the type hint information for this type when it appears as a return value.
    ///
    /// For example, `Vec<u32>` would return `List[int]`.
    /// The default implementation returns `Any`, which is correct for any type.
    ///
    /// For most types, the return value for this method will be identical to that of [`FromPyObject::type_input`].
    /// It may be different for some types, such as `Dict`, to allow duck-typing: functions return `Dict` but take `Mapping` as argument.
    #[cfg(feature = "experimental-inspect")]
    fn type_output() -> TypeInfo {
        TypeInfo::Any
    }
}

/// Extract a type from a Python object.
///
///
/// Normal usage is through the `extract` methods on [`Py`] and  [`PyAny`], which forward to this trait.
///
/// # Examples
///
/// ```rust
/// use pyo3::prelude::*;
/// use pyo3::types::PyString;
///
/// # fn main() -> PyResult<()> {
/// Python::with_gil(|py| {
///     let obj: Py<PyString> = PyString::new_bound(py, "blah").into();
///
///     // Straight from an owned reference
///     let s: &str = obj.extract(py)?;
/// #   assert_eq!(s, "blah");
///
///     // Or from a borrowed reference
///     let obj: &PyString = obj.as_ref(py);
///     let s: &str = obj.extract()?;
/// #   assert_eq!(s, "blah");
/// #   Ok(())
/// })
/// # }
/// ```
///
/// Note: depending on the implementation, the lifetime of the extracted result may
/// depend on the lifetime of the `obj` or the `prepared` variable.
///
/// For example, when extracting `&str` from a Python byte string, the resulting string slice will
/// point to the existing string data (lifetime: `'source`).
/// On the other hand, when extracting `&str` from a Python Unicode string, the preparation step
/// will convert the string to UTF-8, and the resulting string slice will have lifetime `'prepared`.
/// Since which case applies depends on the runtime type of the Python object,
/// both the `obj` and `prepared` variables must outlive the resulting string slice.
///
/// During the migration of PyO3 from the "GIL Refs" API to the `Bound<T>` smart pointer, this trait
/// has two methods `extract` and `extract_bound` which are defaulted to call each other. To avoid
/// infinite recursion, implementors must implement at least one of these methods. The recommendation
/// is to implement `extract_bound` and leave `extract` as the default implementation.
pub trait FromPyObject<'source>: Sized {
    /// Extracts `Self` from the source GIL Ref `obj`.
    ///
    /// Implementors are encouraged to implement `extract_bound` and leave this method as the
    /// default implementation, which will forward calls to `extract_bound`.
    fn extract(ob: &'source PyAny) -> PyResult<Self> {
        Self::extract_bound(&ob.as_borrowed())
    }

    /// Extracts `Self` from the bound smart pointer `obj`.
    ///
    /// Implementors are encouraged to implement this method and leave `extract` defaulted, as
    /// this will be most compatible with PyO3's future API.
    fn extract_bound(ob: &Bound<'source, PyAny>) -> PyResult<Self> {
        Self::extract(ob.clone().into_gil_ref())
    }

    /// Extracts the type hint information for this type when it appears as an argument.
    ///
    /// For example, `Vec<u32>` would return `Sequence[int]`.
    /// The default implementation returns `Any`, which is correct for any type.
    ///
    /// For most types, the return value for this method will be identical to that of [`IntoPy::type_output`].
    /// It may be different for some types, such as `Dict`, to allow duck-typing: functions return `Dict` but take `Mapping` as argument.
    #[cfg(feature = "experimental-inspect")]
    fn type_input() -> TypeInfo {
        TypeInfo::Any
    }
}

/// Identity conversion: allows using existing `PyObject` instances where
/// `T: ToPyObject` is expected.
impl<T: ?Sized + ToPyObject> ToPyObject for &'_ T {
    #[inline]
    fn to_object(&self, py: Python<'_>) -> PyObject {
        <T as ToPyObject>::to_object(*self, py)
    }
}

/// `Option::Some<T>` is converted like `T`.
/// `Option::None` is converted to Python `None`.
impl<T> ToPyObject for Option<T>
where
    T: ToPyObject,
{
    fn to_object(&self, py: Python<'_>) -> PyObject {
        self.as_ref()
<<<<<<< HEAD
            .map_or_else(|| py.None().into_py(py), |val| val.to_object(py))
=======
            .map_or_else(|| py.None(), |val| val.to_object(py))
>>>>>>> 975f182e
    }
}

impl<T> IntoPy<PyObject> for Option<T>
where
    T: IntoPy<PyObject>,
{
    fn into_py(self, py: Python<'_>) -> PyObject {
<<<<<<< HEAD
        self.map_or_else(|| py.None().into_py(py), |val| val.into_py(py))
=======
        self.map_or_else(|| py.None(), |val| val.into_py(py))
>>>>>>> 975f182e
    }
}

impl IntoPy<PyObject> for &'_ PyAny {
    #[inline]
    fn into_py(self, py: Python<'_>) -> PyObject {
        unsafe { PyObject::from_borrowed_ptr(py, self.as_ptr()) }
    }
}

impl<T> IntoPy<PyObject> for &'_ T
where
    T: AsRef<PyAny>,
{
    #[inline]
    fn into_py(self, py: Python<'_>) -> PyObject {
        unsafe { PyObject::from_borrowed_ptr(py, self.as_ref().as_ptr()) }
    }
}

impl<T: Copy + ToPyObject> ToPyObject for Cell<T> {
    fn to_object(&self, py: Python<'_>) -> PyObject {
        self.get().to_object(py)
    }
}

impl<T: Copy + IntoPy<PyObject>> IntoPy<PyObject> for Cell<T> {
    fn into_py(self, py: Python<'_>) -> PyObject {
        self.get().into_py(py)
    }
}

impl<'a, T: FromPyObject<'a>> FromPyObject<'a> for Cell<T> {
    fn extract(ob: &'a PyAny) -> PyResult<Self> {
        T::extract(ob).map(Cell::new)
    }
}

impl<'a, T> FromPyObject<'a> for &'a PyCell<T>
where
    T: PyClass,
{
    fn extract(obj: &'a PyAny) -> PyResult<Self> {
        obj.downcast().map_err(Into::into)
    }
}

impl<'a, T> FromPyObject<'a> for T
where
    T: PyClass + Clone,
{
    fn extract(obj: &'a PyAny) -> PyResult<Self> {
        let cell: &PyCell<Self> = obj.downcast()?;
        Ok(unsafe { cell.try_borrow_unguarded()?.clone() })
    }
}

impl<'a, T> FromPyObject<'a> for PyRef<'a, T>
where
    T: PyClass,
{
    fn extract(obj: &'a PyAny) -> PyResult<Self> {
        let cell: &PyCell<T> = obj.downcast()?;
        cell.try_borrow().map_err(Into::into)
    }
}

impl<'a, T> FromPyObject<'a> for PyRefMut<'a, T>
where
    T: PyClass<Frozen = False>,
{
    fn extract(obj: &'a PyAny) -> PyResult<Self> {
        let cell: &PyCell<T> = obj.downcast()?;
        cell.try_borrow_mut().map_err(Into::into)
    }
}

impl<'a, T> FromPyObject<'a> for Option<T>
where
    T: FromPyObject<'a>,
{
    fn extract(obj: &'a PyAny) -> PyResult<Self> {
        if obj.as_ptr() == unsafe { ffi::Py_None() } {
            Ok(None)
        } else {
            T::extract(obj).map(Some)
        }
    }
}

/// Trait implemented by Python object types that allow a checked downcast.
/// If `T` implements `PyTryFrom`, we can convert `&PyAny` to `&T`.
///
/// This trait is similar to `std::convert::TryFrom`
#[deprecated(since = "0.21.0")]
pub trait PyTryFrom<'v>: Sized + PyNativeType {
    /// Cast from a concrete Python object type to PyObject.
    #[deprecated(
        since = "0.21.0",
        note = "use `value.downcast::<T>()` instead of `T::try_from(value)`"
    )]
    fn try_from<V: Into<&'v PyAny>>(value: V) -> Result<&'v Self, PyDowncastError<'v>>;

    /// Cast from a concrete Python object type to PyObject. With exact type check.
    #[deprecated(
        since = "0.21.0",
        note = "use `value.downcast_exact::<T>()` instead of `T::try_from_exact(value)`"
    )]
    fn try_from_exact<V: Into<&'v PyAny>>(value: V) -> Result<&'v Self, PyDowncastError<'v>>;

    /// Cast a PyAny to a specific type of PyObject. The caller must
    /// have already verified the reference is for this type.
    ///
    /// # Safety
    ///
    /// Callers must ensure that the type is valid or risk type confusion.
    #[deprecated(
        since = "0.21.0",
        note = "use `value.downcast_unchecked::<T>()` instead of `T::try_from_unchecked(value)`"
    )]
    unsafe fn try_from_unchecked<V: Into<&'v PyAny>>(value: V) -> &'v Self;
}

/// Trait implemented by Python object types that allow a checked downcast.
/// This trait is similar to `std::convert::TryInto`
#[deprecated(since = "0.21.0")]
pub trait PyTryInto<T>: Sized {
    /// Cast from PyObject to a concrete Python object type.
    #[deprecated(
        since = "0.21.0",
        note = "use `value.downcast()` instead of `value.try_into()`"
    )]
    fn try_into(&self) -> Result<&T, PyDowncastError<'_>>;

    /// Cast from PyObject to a concrete Python object type. With exact type check.
    #[deprecated(
        since = "0.21.0",
        note = "use `value.downcast()` instead of `value.try_into_exact()`"
    )]
    fn try_into_exact(&self) -> Result<&T, PyDowncastError<'_>>;
}

#[allow(deprecated)]
mod implementations {
    use super::*;

    // TryFrom implies TryInto
    impl<U> PyTryInto<U> for PyAny
    where
        U: for<'v> PyTryFrom<'v>,
    {
        fn try_into(&self) -> Result<&U, PyDowncastError<'_>> {
            <U as PyTryFrom<'_>>::try_from(self)
        }
        fn try_into_exact(&self) -> Result<&U, PyDowncastError<'_>> {
            U::try_from_exact(self)
        }
    }

    impl<'v, T> PyTryFrom<'v> for T
    where
        T: PyTypeInfo<AsRefTarget = Self> + PyNativeType,
    {
        fn try_from<V: Into<&'v PyAny>>(value: V) -> Result<&'v Self, PyDowncastError<'v>> {
            value.into().downcast()
        }

        fn try_from_exact<V: Into<&'v PyAny>>(value: V) -> Result<&'v Self, PyDowncastError<'v>> {
            value.into().downcast_exact()
        }

        #[inline]
        unsafe fn try_from_unchecked<V: Into<&'v PyAny>>(value: V) -> &'v Self {
            value.into().downcast_unchecked()
        }
    }

    impl<'v, T> PyTryFrom<'v> for PyCell<T>
    where
        T: 'v + PyClass,
    {
        fn try_from<V: Into<&'v PyAny>>(value: V) -> Result<&'v Self, PyDowncastError<'v>> {
            value.into().downcast()
        }
        fn try_from_exact<V: Into<&'v PyAny>>(value: V) -> Result<&'v Self, PyDowncastError<'v>> {
            let value = value.into();
            unsafe {
                if T::is_exact_type_of(value) {
                    Ok(Self::try_from_unchecked(value))
                } else {
                    Err(PyDowncastError::new(value, T::NAME))
                }
            }
        }
        #[inline]
        unsafe fn try_from_unchecked<V: Into<&'v PyAny>>(value: V) -> &'v Self {
            value.into().downcast_unchecked()
        }
    }
}

/// Converts `()` to an empty Python tuple.
impl IntoPy<Py<PyTuple>> for () {
    fn into_py(self, py: Python<'_>) -> Py<PyTuple> {
        PyTuple::empty_bound(py).unbind()
    }
}

/// Raw level conversion between `*mut ffi::PyObject` and PyO3 types.
///
/// # Safety
///
/// See safety notes on individual functions.
pub unsafe trait FromPyPointer<'p>: Sized {
    /// Convert from an arbitrary `PyObject`.
    ///
    /// # Safety
    ///
    /// Implementations must ensure the object does not get freed during `'p`
    /// and ensure that `ptr` is of the correct type.
    /// Note that it must be safe to decrement the reference count of `ptr`.
    unsafe fn from_owned_ptr_or_opt(py: Python<'p>, ptr: *mut ffi::PyObject) -> Option<&'p Self>;
    /// Convert from an arbitrary `PyObject` or panic.
    ///
    /// # Safety
    ///
    /// Relies on [`from_owned_ptr_or_opt`](#method.from_owned_ptr_or_opt).
    unsafe fn from_owned_ptr_or_panic(py: Python<'p>, ptr: *mut ffi::PyObject) -> &'p Self {
        Self::from_owned_ptr_or_opt(py, ptr).unwrap_or_else(|| err::panic_after_error(py))
    }
    /// Convert from an arbitrary `PyObject` or panic.
    ///
    /// # Safety
    ///
    /// Relies on [`from_owned_ptr_or_opt`](#method.from_owned_ptr_or_opt).
    unsafe fn from_owned_ptr(py: Python<'p>, ptr: *mut ffi::PyObject) -> &'p Self {
        Self::from_owned_ptr_or_panic(py, ptr)
    }
    /// Convert from an arbitrary `PyObject`.
    ///
    /// # Safety
    ///
    /// Relies on [`from_owned_ptr_or_opt`](#method.from_owned_ptr_or_opt).
    unsafe fn from_owned_ptr_or_err(py: Python<'p>, ptr: *mut ffi::PyObject) -> PyResult<&'p Self> {
        Self::from_owned_ptr_or_opt(py, ptr).ok_or_else(|| err::PyErr::fetch(py))
    }
    /// Convert from an arbitrary borrowed `PyObject`.
    ///
    /// # Safety
    ///
    /// Implementations must ensure the object does not get freed during `'p` and avoid type confusion.
    unsafe fn from_borrowed_ptr_or_opt(py: Python<'p>, ptr: *mut ffi::PyObject)
        -> Option<&'p Self>;
    /// Convert from an arbitrary borrowed `PyObject`.
    ///
    /// # Safety
    ///
    /// Relies on unsafe fn [`from_borrowed_ptr_or_opt`](#method.from_borrowed_ptr_or_opt).
    unsafe fn from_borrowed_ptr_or_panic(py: Python<'p>, ptr: *mut ffi::PyObject) -> &'p Self {
        Self::from_borrowed_ptr_or_opt(py, ptr).unwrap_or_else(|| err::panic_after_error(py))
    }
    /// Convert from an arbitrary borrowed `PyObject`.
    ///
    /// # Safety
    ///
    /// Relies on unsafe fn [`from_borrowed_ptr_or_opt`](#method.from_borrowed_ptr_or_opt).
    unsafe fn from_borrowed_ptr(py: Python<'p>, ptr: *mut ffi::PyObject) -> &'p Self {
        Self::from_borrowed_ptr_or_panic(py, ptr)
    }
    /// Convert from an arbitrary borrowed `PyObject`.
    ///
    /// # Safety
    ///
    /// Relies on unsafe fn [`from_borrowed_ptr_or_opt`](#method.from_borrowed_ptr_or_opt).
    unsafe fn from_borrowed_ptr_or_err(
        py: Python<'p>,
        ptr: *mut ffi::PyObject,
    ) -> PyResult<&'p Self> {
        Self::from_borrowed_ptr_or_opt(py, ptr).ok_or_else(|| err::PyErr::fetch(py))
    }
}

unsafe impl<'p, T> FromPyPointer<'p> for T
where
    T: 'p + crate::PyNativeType,
{
    unsafe fn from_owned_ptr_or_opt(py: Python<'p>, ptr: *mut ffi::PyObject) -> Option<&'p Self> {
        gil::register_owned(py, NonNull::new(ptr)?);
        Some(&*(ptr as *mut Self))
    }
    unsafe fn from_borrowed_ptr_or_opt(
        _py: Python<'p>,
        ptr: *mut ffi::PyObject,
    ) -> Option<&'p Self> {
        NonNull::new(ptr as *mut Self).map(|p| &*p.as_ptr())
    }
}

/// ```rust,compile_fail
/// use pyo3::prelude::*;
///
/// #[pyclass]
/// struct TestClass {
///     num: u32,
/// }
///
/// let t = TestClass { num: 10 };
///
/// Python::with_gil(|py| {
///     let pyvalue = Py::new(py, t).unwrap().to_object(py);
///     let t: TestClass = pyvalue.extract(py).unwrap();
/// })
/// ```
mod test_no_clone {}

#[cfg(test)]
mod tests {
    use crate::conversion::IntoPy;
    use crate::{PyObject, Python};

    #[allow(deprecated)]
    mod deprecated {
        use super::super::PyTryFrom;
        use crate::types::{IntoPyDict, PyAny, PyDict, PyList};
        use crate::{Python, ToPyObject};

        #[test]
        fn test_try_from() {
            Python::with_gil(|py| {
                let list: &PyAny = vec![3, 6, 5, 4, 7].to_object(py).into_ref(py);
                let dict: &PyAny = vec![("reverse", true)].into_py_dict(py).as_ref();

                assert!(<PyList as PyTryFrom<'_>>::try_from(list).is_ok());
                assert!(<PyDict as PyTryFrom<'_>>::try_from(dict).is_ok());

                assert!(<PyAny as PyTryFrom<'_>>::try_from(list).is_ok());
                assert!(<PyAny as PyTryFrom<'_>>::try_from(dict).is_ok());
            });
        }

        #[test]
        fn test_try_from_exact() {
            Python::with_gil(|py| {
                let list: &PyAny = vec![3, 6, 5, 4, 7].to_object(py).into_ref(py);
                let dict: &PyAny = vec![("reverse", true)].into_py_dict(py).as_ref();

                assert!(PyList::try_from_exact(list).is_ok());
                assert!(PyDict::try_from_exact(dict).is_ok());

                assert!(PyAny::try_from_exact(list).is_err());
                assert!(PyAny::try_from_exact(dict).is_err());
            });
        }

        // #[test]
        // fn test_try_from_unchecked() {
        //     Python::with_gil(|py| {
        //         let list = PyList::new(py, [1, 2, 3]);
        //         let val = unsafe { <PyList as PyTryFrom>::try_from_unchecked(list.as_ref()) };
        //         assert!(list.is(val));
        //     });
        // }
    }

    #[test]
    fn test_option_as_ptr() {
        Python::with_gil(|py| {
            use crate::AsPyPointer;
            let mut option: Option<PyObject> = None;
            assert_eq!(option.as_ptr(), std::ptr::null_mut());

            let none = py.None();
<<<<<<< HEAD
            option = Some(none.into_py(py));

            let ref_cnt = none.into_py(py).get_refcnt(py);
            assert_eq!(option.as_ptr(), none.as_ptr());

            // Ensure ref count not changed by as_ptr call
            assert_eq!(none.into_py(py).get_refcnt(py), ref_cnt);
=======
            option = Some(none.clone());

            let ref_cnt = none.get_refcnt(py);
            assert_eq!(option.as_ptr(), none.as_ptr());

            // Ensure ref count not changed by as_ptr call
            assert_eq!(none.get_refcnt(py), ref_cnt);
>>>>>>> 975f182e
        });
    }
}<|MERGE_RESOLUTION|>--- conflicted
+++ resolved
@@ -141,11 +141,7 @@
 ///         match self {
 ///             Self::Integer(val) => val.into_py(py),
 ///             Self::String(val) => val.into_py(py),
-<<<<<<< HEAD
-///             Self::None => py.None().into_py(py),
-=======
 ///             Self::None => py.None(),
->>>>>>> 975f182e
 ///         }
 ///     }
 /// }
@@ -270,11 +266,7 @@
 {
     fn to_object(&self, py: Python<'_>) -> PyObject {
         self.as_ref()
-<<<<<<< HEAD
-            .map_or_else(|| py.None().into_py(py), |val| val.to_object(py))
-=======
             .map_or_else(|| py.None(), |val| val.to_object(py))
->>>>>>> 975f182e
     }
 }
 
@@ -283,11 +275,7 @@
     T: IntoPy<PyObject>,
 {
     fn into_py(self, py: Python<'_>) -> PyObject {
-<<<<<<< HEAD
-        self.map_or_else(|| py.None().into_py(py), |val| val.into_py(py))
-=======
         self.map_or_else(|| py.None(), |val| val.into_py(py))
->>>>>>> 975f182e
     }
 }
 
@@ -605,7 +593,6 @@
 
 #[cfg(test)]
 mod tests {
-    use crate::conversion::IntoPy;
     use crate::{PyObject, Python};
 
     #[allow(deprecated)]
@@ -660,15 +647,6 @@
             assert_eq!(option.as_ptr(), std::ptr::null_mut());
 
             let none = py.None();
-<<<<<<< HEAD
-            option = Some(none.into_py(py));
-
-            let ref_cnt = none.into_py(py).get_refcnt(py);
-            assert_eq!(option.as_ptr(), none.as_ptr());
-
-            // Ensure ref count not changed by as_ptr call
-            assert_eq!(none.into_py(py).get_refcnt(py), ref_cnt);
-=======
             option = Some(none.clone());
 
             let ref_cnt = none.get_refcnt(py);
@@ -676,7 +654,6 @@
 
             // Ensure ref count not changed by as_ptr call
             assert_eq!(none.get_refcnt(py), ref_cnt);
->>>>>>> 975f182e
         });
     }
 }