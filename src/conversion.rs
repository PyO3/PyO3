// Copyright (c) 2017-present PyO3 Project and Contributors

//! This module contains some conversion traits

<<<<<<< HEAD
use err::{PyDowncastError, PyResult};
use ffi;
use instance::Py;
use object::PyObject;
use objects::{PyObjectRef, PyTuple};
use python::{IntoPyPointer, Python, ToPyPointer};
use typeob::PyTypeInfo;
=======
use crate::err::{PyDowncastError, PyResult};
use crate::ffi;
use crate::instance::Py;
use crate::object::PyObject;
use crate::python::{IntoPyPointer, Python, ToPyPointer};
use crate::typeob::PyTypeInfo;
use crate::types::{PyObjectRef, PyTuple};
>>>>>>> c9d9e80a

/// Conversion trait that allows various objects to be converted into `PyObject`
pub trait ToPyObject {
    /// Converts self into a Python object.
    fn to_object(&self, py: Python) -> PyObject;
}

/// This trait has two implementations: The slow one is implemented for
/// all [ToPyObject] and creates a new object using [ToPyObject::to_object],
/// while the fast one is only implemented for ToPyPointer (we know
/// that every ToPyObject is also ToPyObject) and uses [ToPyPointer::as_ptr()]
pub trait ToBorrowedObject: ToPyObject {
    /// Converts self into a Python object and calls the specified closure
    /// on the native FFI pointer underlying the Python object.
    ///
    /// May be more efficient than `to_object` because it does not need
    /// to touch any reference counts when the input object already is a Python object.
    fn with_borrowed_ptr<F, R>(&self, py: Python, f: F) -> R
    where
<<<<<<< HEAD
        F: FnOnce(*mut ffi::PyObject) -> R;
}

impl<T> ToBorrowedObject for T
where
    T: ToPyObject,
{
    #[inline]
    default fn with_borrowed_ptr<F, R>(&self, py: Python, f: F) -> R
    where
=======
>>>>>>> c9d9e80a
        F: FnOnce(*mut ffi::PyObject) -> R,
    {
        let ptr = self.to_object(py).into_ptr();
        let result = f(ptr);
        unsafe {
            ffi::Py_XDECREF(ptr);
        }
        result
    }
}

impl<T> ToBorrowedObject for T where T: ToPyObject {}

impl<T> ToBorrowedObject for T
where
    T: ToPyObject + ToPyPointer,
{
    fn with_borrowed_ptr<F, R>(&self, _py: Python, f: F) -> R
    where
        F: FnOnce(*mut ffi::PyObject) -> R,
    {
        f(self.as_ptr())
    }
}

/// Conversion trait that allows various objects to be converted into `PyObject`
/// by consuming original object.
pub trait IntoPyObject {
    /// Converts self into a Python object. (Consumes self)
    fn into_object(self, py: Python) -> PyObject;
}

/// Conversion trait that allows various objects to be converted into `PyTuple` object.
pub trait IntoPyTuple {
    /// Converts self into a PyTuple object.
    fn into_tuple(self, py: Python) -> Py<PyTuple>;
}

/// `FromPyObject` is implemented by various types that can be extracted from
/// a Python object reference.
///
/// Normal usage is through the `PyObject::extract` helper method:
/// ```let obj: PyObject = ...;
/// let value: &TargetType = obj.extract(py)?;
/// ```
///
/// Note: depending on the implementation, the lifetime of the extracted result may
/// depend on the lifetime of the `obj` or the `prepared` variable.
///
/// For example, when extracting `&str` from a python byte string, the resulting string slice will
/// point to the existing string data (lifetime: `'source`).
/// On the other hand, when extracting `&str` from a python unicode string, the preparation step
/// will convert the string to UTF-8, and the resulting string slice will have lifetime `'prepared`.
/// Since only which of these cases applies depends on the runtime type of the python object,
/// both the `obj` and `prepared` variables must outlive the resulting string slice.
///
/// In cases where the result does not depend on the `'prepared` lifetime,
/// the inherent method `PyObject::extract()` can be used.
pub trait FromPyObject<'source>: Sized {
    /// Extracts `Self` from the source `PyObject`.
    fn extract(ob: &'source PyObjectRef) -> PyResult<Self>;
}

/// Identity conversion: allows using existing `PyObject` instances where
/// `T: ToPyObject` is expected.
impl<'a, T: ?Sized> ToPyObject for &'a T
where
    T: ToPyObject,
{
    #[inline]
    fn to_object(&self, py: Python) -> PyObject {
        <T as ToPyObject>::to_object(*self, py)
    }
}

/// `Option::Some<T>` is converted like `T`.
/// `Option::None` is converted to Python `None`.
impl<T> ToPyObject for Option<T>
where
    T: ToPyObject,
{
    fn to_object(&self, py: Python) -> PyObject {
        match *self {
            Some(ref val) => val.to_object(py),
            None => py.None(),
        }
    }
}

impl<T> IntoPyObject for Option<T>
where
    T: IntoPyObject,
{
    fn into_object(self, py: Python) -> PyObject {
        match self {
            Some(val) => val.into_object(py),
            None => py.None(),
        }
    }
}

/// `()` is converted to Python `None`.
impl ToPyObject for () {
    fn to_object(&self, py: Python) -> PyObject {
        py.None()
    }
}

impl IntoPyObject for () {
    fn into_object(self, py: Python) -> PyObject {
        py.None()
    }
}

impl<'a, T> IntoPyObject for &'a T
where
    T: ToPyPointer,
{
    #[inline]
    fn into_object(self, py: Python) -> PyObject {
        unsafe { PyObject::from_borrowed_ptr(py, self.as_ptr()) }
    }
}

impl<'a, T> IntoPyObject for &'a mut T
where
    T: ToPyPointer,
{
    #[inline]
    fn into_object(self, py: Python) -> PyObject {
        unsafe { PyObject::from_borrowed_ptr(py, self.as_ptr()) }
    }
}

/// Extract reference to instance from `PyObject`
impl<'a, T> FromPyObject<'a> for &'a T
where
<<<<<<< HEAD
    T: PyTypeInfo,
=======
    T: PyTryFrom,
>>>>>>> c9d9e80a
{
    #[inline]
    default fn extract(ob: &'a PyObjectRef) -> PyResult<&'a T> {
        Ok(T::try_from(ob)?)
    }
}

/// Extract mutable reference to instance from `PyObject`
impl<'a, T> FromPyObject<'a> for &'a mut T
where
<<<<<<< HEAD
    T: PyTypeInfo,
=======
    T: PyTryFrom,
>>>>>>> c9d9e80a
{
    #[inline]
    default fn extract(ob: &'a PyObjectRef) -> PyResult<&'a mut T> {
        Ok(T::try_from_mut(ob)?)
    }
}

impl<'a, T> FromPyObject<'a> for Option<T>
where
    T: FromPyObject<'a>,
{
    fn extract(obj: &'a PyObjectRef) -> PyResult<Self> {
        if obj.as_ptr() == unsafe { ffi::Py_None() } {
            Ok(None)
        } else {
            match T::extract(obj) {
                Ok(v) => Ok(Some(v)),
                Err(e) => Err(e),
            }
        }
    }
}

/// Trait implemented by Python object types that allow a checked downcast.
/// This trait is similar to `std::convert::TryInto`
pub trait PyTryInto<T>: Sized {
    /// The type returned in the event of a conversion error.
    type Error;

    /// Cast from PyObject to a concrete Python object type.
    fn try_into(&self) -> Result<&T, Self::Error>;

    /// Cast from PyObject to a concrete Python object type. With exact type check.
    fn try_into_exact(&self) -> Result<&T, Self::Error>;

    /// Cast from PyObject to a concrete Python object type.
    fn try_into_mut(&self) -> Result<&mut T, Self::Error>;

    /// Cast from PyObject to a concrete Python object type. With exact type check.
    fn try_into_mut_exact(&self) -> Result<&mut T, Self::Error>;
}

/// Trait implemented by Python object types that allow a checked downcast.
/// This trait is similar to `std::convert::TryFrom`
pub trait PyTryFrom: Sized {
    /// Cast from a concrete Python object type to PyObject.
    fn try_from(value: &PyObjectRef) -> Result<&Self, PyDowncastError>;

    /// Cast from a concrete Python object type to PyObject. With exact type check.
    fn try_from_exact(value: &PyObjectRef) -> Result<&Self, PyDowncastError>;

    /// Cast from a concrete Python object type to PyObject.
    fn try_from_mut(value: &PyObjectRef) -> Result<&mut Self, PyDowncastError>;

    /// Cast from a concrete Python object type to PyObject. With exact type check.
    fn try_from_mut_exact(value: &PyObjectRef) -> Result<&mut Self, PyDowncastError>;

    /// Cast a PyObjectRef to a specific type of PyObject. The caller must
    /// have already verified the reference is for this type.
    unsafe fn try_from_unchecked(value: &PyObjectRef) -> &Self;

    /// Cast a PyObjectRef to a specific type of PyObject. The caller must
    /// have already verified the reference is for this type.
    #[allow(clippy::mut_from_ref)]
    unsafe fn try_from_mut_unchecked(value: &PyObjectRef) -> &mut Self;
}

// TryFrom implies TryInto
impl<U> PyTryInto<U> for PyObjectRef
where
    U: PyTryFrom,
{
<<<<<<< HEAD
    type Error = U::Error;
=======
    type Error = PyDowncastError;
>>>>>>> c9d9e80a

    fn try_into(&self) -> Result<&U, PyDowncastError> {
        U::try_from(self)
    }
    fn try_into_exact(&self) -> Result<&U, PyDowncastError> {
        U::try_from_exact(self)
    }
    fn try_into_mut(&self) -> Result<&mut U, PyDowncastError> {
        U::try_from_mut(self)
    }
    fn try_into_mut_exact(&self) -> Result<&mut U, PyDowncastError> {
        U::try_from_mut_exact(self)
    }
}

impl<T> PyTryFrom for T
where
    T: PyTypeInfo,
{
<<<<<<< HEAD
    type Error = PyDowncastError;

    fn try_from(value: &PyObjectRef) -> Result<&T, Self::Error> {
=======
    fn try_from(value: &PyObjectRef) -> Result<&T, PyDowncastError> {
>>>>>>> c9d9e80a
        unsafe {
            if T::is_instance(value) {
                Ok(PyTryFrom::try_from_unchecked(value))
            } else {
                Err(PyDowncastError)
            }
        }
    }

    fn try_from_exact(value: &PyObjectRef) -> Result<&T, PyDowncastError> {
        unsafe {
            if T::is_exact_instance(value) {
                Ok(PyTryFrom::try_from_unchecked(value))
            } else {
                Err(PyDowncastError)
            }
        }
    }

    fn try_from_mut(value: &PyObjectRef) -> Result<&mut T, PyDowncastError> {
        unsafe {
            if T::is_instance(value) {
                Ok(PyTryFrom::try_from_mut_unchecked(value))
            } else {
                Err(PyDowncastError)
            }
        }
    }

    fn try_from_mut_exact(value: &PyObjectRef) -> Result<&mut T, PyDowncastError> {
        unsafe {
            if T::is_exact_instance(value) {
                Ok(PyTryFrom::try_from_mut_unchecked(value))
            } else {
                Err(PyDowncastError)
            }
        }
    }

    #[inline]
    unsafe fn try_from_unchecked(value: &PyObjectRef) -> &T {
        let ptr = if T::OFFSET == 0 {
            value as *const _ as *const u8 as *const T
        } else {
            (value.as_ptr() as *const u8).offset(T::OFFSET) as *const T
        };
        &*ptr
    }

    #[inline]
    unsafe fn try_from_mut_unchecked(value: &PyObjectRef) -> &mut T {
        let ptr = if T::OFFSET == 0 {
            value as *const _ as *mut u8 as *mut T
        } else {
            (value.as_ptr() as *mut u8).offset(T::OFFSET) as *mut T
        };
        &mut *ptr
    }
}

/// This trait wraps a T: IntoPyObject into PyResult<T> while PyResult<T> remains PyResult<T>.
///
/// This is necessaty because proc macros run before typechecking and can't decide
/// whether a return type is a (possibly aliased) PyResult or not. It is also quite handy because
/// the codegen is currently built on the assumption that all functions return a PyResult.
pub trait ReturnTypeIntoPyResult {
    type Inner;

    fn return_type_into_py_result(self) -> PyResult<Self::Inner>;
}

impl<T: IntoPyObject> ReturnTypeIntoPyResult for T {
    type Inner = T;

    fn return_type_into_py_result(self) -> PyResult<Self::Inner> {
        Ok(self)
    }
}

impl<T: IntoPyObject> ReturnTypeIntoPyResult for PyResult<T> {
    type Inner = T;

    fn return_type_into_py_result(self) -> PyResult<Self::Inner> {
        self
    }
}

#[cfg(test)]
mod test {
    use crate::Python;
    use crate::types::PyList;
    use super::PyTryFrom;

    #[test]
    fn test_try_from_unchecked() {
        let gil = Python::acquire_gil();
        let py = gil.python();
        let list = PyList::new(py, &[1, 2, 3]);
        let val = unsafe { <PyList as PyTryFrom>::try_from_unchecked(list.as_ref()) };
        assert_eq!(list, val);
    }
}<|MERGE_RESOLUTION|>--- conflicted
+++ resolved
@@ -2,15 +2,6 @@
 
 //! This module contains some conversion traits
 
-<<<<<<< HEAD
-use err::{PyDowncastError, PyResult};
-use ffi;
-use instance::Py;
-use object::PyObject;
-use objects::{PyObjectRef, PyTuple};
-use python::{IntoPyPointer, Python, ToPyPointer};
-use typeob::PyTypeInfo;
-=======
 use crate::err::{PyDowncastError, PyResult};
 use crate::ffi;
 use crate::instance::Py;
@@ -18,7 +9,6 @@
 use crate::python::{IntoPyPointer, Python, ToPyPointer};
 use crate::typeob::PyTypeInfo;
 use crate::types::{PyObjectRef, PyTuple};
->>>>>>> c9d9e80a
 
 /// Conversion trait that allows various objects to be converted into `PyObject`
 pub trait ToPyObject {
@@ -38,19 +28,6 @@
     /// to touch any reference counts when the input object already is a Python object.
     fn with_borrowed_ptr<F, R>(&self, py: Python, f: F) -> R
     where
-<<<<<<< HEAD
-        F: FnOnce(*mut ffi::PyObject) -> R;
-}
-
-impl<T> ToBorrowedObject for T
-where
-    T: ToPyObject,
-{
-    #[inline]
-    default fn with_borrowed_ptr<F, R>(&self, py: Python, f: F) -> R
-    where
-=======
->>>>>>> c9d9e80a
         F: FnOnce(*mut ffi::PyObject) -> R,
     {
         let ptr = self.to_object(py).into_ptr();
@@ -188,11 +165,7 @@
 /// Extract reference to instance from `PyObject`
 impl<'a, T> FromPyObject<'a> for &'a T
 where
-<<<<<<< HEAD
-    T: PyTypeInfo,
-=======
     T: PyTryFrom,
->>>>>>> c9d9e80a
 {
     #[inline]
     default fn extract(ob: &'a PyObjectRef) -> PyResult<&'a T> {
@@ -203,11 +176,7 @@
 /// Extract mutable reference to instance from `PyObject`
 impl<'a, T> FromPyObject<'a> for &'a mut T
 where
-<<<<<<< HEAD
-    T: PyTypeInfo,
-=======
     T: PyTryFrom,
->>>>>>> c9d9e80a
 {
     #[inline]
     default fn extract(ob: &'a PyObjectRef) -> PyResult<&'a mut T> {
@@ -280,11 +249,7 @@
 where
     U: PyTryFrom,
 {
-<<<<<<< HEAD
-    type Error = U::Error;
-=======
     type Error = PyDowncastError;
->>>>>>> c9d9e80a
 
     fn try_into(&self) -> Result<&U, PyDowncastError> {
         U::try_from(self)
@@ -304,13 +269,7 @@
 where
     T: PyTypeInfo,
 {
-<<<<<<< HEAD
-    type Error = PyDowncastError;
-
-    fn try_from(value: &PyObjectRef) -> Result<&T, Self::Error> {
-=======
     fn try_from(value: &PyObjectRef) -> Result<&T, PyDowncastError> {
->>>>>>> c9d9e80a
         unsafe {
             if T::is_instance(value) {
                 Ok(PyTryFrom::try_from_unchecked(value))
