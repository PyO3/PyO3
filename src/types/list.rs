--- conflicted
+++ resolved
@@ -151,6 +151,24 @@
         Self::new(py, elements.into_iter().map(|e| e.to_object(py))).unwrap()
     }
 
+    /// Try to constructs a new list with the given fallible elements.
+    pub fn try_new<T, U>(
+        py: Python<'_>,
+        elements: impl IntoIterator<Item = PyResult<T>, IntoIter = U>,
+    ) -> PyResult<&PyList>
+    where
+        T: ToPyObject,
+        U: ExactSizeIterator<Item = PyResult<T>>,
+    {
+        unsafe {
+            Ok(
+                py.from_owned_ptr::<PyList>(try_new_from_iter(elements.into_iter(), |e| {
+                    e.to_object(py)
+                })?),
+            )
+        }
+    }
+
     /// Constructs a new empty list.
     pub fn empty(py: Python<'_>) -> Bound<'_, PyList> {
         unsafe {
@@ -160,35 +178,11 @@
         }
     }
 
-<<<<<<< HEAD
     /// Deprecated name for [`PyList::empty`].
     #[deprecated(since = "0.23.0", note = "renamed to `PyList::empty`")]
     #[inline]
     pub fn empty_bound(py: Python<'_>) -> Bound<'_, PyList> {
         Self::empty(py)
-=======
-    /// Try to constructs a new list with the given fallible elements.
-    pub fn try_new<T, U>(
-        py: Python<'_>,
-        elements: impl IntoIterator<Item = PyResult<T>, IntoIter = U>,
-    ) -> PyResult<&PyList>
-    where
-        T: ToPyObject,
-        U: ExactSizeIterator<Item = PyResult<T>>,
-    {
-        unsafe {
-            Ok(
-                py.from_owned_ptr::<PyList>(try_new_from_iter(elements.into_iter(), |e| {
-                    e.to_object(py)
-                })?),
-            )
-        }
-    }
-
-    /// Constructs a new empty list.
-    pub fn empty(py: Python) -> &PyList {
-        unsafe { py.from_owned_ptr::<PyList>(ffi::PyList_New(0)) }
->>>>>>> 976a71ad
     }
 }
 
