--- conflicted
+++ resolved
@@ -211,26 +211,15 @@
         )
     )]
     pub fn new(py: Python<'_>, year: i32, month: u8, day: u8) -> PyResult<&PyDate> {
-<<<<<<< HEAD
         Self::new_bound(py, year, month, day).map(Bound::into_gil_ref)
     }
 
     /// Creates a new `datetime.date`.
     pub fn new_bound(py: Python<'_>, year: i32, month: u8, day: u8) -> PyResult<Bound<'_, PyDate>> {
-        unsafe {
-            let ptr = (ensure_datetime_api(py).Date_FromDate)(
-                year,
-                c_int::from(month),
-                c_int::from(day),
-                ensure_datetime_api(py).DateType,
-            );
+        let api = ensure_datetime_api(py)?;
+        unsafe {
+            let ptr = (api.Date_FromDate)(year, c_int::from(month), c_int::from(day), api.DateType);
             ptr.assume_owned_or_err(py).downcast_into_unchecked()
-=======
-        let api = ensure_datetime_api(py)?;
-        unsafe {
-            let ptr = (api.Date_FromDate)(year, c_int::from(month), c_int::from(day), api.DateType);
-            py.from_owned_ptr_or_err(ptr)
->>>>>>> c56cd3dd
         }
     }
 
@@ -322,7 +311,6 @@
         microsecond: u32,
         tzinfo: Option<&PyTzInfo>,
     ) -> PyResult<&'p PyDateTime> {
-<<<<<<< HEAD
         Self::new_bound(
             py,
             year,
@@ -350,10 +338,7 @@
         microsecond: u32,
         tzinfo: Option<&Bound<'_, PyTzInfo>>,
     ) -> PyResult<Bound<'p, PyDateTime>> {
-        let api = ensure_datetime_api(py);
-=======
         let api = ensure_datetime_api(py)?;
->>>>>>> c56cd3dd
         unsafe {
             (api.DateTime_FromDateAndTime)(
                 year,
@@ -419,13 +404,8 @@
         microsecond: u32,
         tzinfo: Option<&Bound<'_, PyTzInfo>>,
         fold: bool,
-<<<<<<< HEAD
     ) -> PyResult<Bound<'p, PyDateTime>> {
-        let api = ensure_datetime_api(py);
-=======
-    ) -> PyResult<&'p PyDateTime> {
         let api = ensure_datetime_api(py)?;
->>>>>>> c56cd3dd
         unsafe {
             (api.DateTime_FromDateAndTimeAndFold)(
                 year,
@@ -607,7 +587,6 @@
         microsecond: u32,
         tzinfo: Option<&PyTzInfo>,
     ) -> PyResult<&'p PyTime> {
-<<<<<<< HEAD
         Self::new_bound(
             py,
             hour,
@@ -628,10 +607,7 @@
         microsecond: u32,
         tzinfo: Option<&Bound<'_, PyTzInfo>>,
     ) -> PyResult<Bound<'p, PyTime>> {
-        let api = ensure_datetime_api(py);
-=======
         let api = ensure_datetime_api(py)?;
->>>>>>> c56cd3dd
         unsafe {
             (api.Time_FromTime)(
                 c_int::from(hour),
@@ -663,7 +639,6 @@
         tzinfo: Option<&PyTzInfo>,
         fold: bool,
     ) -> PyResult<&'p PyTime> {
-<<<<<<< HEAD
         Self::new_bound_with_fold(
             py,
             hour,
@@ -686,10 +661,7 @@
         tzinfo: Option<&Bound<'_, PyTzInfo>>,
         fold: bool,
     ) -> PyResult<Bound<'p, PyTime>> {
-        let api = ensure_datetime_api(py);
-=======
         let api = ensure_datetime_api(py)?;
->>>>>>> c56cd3dd
         unsafe {
             (api.Time_FromTimeAndFold)(
                 c_int::from(hour),
@@ -801,7 +773,7 @@
     // like an edge case optimization and we'd prefer in PyO3 0.21 to use `Bound` as
     // much as possible
     unsafe {
-        ensure_datetime_api(py)
+        expect_datetime_api(py)
             .TimeZone_UTC
             .assume_borrowed(py)
             .to_owned()
@@ -813,16 +785,11 @@
 ///
 /// Only used internally
 #[cfg(feature = "chrono")]
-<<<<<<< HEAD
 pub(crate) fn timezone_from_offset<'py>(
     offset: &Bound<'py, PyDelta>,
 ) -> PyResult<Bound<'py, PyTzInfo>> {
     let py = offset.py();
-    let api = ensure_datetime_api(py);
-=======
-pub fn timezone_from_offset<'a>(py: Python<'a>, offset: &PyDelta) -> PyResult<&'a PyTzInfo> {
     let api = ensure_datetime_api(py)?;
->>>>>>> c56cd3dd
     unsafe {
         (api.TimeZone_FromTimeZone)(offset.as_ptr(), ptr::null_mut())
             .assume_owned_or_err(py)
@@ -857,7 +824,6 @@
         microseconds: i32,
         normalize: bool,
     ) -> PyResult<&PyDelta> {
-<<<<<<< HEAD
         Self::new_bound(py, days, seconds, microseconds, normalize).map(Bound::into_gil_ref)
     }
 
@@ -869,10 +835,7 @@
         microseconds: i32,
         normalize: bool,
     ) -> PyResult<Bound<'_, PyDelta>> {
-        let api = ensure_datetime_api(py);
-=======
         let api = ensure_datetime_api(py)?;
->>>>>>> c56cd3dd
         unsafe {
             (api.Delta_FromDelta)(
                 days as c_int,
