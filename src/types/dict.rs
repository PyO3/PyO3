use super::PyMapping;
use crate::err::{self, PyErr, PyResult};
use crate::ffi::Py_ssize_t;
<<<<<<< HEAD
use crate::types::{PyAny, PyList, PyMappingProxy};
#[cfg(not(PyPy))]
use crate::IntoPyPointer;
use crate::{ffi, AsPyPointer, FromPyObject, IntoPy, PyObject, PyTryFrom, Python, ToPyObject};
use std::collections::{BTreeMap, HashMap};
use std::ptr::NonNull;
use std::{cmp, collections, hash};
=======
use crate::types::{PyAny, PyList};
use crate::{ffi, PyObject, Python, ToPyObject};
>>>>>>> f12f928b

/// Represents a Python `dict`.
#[repr(transparent)]
pub struct PyDict(PyAny);

pyobject_native_type!(
    PyDict,
    ffi::PyDictObject,
    pyobject_native_static_type_object!(ffi::PyDict_Type),
    #checkfunction=ffi::PyDict_Check
);

/// Represents a Python `dict_keys`.
#[cfg(not(PyPy))]
#[repr(transparent)]
pub struct PyDictKeys(PyAny);

#[cfg(not(PyPy))]
pyobject_native_type_core!(
    PyDictKeys,
    pyobject_native_static_type_object!(ffi::PyDictKeys_Type),
    #checkfunction=ffi::PyDictKeys_Check
);

/// Represents a Python `dict_values`.
#[cfg(not(PyPy))]
#[repr(transparent)]
pub struct PyDictValues(PyAny);

#[cfg(not(PyPy))]
pyobject_native_type_core!(
    PyDictValues,
    pyobject_native_static_type_object!(ffi::PyDictValues_Type),
    #checkfunction=ffi::PyDictValues_Check
);

/// Represents a Python `dict_items`.
#[cfg(not(PyPy))]
#[repr(transparent)]
pub struct PyDictItems(PyAny);

#[cfg(not(PyPy))]
pyobject_native_type_core!(
    PyDictItems,
    pyobject_native_static_type_object!(ffi::PyDictItems_Type),
    #checkfunction=ffi::PyDictItems_Check
);

impl PyDict {
    /// Creates a new empty dictionary.
    pub fn new(py: Python<'_>) -> &PyDict {
        unsafe { py.from_owned_ptr::<PyDict>(ffi::PyDict_New()) }
    }

    /// Creates a new dictionary from the sequence given.
    ///
    /// The sequence must consist of `(PyObject, PyObject)`. This is
    /// equivalent to `dict([("a", 1), ("b", 2)])`.
    ///
    /// Returns an error on invalid input. In the case of key collisions,
    /// this keeps the last entry seen.
    #[cfg(not(PyPy))]
    pub fn from_sequence(py: Python<'_>, seq: PyObject) -> PyResult<&PyDict> {
        let dict = Self::new(py);
        err::error_on_minusone(py, unsafe {
            ffi::PyDict_MergeFromSeq2(dict.into_ptr(), seq.into_ptr(), 1)
        })?;
        Ok(dict)
    }

    /// Returns a new dictionary that contains the same key-value pairs as self.
    ///
    /// This is equivalent to the Python expression `self.copy()`.
    pub fn copy(&self) -> PyResult<&PyDict> {
        unsafe {
            self.py()
                .from_owned_ptr_or_err::<PyDict>(ffi::PyDict_Copy(self.as_ptr()))
        }
    }

    /// Empties an existing dictionary of all key-value pairs.
    pub fn clear(&self) {
        unsafe { ffi::PyDict_Clear(self.as_ptr()) }
    }

    /// Return the number of items in the dictionary.
    ///
    /// This is equivalent to the Python expression `len(self)`.
    pub fn len(&self) -> usize {
        self._len() as usize
    }

    fn _len(&self) -> Py_ssize_t {
        #[cfg(any(not(Py_3_8), PyPy, Py_LIMITED_API))]
        unsafe {
            ffi::PyDict_Size(self.as_ptr())
        }

        #[cfg(all(Py_3_8, not(PyPy), not(Py_LIMITED_API)))]
        unsafe {
            (*self.as_ptr().cast::<ffi::PyDictObject>()).ma_used
        }
    }

    /// Checks if the dict is empty, i.e. `len(self) == 0`.
    pub fn is_empty(&self) -> bool {
        self.len() == 0
    }

    /// Determines if the dictionary contains the specified key.
    ///
    /// This is equivalent to the Python expression `key in self`.
    pub fn contains<K>(&self, key: K) -> PyResult<bool>
    where
        K: ToPyObject,
    {
        fn inner(dict: &PyDict, key: PyObject) -> PyResult<bool> {
            match unsafe { ffi::PyDict_Contains(dict.as_ptr(), key.as_ptr()) } {
                1 => Ok(true),
                0 => Ok(false),
                _ => Err(PyErr::fetch(dict.py())),
            }
        }

        inner(self, key.to_object(self.py()))
    }

    /// Gets an item from the dictionary.
    ///
    /// Returns `Ok(None)` if the item is not present. To get a `KeyError` for
    /// non-existing keys, use [`PyAny::get_item`].
    ///
    /// Returns `Err(PyErr)` if Python magic methods `__hash__` or `__eq__` used in dictionary
    /// lookup raise an exception, for example if the key `K` is not hashable. Usually it is
    /// best to bubble this error up to the caller using the `?` operator.
    ///
    /// # Examples
    ///
    /// The following example calls `get_item` for the dictionary `{"a": 1}` with various
    /// keys.
    /// - `get_item("a")` returns `Ok(Some(...))`, with the `PyAny` being a reference to the Python
    ///   int `1`.
    /// - `get_item("b")` returns `Ok(None)`, because "b" is not in the dictionary.
    /// - `get_item(dict)` returns an `Err(PyErr)`. The error will be a `TypeError` because a dict is not
    ///   hashable.
    ///
    /// ```rust
    /// use pyo3::prelude::*;
    /// use pyo3::types::{PyDict, IntoPyDict};
    /// use pyo3::exceptions::{PyTypeError, PyKeyError};
    ///
    /// # fn main() {
    /// # let _ =
    /// Python::with_gil(|py| -> PyResult<()> {
    ///     let dict: &PyDict = [("a", 1)].into_py_dict(py);
    ///     // `a` is in the dictionary, with value 1
    ///     assert!(dict.get_item("a")?.map_or(Ok(false), |x| x.eq(1))?);
    ///     // `b` is not in the dictionary
    ///     assert!(dict.get_item("b")?.is_none());
    ///     // `dict` is not hashable, so this returns an error
    ///     assert!(dict.get_item(dict).unwrap_err().is_instance_of::<PyTypeError>(py));
    ///
    ///     // `PyAny::get_item("b")` will raise a `KeyError` instead of returning `None`
    ///     let any: &PyAny = dict.as_ref();
    ///     assert!(any.get_item("b").unwrap_err().is_instance_of::<PyKeyError>(py));
    ///     Ok(())
    /// });
    /// # }
    /// ```
    pub fn get_item<K>(&self, key: K) -> PyResult<Option<&PyAny>>
    where
        K: ToPyObject,
    {
        fn inner(dict: &PyDict, key: PyObject) -> PyResult<Option<&PyAny>> {
            let py = dict.py();
            // PyDict_GetItemWithError returns a borrowed ptr, must make it owned for safety (see #890).
            // PyObject::from_borrowed_ptr_or_opt will take ownership in this way.
            unsafe {
                PyObject::from_borrowed_ptr_or_opt(
                    py,
                    ffi::PyDict_GetItemWithError(dict.as_ptr(), key.as_ptr()),
                )
            }
            .map(|pyobject| Ok(pyobject.into_ref(py)))
            .or_else(|| PyErr::take(py).map(Err))
            .transpose()
        }

        inner(self, key.to_object(self.py()))
    }

    /// Deprecated version of `get_item`.
    #[deprecated(
        since = "0.20.0",
        note = "this is now equivalent to `PyDict::get_item`"
    )]
    #[inline]
    pub fn get_item_with_error<K>(&self, key: K) -> PyResult<Option<&PyAny>>
    where
        K: ToPyObject,
    {
        self.get_item(key)
    }

    /// Sets an item value.
    ///
    /// This is equivalent to the Python statement `self[key] = value`.
    pub fn set_item<K, V>(&self, key: K, value: V) -> PyResult<()>
    where
        K: ToPyObject,
        V: ToPyObject,
    {
        fn inner(dict: &PyDict, key: PyObject, value: PyObject) -> PyResult<()> {
            err::error_on_minusone(dict.py(), unsafe {
                ffi::PyDict_SetItem(dict.as_ptr(), key.as_ptr(), value.as_ptr())
            })
        }

        let py = self.py();
        inner(self, key.to_object(py), value.to_object(py))
    }

    /// Deletes an item.
    ///
    /// This is equivalent to the Python statement `del self[key]`.
    pub fn del_item<K>(&self, key: K) -> PyResult<()>
    where
        K: ToPyObject,
    {
        fn inner(dict: &PyDict, key: PyObject) -> PyResult<()> {
            err::error_on_minusone(dict.py(), unsafe {
                ffi::PyDict_DelItem(dict.as_ptr(), key.as_ptr())
            })
        }

        inner(self, key.to_object(self.py()))
    }

    /// Returns a list of dict keys.
    ///
    /// This is equivalent to the Python expression `list(dict.keys())`.
    pub fn keys(&self) -> &PyList {
        unsafe {
            self.py()
                .from_owned_ptr::<PyList>(ffi::PyDict_Keys(self.as_ptr()))
        }
    }

    /// Returns a list of dict values.
    ///
    /// This is equivalent to the Python expression `list(dict.values())`.
    pub fn values(&self) -> &PyList {
        unsafe {
            self.py()
                .from_owned_ptr::<PyList>(ffi::PyDict_Values(self.as_ptr()))
        }
    }

    /// Returns a list of dict items.
    ///
    /// This is equivalent to the Python expression `list(dict.items())`.
    pub fn items(&self) -> &PyList {
        unsafe {
            self.py()
                .from_owned_ptr::<PyList>(ffi::PyDict_Items(self.as_ptr()))
        }
    }

    /// Returns an iterator of `(key, value)` pairs in this dictionary.
    ///
    /// # Panics
    ///
    /// If PyO3 detects that the dictionary is mutated during iteration, it will panic.
    /// It is allowed to modify values as you iterate over the dictionary, but only
    /// so long as the set of keys does not change.
    pub fn iter(&self) -> PyDictIterator<'_> {
        IntoIterator::into_iter(self)
    }

    /// Returns `self` cast as a `PyMapping`.
    pub fn as_mapping(&self) -> &PyMapping {
        unsafe { self.downcast_unchecked() }
    }

    /// Update this dictionary with the key/value pairs from another.
    ///
    /// This is equivalent to the Python expression `self.update(other)`. If `other` is a `PyDict`, you may want
    /// to use `self.update(other.as_mapping())`, note: `PyDict::as_mapping` is a zero-cost conversion.
    pub fn update(&self, other: &PyMapping) -> PyResult<()> {
        let py = self.py();
        err::error_on_minusone(py, unsafe {
            ffi::PyDict_Update(self.as_ptr(), other.as_ptr())
        })
    }

    /// Add key/value pairs from another dictionary to this one only when they do not exist in this.
    ///
    /// This is equivalent to the Python expression `self.update({k: v for k, v in other.items() if k not in self})`.
    /// If `other` is a `PyDict`, you may want to use `self.update_if_missing(other.as_mapping())`,
    /// note: `PyDict::as_mapping` is a zero-cost conversion.
    ///
    /// This method uses [`PyDict_Merge`](https://docs.python.org/3/c-api/dict.html#c.PyDict_Merge) internally,
    /// so should have the same performance as `update`.
    pub fn update_if_missing(&self, other: &PyMapping) -> PyResult<()> {
        let py = self.py();
        err::error_on_minusone(py, unsafe {
            ffi::PyDict_Merge(self.as_ptr(), other.as_ptr(), 0)
        })
    }
}

/// PyO3 implementation of an iterator for a Python `dict` object.
pub struct PyDictIterator<'py> {
    dict: &'py PyDict,
    ppos: ffi::Py_ssize_t,
    di_used: ffi::Py_ssize_t,
    len: ffi::Py_ssize_t,
}

impl<'py> Iterator for PyDictIterator<'py> {
    type Item = (&'py PyAny, &'py PyAny);

    #[inline]
    fn next(&mut self) -> Option<Self::Item> {
        let ma_used = self.dict._len();

        // These checks are similar to what CPython does.
        //
        // If the dimension of the dict changes e.g. key-value pairs are removed
        // or added during iteration, this will panic next time when `next` is called
        if self.di_used != ma_used {
            self.di_used = -1;
            panic!("dictionary changed size during iteration");
        };

        // If the dict is changed in such a way that the length remains constant
        // then this will panic at the end of iteration - similar to this:
        //
        // d = {"a":1, "b":2, "c": 3}
        //
        // for k, v in d.items():
        //     d[f"{k}_"] = 4
        //     del d[k]
        //     print(k)
        //
        if self.len == -1 {
            self.di_used = -1;
            panic!("dictionary keys changed during iteration");
        };

        let ret = unsafe { self.next_unchecked() };
        if ret.is_some() {
            self.len -= 1
        }
        ret
    }

    #[inline]
    fn size_hint(&self) -> (usize, Option<usize>) {
        let len = self.len();
        (len, Some(len))
    }
}

impl<'py> ExactSizeIterator for PyDictIterator<'py> {
    fn len(&self) -> usize {
        self.len as usize
    }
}

impl<'a> std::iter::IntoIterator for &'a PyDict {
    type Item = (&'a PyAny, &'a PyAny);
    type IntoIter = PyDictIterator<'a>;

    fn into_iter(self) -> Self::IntoIter {
        PyDictIterator {
            dict: self,
            ppos: 0,
            di_used: self._len(),
            len: self._len(),
        }
    }
}

impl<'py> PyDictIterator<'py> {
    /// Advances the iterator without checking for concurrent modification.
    ///
    /// See [`PyDict_Next`](https://docs.python.org/3/c-api/dict.html#c.PyDict_Next)
    /// for more information.
    unsafe fn next_unchecked(&mut self) -> Option<(&'py PyAny, &'py PyAny)> {
        let mut key: *mut ffi::PyObject = std::ptr::null_mut();
        let mut value: *mut ffi::PyObject = std::ptr::null_mut();

        if ffi::PyDict_Next(self.dict.as_ptr(), &mut self.ppos, &mut key, &mut value) != 0 {
            let py = self.dict.py();
            // PyDict_Next returns borrowed values; for safety must make them owned (see #890)
            Some((
                py.from_owned_ptr(ffi::_Py_NewRef(key)),
                py.from_owned_ptr(ffi::_Py_NewRef(value)),
            ))
        } else {
            None
        }
    }
}

/// Conversion trait that allows a sequence of tuples to be converted into `PyDict`
/// Primary use case for this trait is `call` and `call_method` methods as keywords argument.
pub trait IntoPyDict {
    /// Converts self into a `PyDict` object pointer. Whether pointer owned or borrowed
    /// depends on implementation.
    fn into_py_dict(self, py: Python<'_>) -> &PyDict;
}

impl<T, I> IntoPyDict for I
where
    T: PyDictItem,
    I: IntoIterator<Item = T>,
{
    fn into_py_dict(self, py: Python<'_>) -> &PyDict {
        let dict = PyDict::new(py);
        for item in self {
            dict.set_item(item.key(), item.value())
                .expect("Failed to set_item on dict");
        }
        dict
    }
}

/// Represents a tuple which can be used as a PyDict item.
pub trait PyDictItem {
    type K: ToPyObject;
    type V: ToPyObject;
    fn key(&self) -> &Self::K;
    fn value(&self) -> &Self::V;
}

impl<K, V> PyDictItem for (K, V)
where
    K: ToPyObject,
    V: ToPyObject,
{
    type K = K;
    type V = V;
    fn key(&self) -> &Self::K {
        &self.0
    }
    fn value(&self) -> &Self::V {
        &self.1
    }
}

impl<K, V> PyDictItem for &(K, V)
where
    K: ToPyObject,
    V: ToPyObject,
{
    type K = K;
    type V = V;
    fn key(&self) -> &Self::K {
        &self.0
    }
    fn value(&self) -> &Self::V {
        &self.1
    }
}

<<<<<<< HEAD
impl<'source, K, V, S> FromPyObject<'source> for HashMap<K, V, S>
where
    K: FromPyObject<'source> + cmp::Eq + hash::Hash,
    V: FromPyObject<'source>,
    S: hash::BuildHasher + Default,
{
    fn extract(ob: &'source PyAny) -> Result<Self, PyErr> {
        match <PyDict as PyTryFrom>::try_from(ob) {
            Ok(dict) => {
                let mut ret = HashMap::with_capacity_and_hasher(dict.len(), S::default());
                for (k, v) in dict.iter() {
                    ret.insert(K::extract(k)?, V::extract(v)?);
                }
                Ok(ret)
            }
            Err(msg) => {
                if let Ok(mappingproxy) = <PyMappingProxy as PyTryFrom>::try_from(ob) {
                    mappingproxy.copy()?.extract()
                } else {
                    Err(PyErr::from(msg))
                }
            }
        }
    }
}

impl<'source, K, V> FromPyObject<'source> for BTreeMap<K, V>
where
    K: FromPyObject<'source> + cmp::Ord,
    V: FromPyObject<'source>,
{
    fn extract(ob: &'source PyAny) -> Result<Self, PyErr> {
        match <PyDict as PyTryFrom>::try_from(ob) {
            Ok(dict) => {
                let mut ret = BTreeMap::new();
                for (k, v) in dict.iter() {
                    ret.insert(K::extract(k)?, V::extract(v)?);
                }
                Ok(ret)
            }
            Err(_) => {
                let mappingproxy = <PyMappingProxy as PyTryFrom>::try_from(ob)?;
                mappingproxy.copy()?.extract()
            }
        }
    }
}

=======
>>>>>>> f12f928b
#[cfg(test)]
mod tests {
    use super::*;
    #[cfg(not(PyPy))]
    use crate::exceptions;
    #[cfg(not(PyPy))]
    use crate::types::PyList;
    use crate::{types::PyTuple, Python, ToPyObject};
    use std::collections::{BTreeMap, HashMap};

    #[test]
    fn test_new() {
        Python::with_gil(|py| {
            let dict = [(7, 32)].into_py_dict(py);
            assert_eq!(
                32,
                dict.get_item(7i32)
                    .unwrap()
                    .unwrap()
                    .extract::<i32>()
                    .unwrap()
            );
            assert!(dict.get_item(8i32).unwrap().is_none());
            let map: HashMap<i32, i32> = [(7, 32)].iter().cloned().collect();
            assert_eq!(map, dict.extract().unwrap());
            let map: BTreeMap<i32, i32> = [(7, 32)].iter().cloned().collect();
            assert_eq!(map, dict.extract().unwrap());
        });
    }

    #[test]
    #[cfg(not(PyPy))]
    fn test_from_sequence() {
        Python::with_gil(|py| {
            let items = PyList::new(py, &vec![("a", 1), ("b", 2)]);
            let dict = PyDict::from_sequence(py, items.to_object(py)).unwrap();
            assert_eq!(
                1,
                dict.get_item("a")
                    .unwrap()
                    .unwrap()
                    .extract::<i32>()
                    .unwrap()
            );
            assert_eq!(
                2,
                dict.get_item("b")
                    .unwrap()
                    .unwrap()
                    .extract::<i32>()
                    .unwrap()
            );
            let map: HashMap<&str, i32> = [("a", 1), ("b", 2)].iter().cloned().collect();
            assert_eq!(map, dict.extract().unwrap());
            let map: BTreeMap<&str, i32> = [("a", 1), ("b", 2)].iter().cloned().collect();
            assert_eq!(map, dict.extract().unwrap());
        });
    }

    #[test]
    #[cfg(not(PyPy))]
    fn test_from_sequence_err() {
        Python::with_gil(|py| {
            let items = PyList::new(py, &vec!["a", "b"]);
            assert!(PyDict::from_sequence(py, items.to_object(py)).is_err());
        });
    }

    #[test]
    fn test_copy() {
        Python::with_gil(|py| {
            let dict = [(7, 32)].into_py_dict(py);

            let ndict = dict.copy().unwrap();
            assert_eq!(
                32,
                ndict
                    .get_item(7i32)
                    .unwrap()
                    .unwrap()
                    .extract::<i32>()
                    .unwrap()
            );
            assert!(ndict.get_item(8i32).unwrap().is_none());
        });
    }

    #[test]
    fn test_len() {
        Python::with_gil(|py| {
            let mut v = HashMap::new();
            let ob = v.to_object(py);
            let dict: &PyDict = ob.downcast(py).unwrap();
            assert_eq!(0, dict.len());
            v.insert(7, 32);
            let ob = v.to_object(py);
            let dict2: &PyDict = ob.downcast(py).unwrap();
            assert_eq!(1, dict2.len());
        });
    }

    #[test]
    fn test_contains() {
        Python::with_gil(|py| {
            let mut v = HashMap::new();
            v.insert(7, 32);
            let ob = v.to_object(py);
            let dict: &PyDict = ob.downcast(py).unwrap();
            assert!(dict.contains(7i32).unwrap());
            assert!(!dict.contains(8i32).unwrap());
        });
    }

    #[test]
    fn test_get_item() {
        Python::with_gil(|py| {
            let mut v = HashMap::new();
            v.insert(7, 32);
            let ob = v.to_object(py);
            let dict: &PyDict = ob.downcast(py).unwrap();
            assert_eq!(
                32,
                dict.get_item(7i32)
                    .unwrap()
                    .unwrap()
                    .extract::<i32>()
                    .unwrap()
            );
            assert!(dict.get_item(8i32).unwrap().is_none());
        });
    }

    #[test]
    #[allow(deprecated)]
    #[cfg(not(PyPy))]
    fn test_get_item_with_error() {
        Python::with_gil(|py| {
            let mut v = HashMap::new();
            v.insert(7, 32);
            let ob = v.to_object(py);
            let dict: &PyDict = ob.downcast(py).unwrap();
            assert_eq!(
                32,
                dict.get_item_with_error(7i32)
                    .unwrap()
                    .unwrap()
                    .extract::<i32>()
                    .unwrap()
            );
            assert!(dict.get_item_with_error(8i32).unwrap().is_none());
            assert!(dict
                .get_item_with_error(dict)
                .unwrap_err()
                .is_instance_of::<exceptions::PyTypeError>(py));
        });
    }

    #[test]
    fn test_set_item() {
        Python::with_gil(|py| {
            let mut v = HashMap::new();
            v.insert(7, 32);
            let ob = v.to_object(py);
            let dict: &PyDict = ob.downcast(py).unwrap();
            assert!(dict.set_item(7i32, 42i32).is_ok()); // change
            assert!(dict.set_item(8i32, 123i32).is_ok()); // insert
            assert_eq!(
                42i32,
                dict.get_item(7i32)
                    .unwrap()
                    .unwrap()
                    .extract::<i32>()
                    .unwrap()
            );
            assert_eq!(
                123i32,
                dict.get_item(8i32)
                    .unwrap()
                    .unwrap()
                    .extract::<i32>()
                    .unwrap()
            );
        });
    }

    #[test]
    fn test_set_item_refcnt() {
        Python::with_gil(|py| {
            let cnt;
            let obj = py.eval("object()", None, None).unwrap();
            {
                let _pool = unsafe { crate::GILPool::new() };
                cnt = obj.get_refcnt();
                let _dict = [(10, obj)].into_py_dict(py);
            }
            {
                assert_eq!(cnt, obj.get_refcnt());
            }
        });
    }

    #[test]
    fn test_set_item_does_not_update_original_object() {
        Python::with_gil(|py| {
            let mut v = HashMap::new();
            v.insert(7, 32);
            let ob = v.to_object(py);
            let dict: &PyDict = ob.downcast(py).unwrap();
            assert!(dict.set_item(7i32, 42i32).is_ok()); // change
            assert!(dict.set_item(8i32, 123i32).is_ok()); // insert
            assert_eq!(32i32, v[&7i32]); // not updated!
            assert_eq!(None, v.get(&8i32));
        });
    }

    #[test]
    fn test_del_item() {
        Python::with_gil(|py| {
            let mut v = HashMap::new();
            v.insert(7, 32);
            let ob = v.to_object(py);
            let dict: &PyDict = ob.downcast(py).unwrap();
            assert!(dict.del_item(7i32).is_ok());
            assert_eq!(0, dict.len());
            assert!(dict.get_item(7i32).unwrap().is_none());
        });
    }

    #[test]
    fn test_del_item_does_not_update_original_object() {
        Python::with_gil(|py| {
            let mut v = HashMap::new();
            v.insert(7, 32);
            let ob = v.to_object(py);
            let dict: &PyDict = ob.downcast(py).unwrap();
            assert!(dict.del_item(7i32).is_ok()); // change
            assert_eq!(32i32, *v.get(&7i32).unwrap()); // not updated!
        });
    }

    #[test]
    fn test_items() {
        Python::with_gil(|py| {
            let mut v = HashMap::new();
            v.insert(7, 32);
            v.insert(8, 42);
            v.insert(9, 123);
            let ob = v.to_object(py);
            let dict: &PyDict = ob.downcast(py).unwrap();
            // Can't just compare against a vector of tuples since we don't have a guaranteed ordering.
            let mut key_sum = 0;
            let mut value_sum = 0;
            for el in dict.items() {
                let tuple = el.downcast::<PyTuple>().unwrap();
                key_sum += tuple.get_item(0).unwrap().extract::<i32>().unwrap();
                value_sum += tuple.get_item(1).unwrap().extract::<i32>().unwrap();
            }
            assert_eq!(7 + 8 + 9, key_sum);
            assert_eq!(32 + 42 + 123, value_sum);
        });
    }

    #[test]
    fn test_is_empty() {
        Python::with_gil(|py| {
            let map: HashMap<usize, usize> = HashMap::new();
            let object = map.to_object(py);
            let dict = <PyDict as PyTryFrom>::try_from(object.as_ref(py)).unwrap();
            assert!(dict.is_empty());
        });
    }

    #[test]
    fn test_keys() {
        Python::with_gil(|py| {
            let mut v = HashMap::new();
            v.insert(7, 32);
            v.insert(8, 42);
            v.insert(9, 123);
            let ob = v.to_object(py);
            let dict: &PyDict = ob.downcast(py).unwrap();
            // Can't just compare against a vector of tuples since we don't have a guaranteed ordering.
            let mut key_sum = 0;
            for el in dict.keys() {
                key_sum += el.extract::<i32>().unwrap();
            }
            assert_eq!(7 + 8 + 9, key_sum);
        });
    }

    #[test]
    fn test_values() {
        Python::with_gil(|py| {
            let mut v = HashMap::new();
            v.insert(7, 32);
            v.insert(8, 42);
            v.insert(9, 123);
            let ob = v.to_object(py);
            let dict: &PyDict = ob.downcast(py).unwrap();
            // Can't just compare against a vector of tuples since we don't have a guaranteed ordering.
            let mut values_sum = 0;
            for el in dict.values() {
                values_sum += el.extract::<i32>().unwrap();
            }
            assert_eq!(32 + 42 + 123, values_sum);
        });
    }

    #[test]
    fn test_iter() {
        Python::with_gil(|py| {
            let mut v = HashMap::new();
            v.insert(7, 32);
            v.insert(8, 42);
            v.insert(9, 123);
            let ob = v.to_object(py);
            let dict: &PyDict = ob.downcast(py).unwrap();
            let mut key_sum = 0;
            let mut value_sum = 0;
            for (key, value) in dict {
                key_sum += key.extract::<i32>().unwrap();
                value_sum += value.extract::<i32>().unwrap();
            }
            assert_eq!(7 + 8 + 9, key_sum);
            assert_eq!(32 + 42 + 123, value_sum);
        });
    }

    #[test]
    fn test_iter_value_mutated() {
        Python::with_gil(|py| {
            let mut v = HashMap::new();
            v.insert(7, 32);
            v.insert(8, 42);
            v.insert(9, 123);

            let ob = v.to_object(py);
            let dict: &PyDict = ob.downcast(py).unwrap();

            for (key, value) in dict {
                dict.set_item(key, value.extract::<i32>().unwrap() + 7)
                    .unwrap();
            }
        });
    }

    #[test]
    #[should_panic]
    fn test_iter_key_mutated() {
        Python::with_gil(|py| {
            let mut v = HashMap::new();
            for i in 0..10 {
                v.insert(i * 2, i * 2);
            }
            let ob = v.to_object(py);
            let dict: &PyDict = ob.downcast(py).unwrap();

            for (i, (key, value)) in dict.iter().enumerate() {
                let key = key.extract::<i32>().unwrap();
                let value = value.extract::<i32>().unwrap();

                dict.set_item(key + 1, value + 1).unwrap();

                if i > 1000 {
                    // avoid this test just running out of memory if it fails
                    break;
                };
            }
        });
    }

    #[test]
    #[should_panic]
    fn test_iter_key_mutated_constant_len() {
        Python::with_gil(|py| {
            let mut v = HashMap::new();
            for i in 0..10 {
                v.insert(i * 2, i * 2);
            }
            let ob = v.to_object(py);
            let dict: &PyDict = ob.downcast(py).unwrap();

            for (i, (key, value)) in dict.iter().enumerate() {
                let key = key.extract::<i32>().unwrap();
                let value = value.extract::<i32>().unwrap();
                dict.del_item(key).unwrap();
                dict.set_item(key + 1, value + 1).unwrap();

                if i > 1000 {
                    // avoid this test just running out of memory if it fails
                    break;
                };
            }
        });
    }

    #[test]
    fn test_iter_size_hint() {
        Python::with_gil(|py| {
            let mut v = HashMap::new();
            v.insert(7, 32);
            v.insert(8, 42);
            v.insert(9, 123);
            let ob = v.to_object(py);
            let dict: &PyDict = ob.downcast(py).unwrap();

            let mut iter = dict.iter();
            assert_eq!(iter.size_hint(), (v.len(), Some(v.len())));
            iter.next();
            assert_eq!(iter.size_hint(), (v.len() - 1, Some(v.len() - 1)));

            // Exhaust iterator.
            for _ in &mut iter {}

            assert_eq!(iter.size_hint(), (0, Some(0)));

            assert!(iter.next().is_none());

            assert_eq!(iter.size_hint(), (0, Some(0)));
        });
    }

    #[test]
    fn test_into_iter() {
        Python::with_gil(|py| {
            let mut v = HashMap::new();
            v.insert(7, 32);
            v.insert(8, 42);
            v.insert(9, 123);
            let ob = v.to_object(py);
            let dict: &PyDict = ob.downcast(py).unwrap();
            let mut key_sum = 0;
            let mut value_sum = 0;
            for (key, value) in dict {
                key_sum += key.extract::<i32>().unwrap();
                value_sum += value.extract::<i32>().unwrap();
            }
            assert_eq!(7 + 8 + 9, key_sum);
            assert_eq!(32 + 42 + 123, value_sum);
        });
    }

    #[test]
    fn test_hashmap_into_dict() {
        Python::with_gil(|py| {
            let mut map = HashMap::<i32, i32>::new();
            map.insert(1, 1);

            let py_map = map.into_py_dict(py);

            assert_eq!(py_map.len(), 1);
            assert_eq!(
                py_map
                    .get_item(1)
                    .unwrap()
                    .unwrap()
                    .extract::<i32>()
                    .unwrap(),
                1
            );
        });
    }

    #[test]
    fn test_btreemap_into_dict() {
        Python::with_gil(|py| {
            let mut map = BTreeMap::<i32, i32>::new();
            map.insert(1, 1);

            let py_map = map.into_py_dict(py);

            assert_eq!(py_map.len(), 1);
            assert_eq!(
                py_map
                    .get_item(1)
                    .unwrap()
                    .unwrap()
                    .extract::<i32>()
                    .unwrap(),
                1
            );
        });
    }

    #[test]
    fn test_vec_into_dict() {
        Python::with_gil(|py| {
            let vec = vec![("a", 1), ("b", 2), ("c", 3)];
            let py_map = vec.into_py_dict(py);

            assert_eq!(py_map.len(), 3);
            assert_eq!(
                py_map
                    .get_item("b")
                    .unwrap()
                    .unwrap()
                    .extract::<i32>()
                    .unwrap(),
                2
            );
        });
    }

    #[test]
    fn test_slice_into_dict() {
        Python::with_gil(|py| {
            let arr = [("a", 1), ("b", 2), ("c", 3)];
            let py_map = arr.into_py_dict(py);

            assert_eq!(py_map.len(), 3);
            assert_eq!(
                py_map
                    .get_item("b")
                    .unwrap()
                    .unwrap()
                    .extract::<i32>()
                    .unwrap(),
                2
            );
        });
    }

    #[test]
    fn dict_as_mapping() {
        Python::with_gil(|py| {
            let mut map = HashMap::<i32, i32>::new();
            map.insert(1, 1);

            let py_map = map.into_py_dict(py);

            assert_eq!(py_map.as_mapping().len().unwrap(), 1);
            assert_eq!(
                py_map
                    .as_mapping()
                    .get_item(1)
                    .unwrap()
                    .extract::<i32>()
                    .unwrap(),
                1
            );
        });
    }

    #[cfg(not(PyPy))]
    fn abc_dict(py: Python<'_>) -> &PyDict {
        let mut map = HashMap::<&'static str, i32>::new();
        map.insert("a", 1);
        map.insert("b", 2);
        map.insert("c", 3);
        map.into_py_dict(py)
    }

    #[test]
    #[cfg(not(PyPy))]
    fn dict_keys_view() {
        Python::with_gil(|py| {
            let dict = abc_dict(py);
            let keys = dict.call_method0("keys").unwrap();
            assert!(keys.is_instance(py.get_type::<PyDictKeys>()).unwrap());
        })
    }

    #[test]
    #[cfg(not(PyPy))]
    fn dict_values_view() {
        Python::with_gil(|py| {
            let dict = abc_dict(py);
            let values = dict.call_method0("values").unwrap();
            assert!(values.is_instance(py.get_type::<PyDictValues>()).unwrap());
        })
    }

    #[test]
    #[cfg(not(PyPy))]
    fn dict_items_view() {
        Python::with_gil(|py| {
            let dict = abc_dict(py);
            let items = dict.call_method0("items").unwrap();
            assert!(items.is_instance(py.get_type::<PyDictItems>()).unwrap());
        })
    }

    #[test]
    fn dict_update() {
        Python::with_gil(|py| {
            let dict = [("a", 1), ("b", 2), ("c", 3)].into_py_dict(py);
            let other = [("b", 4), ("c", 5), ("d", 6)].into_py_dict(py);
            dict.update(other.as_mapping()).unwrap();
            assert_eq!(dict.len(), 4);
            assert_eq!(
                dict.get_item("a")
                    .unwrap()
                    .unwrap()
                    .extract::<i32>()
                    .unwrap(),
                1
            );
            assert_eq!(
                dict.get_item("b")
                    .unwrap()
                    .unwrap()
                    .extract::<i32>()
                    .unwrap(),
                4
            );
            assert_eq!(
                dict.get_item("c")
                    .unwrap()
                    .unwrap()
                    .extract::<i32>()
                    .unwrap(),
                5
            );
            assert_eq!(
                dict.get_item("d")
                    .unwrap()
                    .unwrap()
                    .extract::<i32>()
                    .unwrap(),
                6
            );

            assert_eq!(other.len(), 3);
            assert_eq!(
                other
                    .get_item("b")
                    .unwrap()
                    .unwrap()
                    .extract::<i32>()
                    .unwrap(),
                4
            );
            assert_eq!(
                other
                    .get_item("c")
                    .unwrap()
                    .unwrap()
                    .extract::<i32>()
                    .unwrap(),
                5
            );
            assert_eq!(
                other
                    .get_item("d")
                    .unwrap()
                    .unwrap()
                    .extract::<i32>()
                    .unwrap(),
                6
            );
        })
    }

    #[test]
    fn dict_update_if_missing() {
        Python::with_gil(|py| {
            let dict = [("a", 1), ("b", 2), ("c", 3)].into_py_dict(py);
            let other = [("b", 4), ("c", 5), ("d", 6)].into_py_dict(py);
            dict.update_if_missing(other.as_mapping()).unwrap();
            assert_eq!(dict.len(), 4);
            assert_eq!(
                dict.get_item("a")
                    .unwrap()
                    .unwrap()
                    .extract::<i32>()
                    .unwrap(),
                1
            );
            assert_eq!(
                dict.get_item("b")
                    .unwrap()
                    .unwrap()
                    .extract::<i32>()
                    .unwrap(),
                2
            );
            assert_eq!(
                dict.get_item("c")
                    .unwrap()
                    .unwrap()
                    .extract::<i32>()
                    .unwrap(),
                3
            );
            assert_eq!(
                dict.get_item("d")
                    .unwrap()
                    .unwrap()
                    .extract::<i32>()
                    .unwrap(),
                6
            );

            assert_eq!(other.len(), 3);
            assert_eq!(
                other
                    .get_item("b")
                    .unwrap()
                    .unwrap()
                    .extract::<i32>()
                    .unwrap(),
                4
            );
            assert_eq!(
                other
                    .get_item("c")
                    .unwrap()
                    .unwrap()
                    .extract::<i32>()
                    .unwrap(),
                5
            );
            assert_eq!(
                other
                    .get_item("d")
                    .unwrap()
                    .unwrap()
                    .extract::<i32>()
                    .unwrap(),
                6
            );
        })
    }
}<|MERGE_RESOLUTION|>--- conflicted
+++ resolved
@@ -1,18 +1,8 @@
 use super::PyMapping;
 use crate::err::{self, PyErr, PyResult};
 use crate::ffi::Py_ssize_t;
-<<<<<<< HEAD
-use crate::types::{PyAny, PyList, PyMappingProxy};
-#[cfg(not(PyPy))]
-use crate::IntoPyPointer;
-use crate::{ffi, AsPyPointer, FromPyObject, IntoPy, PyObject, PyTryFrom, Python, ToPyObject};
-use std::collections::{BTreeMap, HashMap};
-use std::ptr::NonNull;
-use std::{cmp, collections, hash};
-=======
 use crate::types::{PyAny, PyList};
 use crate::{ffi, PyObject, Python, ToPyObject};
->>>>>>> f12f928b
 
 /// Represents a Python `dict`.
 #[repr(transparent)]
@@ -480,57 +470,6 @@
     }
 }
 
-<<<<<<< HEAD
-impl<'source, K, V, S> FromPyObject<'source> for HashMap<K, V, S>
-where
-    K: FromPyObject<'source> + cmp::Eq + hash::Hash,
-    V: FromPyObject<'source>,
-    S: hash::BuildHasher + Default,
-{
-    fn extract(ob: &'source PyAny) -> Result<Self, PyErr> {
-        match <PyDict as PyTryFrom>::try_from(ob) {
-            Ok(dict) => {
-                let mut ret = HashMap::with_capacity_and_hasher(dict.len(), S::default());
-                for (k, v) in dict.iter() {
-                    ret.insert(K::extract(k)?, V::extract(v)?);
-                }
-                Ok(ret)
-            }
-            Err(msg) => {
-                if let Ok(mappingproxy) = <PyMappingProxy as PyTryFrom>::try_from(ob) {
-                    mappingproxy.copy()?.extract()
-                } else {
-                    Err(PyErr::from(msg))
-                }
-            }
-        }
-    }
-}
-
-impl<'source, K, V> FromPyObject<'source> for BTreeMap<K, V>
-where
-    K: FromPyObject<'source> + cmp::Ord,
-    V: FromPyObject<'source>,
-{
-    fn extract(ob: &'source PyAny) -> Result<Self, PyErr> {
-        match <PyDict as PyTryFrom>::try_from(ob) {
-            Ok(dict) => {
-                let mut ret = BTreeMap::new();
-                for (k, v) in dict.iter() {
-                    ret.insert(K::extract(k)?, V::extract(v)?);
-                }
-                Ok(ret)
-            }
-            Err(_) => {
-                let mappingproxy = <PyMappingProxy as PyTryFrom>::try_from(ob)?;
-                mappingproxy.copy()?.extract()
-            }
-        }
-    }
-}
-
-=======
->>>>>>> f12f928b
 #[cfg(test)]
 mod tests {
     use super::*;
