use super::any::PyAnyMethods;

use crate::{ffi, instance::Bound, PyAny};

/// Represents a Python `int` object.
///
/// Values of this type are accessed via PyO3's smart pointers, e.g. as
/// [`Py<PyInt>`][crate::Py] or [`Bound<'py, PyInt>`][crate::Bound].
///
/// You can usually avoid directly working with this type
/// by using [`ToPyObject`](crate::conversion::ToPyObject)
/// and [`extract`](super::PyAnyMethods::extract)
/// with the primitive Rust integer types.
#[repr(transparent)]
pub struct PyInt(PyAny);

pyobject_native_type_core!(PyInt, pyobject_native_static_type_object!(ffi::PyLong_Type), #checkfunction=ffi::PyLong_Check);

<<<<<<< HEAD
pyobject_native_type_core!(PyLong, pyobject_native_static_type_object!(ffi::PyLong_Type), #checkfunction=ffi::PyLong_Check);

macro_rules! int_compare {
    ($rust_type: ty) => {
        impl PartialEq<$rust_type> for Bound<'_, PyLong> {
            #[inline]
            fn eq(&self, other: &$rust_type) -> bool {
                if let Ok(value) = self.extract::<$rust_type>() {
                    value == *other
                } else {
                    false
                }
            }
        }
        impl PartialEq<Bound<'_, PyLong>> for $rust_type {
            #[inline]
            fn eq(&self, other: &Bound<'_, PyLong>) -> bool {
                if let Ok(value) = other.extract::<$rust_type>() {
                    value == *self
                } else {
                    false
                }
            }
        }
    };
}

int_compare!(i8);
int_compare!(u8);
int_compare!(i16);
int_compare!(u16);
int_compare!(i32);
int_compare!(u32);
int_compare!(i64);
int_compare!(u64);
int_compare!(i128);
int_compare!(u128);
int_compare!(isize);
int_compare!(usize);

#[cfg(test)]
mod tests {
    use super::PyLong;
    use crate::{types::PyAnyMethods, IntoPy, Python};

    #[test]
    fn test_partial_eq() {
        Python::with_gil(|py| {
            let v_i8 = 123i8;
            let v_u8 = 123i8;
            let v_i16 = 123i16;
            let v_u16 = 123u16;
            let v_i32 = 123i32;
            let v_u32 = 123u32;
            let v_i64 = 123i64;
            let v_u64 = 123u64;
            let v_i128 = 123i128;
            let v_u128 = 123u128;
            let v_isize = 123isize;
            let v_usize = 123usize;
            let obj = 123_i64.into_py(py).downcast_bound(py).unwrap().clone();
            assert_eq!(v_i8, obj);
            assert_eq!(obj, v_i8);

            assert_eq!(v_u8, obj);
            assert_eq!(obj, v_u8);

            assert_eq!(v_i16, obj);
            assert_eq!(obj, v_i16);

            assert_eq!(v_u16, obj);
            assert_eq!(obj, v_u16);

            assert_eq!(v_i32, obj);
            assert_eq!(obj, v_i32);

            assert_eq!(v_u32, obj);
            assert_eq!(obj, v_u32);

            assert_eq!(v_i64, obj);
            assert_eq!(obj, v_i64);

            assert_eq!(v_u64, obj);
            assert_eq!(obj, v_u64);

            assert_eq!(v_i128, obj);
            assert_eq!(obj, v_i128);

            assert_eq!(v_u128, obj);
            assert_eq!(obj, v_u128);

            assert_eq!(v_isize, obj);
            assert_eq!(obj, v_isize);

            assert_eq!(v_usize, obj);
            assert_eq!(obj, v_usize);

            let big_num = (u8::MAX as u16) + 1;
            let big_obj = big_num
                .into_py(py)
                .into_bound(py)
                .downcast_into::<PyLong>()
                .unwrap();

            for x in 0u8..=u8::MAX {
                assert_ne!(x, big_obj);
                assert_ne!(big_obj, x);
            }
        });
    }
}
=======
/// Deprecated alias for [`PyInt`].
#[deprecated(since = "0.23.0", note = "use `PyInt` instead")]
pub type PyLong = PyInt;
>>>>>>> 1ca484dc
<|MERGE_RESOLUTION|>--- conflicted
+++ resolved
@@ -16,12 +16,9 @@
 
 pyobject_native_type_core!(PyInt, pyobject_native_static_type_object!(ffi::PyLong_Type), #checkfunction=ffi::PyLong_Check);
 
-<<<<<<< HEAD
-pyobject_native_type_core!(PyLong, pyobject_native_static_type_object!(ffi::PyLong_Type), #checkfunction=ffi::PyLong_Check);
-
 macro_rules! int_compare {
     ($rust_type: ty) => {
-        impl PartialEq<$rust_type> for Bound<'_, PyLong> {
+        impl PartialEq<$rust_type> for Bound<'_, PyInt> {
             #[inline]
             fn eq(&self, other: &$rust_type) -> bool {
                 if let Ok(value) = self.extract::<$rust_type>() {
@@ -31,9 +28,9 @@
                 }
             }
         }
-        impl PartialEq<Bound<'_, PyLong>> for $rust_type {
+        impl PartialEq<Bound<'_, PyInt>> for $rust_type {
             #[inline]
-            fn eq(&self, other: &Bound<'_, PyLong>) -> bool {
+            fn eq(&self, other: &Bound<'_, PyInt>) -> bool {
                 if let Ok(value) = other.extract::<$rust_type>() {
                     value == *self
                 } else {
@@ -59,7 +56,7 @@
 
 #[cfg(test)]
 mod tests {
-    use super::PyLong;
+    use super::PyInt;
     use crate::{types::PyAnyMethods, IntoPy, Python};
 
     #[test]
@@ -118,7 +115,7 @@
             let big_obj = big_num
                 .into_py(py)
                 .into_bound(py)
-                .downcast_into::<PyLong>()
+                .downcast_into::<PyInt>()
                 .unwrap();
 
             for x in 0u8..=u8::MAX {
@@ -128,8 +125,7 @@
         });
     }
 }
-=======
+
 /// Deprecated alias for [`PyInt`].
 #[deprecated(since = "0.23.0", note = "use `PyInt` instead")]
-pub type PyLong = PyInt;
->>>>>>> 1ca484dc
+pub type PyLong = PyInt;