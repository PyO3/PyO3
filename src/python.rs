// Copyright (c) 2017-present PyO3 Project and Contributors
//
// based on Daniel Grunwald's https://github.com/dgrunwald/rust-cpython

use crate::conversion::PyTryFrom;
use crate::err::{PyDowncastError, PyErr, PyResult};
use crate::ffi;
use crate::instance::{AsPyRef, Py};
use crate::object::PyObject;
use crate::pythonrun::{self, GILGuard};
use crate::typeob::PyTypeCreate;
use crate::typeob::{PyTypeInfo, PyTypeObject};
use crate::types::{PyDict, PyModule, PyObjectRef, PyType};
use std;
use std::ffi::CString;
use std::marker::PhantomData;
use std::os::raw::c_int;
<<<<<<< HEAD

use conversion::PyTryFrom;
use err::{PyDowncastError, PyErr, PyResult};
use ffi;
use instance::{AsPyRef, Py, PyToken};
use object::PyObject;
use objects::{PyDict, PyModule, PyObjectRef, PyType};
use pythonrun::{self, GILGuard};
use typeob::{PyObjectAlloc, PyTypeInfo, PyTypeObject};
=======
use std::ptr::NonNull;
>>>>>>> c9d9e80a

/// Marker type that indicates that the GIL is currently held.
///
/// The 'Python' struct is a zero-size marker struct that is required for most Python operations.
/// This is used to indicate that the operation accesses/modifies the Python interpreter state,
/// and thus can only be called if the Python interpreter is initialized and the
/// Python global interpreter lock (GIL) is acquired. The lifetime `'p` represents the lifetime of
/// the Python interpreter.
///
/// Note that the GIL can be temporarily released by the python interpreter during a function call
/// (e.g. importing a module), even when you're holding a GILGuard. In general, you don't need to
/// worry about this becauseas the GIL is reaquired before returning to the rust code:
///
/// ```text
/// GILGuard          |=====================================|
/// GIL actually held |==========|         |================|
/// Rust code running |=======|                |==|  |======|
/// ```
///
/// This behaviour can cause deadlocks when trying to lock while holding a GILGuard:
///
///  * Thread 1 acquires the GIL
///  * Thread 1 locks a mutex
///  * Thread 1 makes a call into the python interpreter, which releases the GIL
///  * Thread 2 acquires the GIL
///  * Thraed 2 tries to locks the mutex, blocks
///  * Thread 1's python interpreter call blocks trying to reacquire the GIL held by thread 2
///
/// To avoid deadlocking, you should release the GIL before trying to lock a mutex, e.g. with
/// [Python::allow_threads].
#[derive(Copy, Clone)]
pub struct Python<'p>(PhantomData<&'p GILGuard>);

/// This trait allows retrieving the underlying FFI pointer from Python objects.
pub trait ToPyPointer {
    /// Retrieves the underlying FFI pointer (as a borrowed pointer).
    fn as_ptr(&self) -> *mut ffi::PyObject;
}

/// This trait allows retrieving the underlying FFI pointer from Python objects.
pub trait IntoPyPointer {
    /// Retrieves the underlying FFI pointer. Whether pointer owned or borrowed
    /// depends on implementation.
    fn into_ptr(self) -> *mut ffi::PyObject;
}

<<<<<<< HEAD
/// Conversion trait that allows various objects to be converted into `PyDict` object pointer.
/// Primary use case for this trait is `call` and `call_method` methods as keywords argument.
pub trait IntoPyDictPointer {
    /// Converts self into a `PyDict` object pointer. Whether pointer owned or borrowed
    /// depends on implementation.
    fn into_dict_ptr(self, py: Python) -> *mut ffi::PyObject;
}

/// Convert `None` into a null pointer.
impl<'p, T> ToPyPointer for Option<&'p T>
=======
/// Convert `None` into a null pointer.
impl<T> ToPyPointer for Option<T>
>>>>>>> c9d9e80a
where
    T: ToPyPointer,
{
    #[inline]
    fn as_ptr(&self) -> *mut ffi::PyObject {
        match *self {
<<<<<<< HEAD
            Some(t) => t.as_ptr(),
=======
            Some(ref t) => t.as_ptr(),
>>>>>>> c9d9e80a
            None => std::ptr::null_mut(),
        }
    }
}

/// Convert `None` into a null pointer.
impl<T> IntoPyPointer for Option<T>
where
    T: IntoPyPointer,
{
    #[inline]
    fn into_ptr(self) -> *mut ffi::PyObject {
        match self {
            Some(t) => t.into_ptr(),
            None => std::ptr::null_mut(),
        }
    }
}

/// Gets the underlying FFI pointer, returns a borrowed pointer.
impl<'a, T> IntoPyPointer for &'a T
where
    T: ToPyPointer,
{
<<<<<<< HEAD
    #[inline]
    default fn into_ptr(self) -> *mut ffi::PyObject {
        let ptr = self.as_ptr();
        unsafe {
            ffi::Py_INCREF(ptr);
=======
    fn into_ptr(self) -> *mut ffi::PyObject {
        let ptr = self.as_ptr();
        if !ptr.is_null() {
            unsafe {
                ffi::Py_INCREF(ptr);
            }
>>>>>>> c9d9e80a
        }
        ptr
    }
}

impl<'p> Python<'p> {
    /// Retrieve Python instance under the assumption that the GIL is already acquired at this point,
    /// and stays acquired for the lifetime `'p`.
    ///
    /// Because the output lifetime `'p` is not connected to any input parameter,
    /// care must be taken that the compiler infers an appropriate lifetime for `'p`
    /// when calling this function.
    #[inline]
    pub unsafe fn assume_gil_acquired() -> Python<'p> {
        Python(PhantomData)
    }

    /// Acquires the global interpreter lock, which allows access to the Python runtime.
    ///
    /// If the Python runtime is not already initialized, this function will initialize it.
    /// See [prepare_freethreaded_python()](fn.prepare_freethreaded_python.html) for details.
    #[inline]
    pub fn acquire_gil() -> GILGuard {
        GILGuard::acquire()
    }

    /// Temporarily releases the `GIL`, thus allowing other Python threads to run.
    pub fn allow_threads<T, F>(self, f: F) -> T
    where
        F: Send + FnOnce() -> T,
    {
        // The `Send` bound on the closure prevents the user from
        // transferring the `Python` token into the closure.
        unsafe {
            let save = ffi::PyEval_SaveThread();
            let result = f();
            ffi::PyEval_RestoreThread(save);
            result
        }
    }

    /// Evaluates a Python expression in the given context and returns the result.
    ///
    /// If `globals` is `None`, it defaults to Python module `__main__`.
    /// If `locals` is `None`, it defaults to the value of `globals`.
    pub fn eval(
        self,
        code: &str,
        globals: Option<&PyDict>,
        locals: Option<&PyDict>,
    ) -> PyResult<&'p PyObjectRef> {
        self.run_code(code, ffi::Py_eval_input, globals, locals)
    }

    /// Executes one or more Python statements in the given context.
    ///
    /// If `globals` is `None`, it defaults to Python module `__main__`.
    /// If `locals` is `None`, it defaults to the value of `globals`.
    pub fn run(
        self,
        code: &str,
        globals: Option<&PyDict>,
        locals: Option<&PyDict>,
<<<<<<< HEAD
    ) -> PyResult<()> {
        let _ = self.run_code(code, ffi::Py_file_input, globals, locals)?;
        Ok(())
=======
    ) -> PyResult<&'p PyObjectRef> {
        self.run_code(code, ffi::Py_file_input, globals, locals)
>>>>>>> c9d9e80a
    }

    /// Runs code in the given context.
    /// `start` indicates the type of input expected:
    /// one of `Py_single_input`, `Py_file_input`, or `Py_eval_input`.
    ///
    /// If `globals` is `None`, it defaults to Python module `__main__`.
    /// If `locals` is `None`, it defaults to the value of `globals`.
    fn run_code(
        self,
        code: &str,
        start: c_int,
        globals: Option<&PyDict>,
        locals: Option<&PyDict>,
    ) -> PyResult<&'p PyObjectRef> {
        let code = CString::new(code)?;

        unsafe {
            let mptr = ffi::PyImport_AddModule("__main__\0".as_ptr() as *const _);
            if mptr.is_null() {
                return Err(PyErr::fetch(self));
            }

            let globals = globals
                .map(|g| g.as_ptr())
                .unwrap_or_else(|| ffi::PyModule_GetDict(mptr));
            let locals = locals.map(|l| l.as_ptr()).unwrap_or(globals);

            let res_ptr = ffi::PyRun_StringFlags(
                code.as_ptr(),
                start,
                globals,
                locals,
                ::std::ptr::null_mut(),
            );

            self.from_owned_ptr_or_err(res_ptr)
        }
    }

    /// Gets the Python type object for type `T`.
    pub fn get_type<T>(self) -> &'p PyType
    where
        T: PyTypeObject,
    {
        unsafe { self.from_borrowed_ptr(T::type_object().into_ptr()) }
    }

    /// Import the Python module with the specified name.
    pub fn import(self, name: &str) -> PyResult<&'p PyModule> {
        PyModule::import(self, name)
    }

    /// Check whether `obj` is an instance of type `T` like Python `isinstance` function
    pub fn is_instance<T: PyTypeObject, V: ToPyPointer>(self, obj: &V) -> PyResult<bool> {
        T::type_object().as_ref(self).is_instance(obj)
    }

    /// Check whether type `T` is subclass of type `U` like Python `issubclass` function
    pub fn is_subclass<T, U>(self) -> PyResult<bool>
    where
        T: PyTypeObject,
        U: PyTypeObject,
    {
        T::type_object().as_ref(self).is_subclass::<U>()
    }

    /// Gets the Python builtin value `None`.
    #[allow(non_snake_case)] // the Python keyword starts with uppercase
    #[inline]
    pub fn None(self) -> PyObject {
        unsafe { PyObject::from_borrowed_ptr(self, ffi::Py_None()) }
    }

    /// Gets the Python builtin value `NotImplemented`.
    #[allow(non_snake_case)] // the Python keyword starts with uppercase
    #[inline]
    pub fn NotImplemented(self) -> PyObject {
        unsafe { PyObject::from_borrowed_ptr(self, ffi::Py_NotImplemented()) }
    }
}

impl<'p> Python<'p> {
    /// Create new instance of `T` and move it under python management.
    /// Returns `Py<T>`.
    #[inline]
    pub fn init<T, F>(self, f: F) -> PyResult<Py<T>>
    where
<<<<<<< HEAD
        F: FnOnce(PyToken) -> T,
        T: PyTypeInfo + PyObjectAlloc<T>,
=======
        F: FnOnce() -> T,
        T: PyTypeCreate,
>>>>>>> c9d9e80a
    {
        Py::new(self, f)
    }

    /// Create new instance of `T` and move it under python management.
    /// Created object get registered in release pool. Returns references to `T`
    #[inline]
    pub fn init_ref<T, F>(self, f: F) -> PyResult<&'p T>
    where
<<<<<<< HEAD
        F: FnOnce(PyToken) -> T,
        T: PyTypeInfo + PyObjectAlloc<T>,
=======
        F: FnOnce() -> T,
        T: PyTypeCreate,
>>>>>>> c9d9e80a
    {
        Py::new_ref(self, f)
    }

    /// Create new instance of `T` and move it under python management.
    /// Created object get registered in release pool. Returns mutable references to `T`
    #[inline]
    pub fn init_mut<T, F>(self, f: F) -> PyResult<&'p mut T>
    where
<<<<<<< HEAD
        F: FnOnce(PyToken) -> T,
        T: PyTypeInfo + PyObjectAlloc<T>,
=======
        F: FnOnce() -> T,
        T: PyTypeCreate,
>>>>>>> c9d9e80a
    {
        Py::new_mut(self, f)
    }
}

impl<'p> Python<'p> {
    unsafe fn unchecked_downcast<T: PyTypeInfo>(self, ob: &PyObjectRef) -> &'p T {
        if T::OFFSET == 0 {
            &*(ob as *const _ as *const T)
        } else {
            let ptr = (ob.as_ptr() as *mut u8).offset(T::OFFSET) as *mut T;
            &*ptr
        }
    }

    unsafe fn unchecked_mut_downcast<T: PyTypeInfo>(self, ob: &PyObjectRef) -> &'p mut T {
        if T::OFFSET == 0 {
            &mut *(ob as *const _ as *mut T)
        } else {
            let ptr = (ob.as_ptr() as *mut u8).offset(T::OFFSET) as *mut T;
            &mut *ptr
        }
    }

    /// Register object in release pool, and try to downcast to specific type.
    pub fn checked_cast_as<T>(self, obj: PyObject) -> Result<&'p T, PyDowncastError>
    where
        T: PyTypeInfo,
    {
        let p;
        unsafe {
            p = pythonrun::register_owned(self, obj.into_nonnull());
        }
        <T as PyTryFrom>::try_from(p)
    }

    /// Register object in release pool, and do unchecked downcast to specific type.
    pub unsafe fn cast_as<T>(self, obj: PyObject) -> &'p T
    where
        T: PyTypeInfo,
    {
        let p = pythonrun::register_owned(self, obj.into_nonnull());
        self.unchecked_downcast(p)
    }

    /// Register `ffi::PyObject` pointer in release pool
<<<<<<< HEAD
    #[cfg_attr(feature = "cargo-clippy", allow(wrong_self_convention))]
    pub unsafe fn from_borrowed_ptr_to_obj(self, ptr: *mut ffi::PyObject) -> &'p PyObjectRef {
        if ptr.is_null() {
            ::err::panic_after_error();
        } else {
            pythonrun::register_borrowed(self, ptr)
=======
    pub unsafe fn from_borrowed_ptr_to_obj(self, ptr: *mut ffi::PyObject) -> &'p PyObjectRef {
        match NonNull::new(ptr) {
            Some(p) => pythonrun::register_borrowed(self, p),
            None => crate::err::panic_after_error(),
>>>>>>> c9d9e80a
        }
    }

    /// Register `ffi::PyObject` pointer in release pool,
    /// and do unchecked downcast to specific type.

    pub unsafe fn from_owned_ptr<T>(self, ptr: *mut ffi::PyObject) -> &'p T
    where
        T: PyTypeInfo,
    {
        match NonNull::new(ptr) {
            Some(p) => {
                let p = pythonrun::register_owned(self, p);
                self.unchecked_downcast(p)
            }
            None => crate::err::panic_after_error(),
        }
    }

    /// Register `ffi::PyObject` pointer in release pool,
    /// Do unchecked downcast to specific type. Returns mutable reference.
    pub unsafe fn mut_from_owned_ptr<T>(self, ptr: *mut ffi::PyObject) -> &'p mut T
    where
        T: PyTypeInfo,
    {
        match NonNull::new(ptr) {
            Some(p) => {
                let p = pythonrun::register_owned(self, p);
                self.unchecked_mut_downcast(p)
            }
            None => crate::err::panic_after_error(),
        }
    }

    /// Register owned `ffi::PyObject` pointer in release pool.
    /// Returns `Err(PyErr)` if the pointer is `null`.
    /// do unchecked downcast to specific type.
    pub unsafe fn from_owned_ptr_or_err<T>(self, ptr: *mut ffi::PyObject) -> PyResult<&'p T>
    where
        T: PyTypeInfo,
    {
        match NonNull::new(ptr) {
            Some(p) => {
                let p = pythonrun::register_owned(self, p);
                Ok(self.unchecked_downcast(p))
            }
            None => Err(PyErr::fetch(self)),
        }
    }

    /// Register owned `ffi::PyObject` pointer in release pool.
    /// Returns `None` if the pointer is `null`.
    /// do unchecked downcast to specific type.
    pub unsafe fn from_owned_ptr_or_opt<T>(self, ptr: *mut ffi::PyObject) -> Option<&'p T>
    where
        T: PyTypeInfo,
    {
        NonNull::new(ptr).map(|p| {
            let p = pythonrun::register_owned(self, p);
            self.unchecked_downcast(p)
        })
    }

    /// Register borrowed `ffi::PyObject` pointer in release pool.
    /// Panics if the pointer is `null`.
    /// do unchecked downcast to specific type.
    pub unsafe fn from_borrowed_ptr<T>(self, ptr: *mut ffi::PyObject) -> &'p T
    where
        T: PyTypeInfo,
    {
        match NonNull::new(ptr) {
            Some(p) => {
                let p = pythonrun::register_borrowed(self, p);
                self.unchecked_downcast(p)
            }
            None => crate::err::panic_after_error(),
        }
    }

    /// Register borrowed `ffi::PyObject` pointer in release pool.
    /// Panics if the pointer is `null`.
    /// do unchecked downcast to specific type.
    pub unsafe fn mut_from_borrowed_ptr<T>(self, ptr: *mut ffi::PyObject) -> &'p mut T
    where
        T: PyTypeInfo,
    {
        match NonNull::new(ptr) {
            Some(p) => {
                let p = pythonrun::register_borrowed(self, p);
                self.unchecked_mut_downcast(p)
            }
            None => crate::err::panic_after_error(),
        }
    }

    /// Register borrowed `ffi::PyObject` pointer in release pool.
    /// Returns `Err(PyErr)` if the pointer is `null`.
    /// do unchecked downcast to specific type.
    pub unsafe fn from_borrowed_ptr_or_err<T>(self, ptr: *mut ffi::PyObject) -> PyResult<&'p T>
    where
        T: PyTypeInfo,
    {
        match NonNull::new(ptr) {
            Some(p) => {
                let p = pythonrun::register_borrowed(self, p);
                Ok(self.unchecked_downcast(p))
            }
            None => Err(PyErr::fetch(self)),
        }
    }

    /// Register borrowed `ffi::PyObject` pointer in release pool.
    /// Returns `None` if the pointer is `null`.
    /// do unchecked downcast to specific `T`.
    pub unsafe fn from_borrowed_ptr_or_opt<T>(self, ptr: *mut ffi::PyObject) -> Option<&'p T>
    where
        T: PyTypeInfo,
    {
        NonNull::new(ptr).map(|p| {
            let p = pythonrun::register_borrowed(self, p);
            self.unchecked_downcast(p)
        })
    }

    #[doc(hidden)]
    /// Pass value ownership to `Python` object and get reference back.
    /// Value get cleaned up on the GIL release.
    pub fn register_any<T: 'static>(self, ob: T) -> &'p T {
        unsafe { pythonrun::register_any(ob) }
    }

    /// Release PyObject reference.
    #[inline]
    pub fn release<T>(self, ob: T)
    where
        T: IntoPyPointer,
    {
        unsafe {
            let ptr = ob.into_ptr();
            if !ptr.is_null() {
                ffi::Py_DECREF(ptr);
            }
        }
    }

    /// Release `ffi::PyObject` pointer.
    #[inline]
<<<<<<< HEAD
    #[cfg_attr(feature = "cargo-clippy", allow(not_unsafe_ptr_arg_deref))]
    pub fn xdecref(self, ptr: *mut ffi::PyObject) {
        if !ptr.is_null() {
            unsafe { ffi::Py_DECREF(ptr) };
        }
=======
    pub fn xdecref<T: IntoPyPointer>(self, ptr: T) {
        unsafe { ffi::Py_XDECREF(ptr.into_ptr()) };
>>>>>>> c9d9e80a
    }
}

#[cfg(test)]
mod test {
<<<<<<< HEAD
    use objectprotocol::ObjectProtocol;
    use objects::{PyBool, PyDict, PyInt, PyList, PyObjectRef};
    use Python;
=======
    use crate::objectprotocol::ObjectProtocol;
    use crate::types::{PyBool, PyDict, PyInt, PyList, PyObjectRef};
    use crate::Python;
>>>>>>> c9d9e80a

    #[test]
    fn test_eval() {
        let gil = Python::acquire_gil();
        let py = gil.python();

        // Make sure builtin names are accessible
        let v: i32 = py
            .eval("min(1, 2)", None, None)
            .map_err(|e| e.print(py))
            .unwrap()
            .extract()
            .unwrap();
        assert_eq!(v, 1);

        let d = PyDict::new(py);
        d.set_item("foo", 13).unwrap();

        // Inject our own global namespace
        let v: i32 = py
            .eval("foo + 29", Some(d), None)
            .unwrap()
            .extract()
            .unwrap();
        assert_eq!(v, 42);

        // Inject our own local namespace
        let v: i32 = py
            .eval("foo + 29", None, Some(d))
            .unwrap()
            .extract()
            .unwrap();
        assert_eq!(v, 42);

        // Make sure builtin names are still accessible when using a local namespace
        let v: i32 = py
            .eval("min(foo, 2)", None, Some(d))
            .unwrap()
            .extract()
            .unwrap();
        assert_eq!(v, 2);
    }

    #[test]
    fn test_is_instance() {
        let gil = Python::acquire_gil();
        let py = gil.python();
        assert!(py
            .is_instance::<PyBool, PyObjectRef>(PyBool::new(py, true).into())
            .unwrap());
        let list = PyList::new(py, &[1, 2, 3, 4]);
        assert!(!py.is_instance::<PyBool, _>(list.as_ref()).unwrap());
        assert!(py.is_instance::<PyList, _>(list.as_ref()).unwrap());
    }

    #[test]
    fn test_is_subclass() {
        let gil = Python::acquire_gil();
        let py = gil.python();
        assert!(py.is_subclass::<PyBool, PyInt>().unwrap());
        assert!(!py.is_subclass::<PyBool, PyList>().unwrap());
    }
}<|MERGE_RESOLUTION|>--- conflicted
+++ resolved
@@ -15,19 +15,7 @@
 use std::ffi::CString;
 use std::marker::PhantomData;
 use std::os::raw::c_int;
-<<<<<<< HEAD
-
-use conversion::PyTryFrom;
-use err::{PyDowncastError, PyErr, PyResult};
-use ffi;
-use instance::{AsPyRef, Py, PyToken};
-use object::PyObject;
-use objects::{PyDict, PyModule, PyObjectRef, PyType};
-use pythonrun::{self, GILGuard};
-use typeob::{PyObjectAlloc, PyTypeInfo, PyTypeObject};
-=======
 use std::ptr::NonNull;
->>>>>>> c9d9e80a
 
 /// Marker type that indicates that the GIL is currently held.
 ///
@@ -74,32 +62,15 @@
     fn into_ptr(self) -> *mut ffi::PyObject;
 }
 
-<<<<<<< HEAD
-/// Conversion trait that allows various objects to be converted into `PyDict` object pointer.
-/// Primary use case for this trait is `call` and `call_method` methods as keywords argument.
-pub trait IntoPyDictPointer {
-    /// Converts self into a `PyDict` object pointer. Whether pointer owned or borrowed
-    /// depends on implementation.
-    fn into_dict_ptr(self, py: Python) -> *mut ffi::PyObject;
-}
-
-/// Convert `None` into a null pointer.
-impl<'p, T> ToPyPointer for Option<&'p T>
-=======
 /// Convert `None` into a null pointer.
 impl<T> ToPyPointer for Option<T>
->>>>>>> c9d9e80a
 where
     T: ToPyPointer,
 {
     #[inline]
     fn as_ptr(&self) -> *mut ffi::PyObject {
         match *self {
-<<<<<<< HEAD
-            Some(t) => t.as_ptr(),
-=======
             Some(ref t) => t.as_ptr(),
->>>>>>> c9d9e80a
             None => std::ptr::null_mut(),
         }
     }
@@ -124,20 +95,12 @@
 where
     T: ToPyPointer,
 {
-<<<<<<< HEAD
-    #[inline]
-    default fn into_ptr(self) -> *mut ffi::PyObject {
-        let ptr = self.as_ptr();
-        unsafe {
-            ffi::Py_INCREF(ptr);
-=======
     fn into_ptr(self) -> *mut ffi::PyObject {
         let ptr = self.as_ptr();
         if !ptr.is_null() {
             unsafe {
                 ffi::Py_INCREF(ptr);
             }
->>>>>>> c9d9e80a
         }
         ptr
     }
@@ -201,14 +164,8 @@
         code: &str,
         globals: Option<&PyDict>,
         locals: Option<&PyDict>,
-<<<<<<< HEAD
-    ) -> PyResult<()> {
-        let _ = self.run_code(code, ffi::Py_file_input, globals, locals)?;
-        Ok(())
-=======
     ) -> PyResult<&'p PyObjectRef> {
         self.run_code(code, ffi::Py_file_input, globals, locals)
->>>>>>> c9d9e80a
     }
 
     /// Runs code in the given context.
@@ -297,13 +254,8 @@
     #[inline]
     pub fn init<T, F>(self, f: F) -> PyResult<Py<T>>
     where
-<<<<<<< HEAD
-        F: FnOnce(PyToken) -> T,
-        T: PyTypeInfo + PyObjectAlloc<T>,
-=======
         F: FnOnce() -> T,
         T: PyTypeCreate,
->>>>>>> c9d9e80a
     {
         Py::new(self, f)
     }
@@ -313,13 +265,8 @@
     #[inline]
     pub fn init_ref<T, F>(self, f: F) -> PyResult<&'p T>
     where
-<<<<<<< HEAD
-        F: FnOnce(PyToken) -> T,
-        T: PyTypeInfo + PyObjectAlloc<T>,
-=======
         F: FnOnce() -> T,
         T: PyTypeCreate,
->>>>>>> c9d9e80a
     {
         Py::new_ref(self, f)
     }
@@ -329,13 +276,8 @@
     #[inline]
     pub fn init_mut<T, F>(self, f: F) -> PyResult<&'p mut T>
     where
-<<<<<<< HEAD
-        F: FnOnce(PyToken) -> T,
-        T: PyTypeInfo + PyObjectAlloc<T>,
-=======
         F: FnOnce() -> T,
         T: PyTypeCreate,
->>>>>>> c9d9e80a
     {
         Py::new_mut(self, f)
     }
@@ -382,19 +324,10 @@
     }
 
     /// Register `ffi::PyObject` pointer in release pool
-<<<<<<< HEAD
-    #[cfg_attr(feature = "cargo-clippy", allow(wrong_self_convention))]
-    pub unsafe fn from_borrowed_ptr_to_obj(self, ptr: *mut ffi::PyObject) -> &'p PyObjectRef {
-        if ptr.is_null() {
-            ::err::panic_after_error();
-        } else {
-            pythonrun::register_borrowed(self, ptr)
-=======
     pub unsafe fn from_borrowed_ptr_to_obj(self, ptr: *mut ffi::PyObject) -> &'p PyObjectRef {
         match NonNull::new(ptr) {
             Some(p) => pythonrun::register_borrowed(self, p),
             None => crate::err::panic_after_error(),
->>>>>>> c9d9e80a
         }
     }
 
@@ -542,30 +475,16 @@
 
     /// Release `ffi::PyObject` pointer.
     #[inline]
-<<<<<<< HEAD
-    #[cfg_attr(feature = "cargo-clippy", allow(not_unsafe_ptr_arg_deref))]
-    pub fn xdecref(self, ptr: *mut ffi::PyObject) {
-        if !ptr.is_null() {
-            unsafe { ffi::Py_DECREF(ptr) };
-        }
-=======
     pub fn xdecref<T: IntoPyPointer>(self, ptr: T) {
         unsafe { ffi::Py_XDECREF(ptr.into_ptr()) };
->>>>>>> c9d9e80a
     }
 }
 
 #[cfg(test)]
 mod test {
-<<<<<<< HEAD
-    use objectprotocol::ObjectProtocol;
-    use objects::{PyBool, PyDict, PyInt, PyList, PyObjectRef};
-    use Python;
-=======
     use crate::objectprotocol::ObjectProtocol;
     use crate::types::{PyBool, PyDict, PyInt, PyList, PyObjectRef};
     use crate::Python;
->>>>>>> c9d9e80a
 
     #[test]
     fn test_eval() {
