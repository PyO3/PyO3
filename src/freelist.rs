// Copyright (c) 2017-present PyO3 Project and Contributors

//! Free allocation list

<<<<<<< HEAD
use err::PyResult;
use ffi;
use python::Python;
use typeob::{PyObjectAlloc, PyTypeInfo};
=======
use crate::err::PyResult;
use crate::ffi;
use crate::python::Python;
use crate::typeob::{pytype_drop, PyObjectAlloc, PyTypeInfo};
use std::mem;
use std::os::raw::c_void;
>>>>>>> c9d9e80a

/// Implementing this trait for custom class adds free allocation list to class.
/// The performance improvement applies to types that are often created and deleted in a row,
/// so that they can benefit from a freelist.
pub trait PyObjectWithFreeList: PyTypeInfo {
    fn get_free_list() -> &'static mut FreeList<*mut ffi::PyObject>;
}

pub enum Slot<T> {
    Empty,
    Filled(T),
}

pub struct FreeList<T> {
    entries: Vec<Slot<T>>,
    split: usize,
    capacity: usize,
}

impl<T> FreeList<T> {
    /// Create new `FreeList` instance with specified capacity
    pub fn with_capacity(capacity: usize) -> FreeList<T> {
        let entries = (0..capacity).map(|_| Slot::Empty).collect::<Vec<_>>();

        FreeList {
            entries,
            split: 0,
            capacity,
        }
    }

    /// Pop first non empty item
    pub fn pop(&mut self) -> Option<T> {
        let idx = self.split;
        if idx == 0 {
            None
        } else {
<<<<<<< HEAD
            match std::mem::replace(&mut self.entries[idx - 1], Slot::Empty) {
=======
            match mem::replace(&mut self.entries[idx - 1], Slot::Empty) {
>>>>>>> c9d9e80a
                Slot::Filled(v) => {
                    self.split = idx - 1;
                    Some(v)
                }
                _ => panic!("FreeList is corrupt"),
            }
        }
    }

    /// Insert a value into the list
    pub fn insert(&mut self, val: T) -> Option<T> {
        let next = self.split + 1;
        if next < self.capacity {
            self.entries[self.split] = Slot::Filled(val);
            self.split = next;
            None
        } else {
            Some(val)
        }
    }
}

<<<<<<< HEAD
impl<T> PyObjectAlloc<T> for T
=======
impl<T> PyObjectAlloc for T
>>>>>>> c9d9e80a
where
    T: PyObjectWithFreeList,
{
    unsafe fn alloc(_py: Python) -> PyResult<*mut ffi::PyObject> {
        let obj = if let Some(obj) = <Self as PyObjectWithFreeList>::get_free_list().pop() {
            ffi::PyObject_Init(obj, <Self as PyTypeInfo>::type_object());
            obj
        } else {
            ffi::PyType_GenericAlloc(<Self as PyTypeInfo>::type_object(), 0)
        };

        Ok(obj)
    }

    #[cfg(Py_3)]
    unsafe fn dealloc(py: Python, obj: *mut ffi::PyObject) {
        pytype_drop::<Self>(py, obj);

        if ffi::PyObject_CallFinalizerFromDealloc(obj) < 0 {
            return;
        }

        if let Some(obj) = <Self as PyObjectWithFreeList>::get_free_list().insert(obj) {
            match Self::type_object().tp_free {
                Some(free) => free(obj as *mut c_void),
                None => {
                    let ty = ffi::Py_TYPE(obj);
                    if ffi::PyType_IS_GC(ty) != 0 {
                        ffi::PyObject_GC_Del(obj as *mut c_void);
                    } else {
                        ffi::PyObject_Free(obj as *mut c_void);
                    }

                    // For heap types, PyType_GenericAlloc calls INCREF on the type objects,
                    // so we need to call DECREF here:
                    if ffi::PyType_HasFeature(ty, ffi::Py_TPFLAGS_HEAPTYPE) != 0 {
                        ffi::Py_DECREF(ty as *mut ffi::PyObject);
                    }
                }
            }
        }
    }

    #[cfg(not(Py_3))]
    unsafe fn dealloc(py: Python, obj: *mut ffi::PyObject) {
        pytype_drop::<Self>(py, obj);

        if let Some(obj) = <Self as PyObjectWithFreeList>::get_free_list().insert(obj) {
            match Self::type_object().tp_free {
                Some(free) => free(obj as *mut c_void),
                None => {
                    let ty = ffi::Py_TYPE(obj);
                    if ffi::PyType_IS_GC(ty) != 0 {
                        ffi::PyObject_GC_Del(obj as *mut c_void);
                    } else {
                        ffi::PyObject_Free(obj as *mut c_void);
                    }

                    // For heap types, PyType_GenericAlloc calls INCREF on the type objects,
                    // so we need to call DECREF here:
                    if ffi::PyType_HasFeature(ty, ffi::Py_TPFLAGS_HEAPTYPE) != 0 {
                        ffi::Py_DECREF(ty as *mut ffi::PyObject);
                    }
                }
            }
        }
    }
}<|MERGE_RESOLUTION|>--- conflicted
+++ resolved
@@ -2,19 +2,12 @@
 
 //! Free allocation list
 
-<<<<<<< HEAD
-use err::PyResult;
-use ffi;
-use python::Python;
-use typeob::{PyObjectAlloc, PyTypeInfo};
-=======
 use crate::err::PyResult;
 use crate::ffi;
 use crate::python::Python;
 use crate::typeob::{pytype_drop, PyObjectAlloc, PyTypeInfo};
 use std::mem;
 use std::os::raw::c_void;
->>>>>>> c9d9e80a
 
 /// Implementing this trait for custom class adds free allocation list to class.
 /// The performance improvement applies to types that are often created and deleted in a row,
@@ -52,11 +45,7 @@
         if idx == 0 {
             None
         } else {
-<<<<<<< HEAD
-            match std::mem::replace(&mut self.entries[idx - 1], Slot::Empty) {
-=======
             match mem::replace(&mut self.entries[idx - 1], Slot::Empty) {
->>>>>>> c9d9e80a
                 Slot::Filled(v) => {
                     self.split = idx - 1;
                     Some(v)
@@ -79,11 +68,7 @@
     }
 }
 
-<<<<<<< HEAD
-impl<T> PyObjectAlloc<T> for T
-=======
 impl<T> PyObjectAlloc for T
->>>>>>> c9d9e80a
 where
     T: PyObjectWithFreeList,
 {
