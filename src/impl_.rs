#![allow(missing_docs)]

//! Internals of PyO3 which are accessed by code expanded from PyO3's procedural macros.
//!
//! Usage of any of these APIs in downstream code is implicitly acknowledging that these
//! APIs may may change at any time without documentation in the CHANGELOG and without
//! breaking semver guarantees.

<<<<<<< HEAD
#[cfg(feature = "experimental-inspect")]
pub mod concat;
=======
pub mod callback;
>>>>>>> 35c00845
#[cfg(feature = "experimental-async")]
pub mod coroutine;
pub mod exceptions;
pub mod extract_argument;
pub mod freelist;
pub mod frompyobject;
pub(crate) mod not_send;
pub mod panic;
pub mod pycell;
pub mod pyclass;
pub mod pyclass_init;
pub mod pyfunction;
pub mod pymethods;
pub mod pymodule;
#[doc(hidden)]
pub mod trampoline;
pub mod wrap;<|MERGE_RESOLUTION|>--- conflicted
+++ resolved
@@ -6,12 +6,9 @@
 //! APIs may may change at any time without documentation in the CHANGELOG and without
 //! breaking semver guarantees.
 
-<<<<<<< HEAD
+pub mod callback;
 #[cfg(feature = "experimental-inspect")]
 pub mod concat;
-=======
-pub mod callback;
->>>>>>> 35c00845
 #[cfg(feature = "experimental-async")]
 pub mod coroutine;
 pub mod exceptions;
