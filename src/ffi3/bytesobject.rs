<<<<<<< HEAD
use ffi3::object::*;
use ffi3::pyport::Py_ssize_t;
=======
use crate::ffi3::object::*;
use crate::ffi3::pyport::Py_ssize_t;
>>>>>>> c9d9e80a
use std::os::raw::{c_char, c_int};

#[cfg_attr(windows, link(name = "pythonXY"))]
extern "C" {
<<<<<<< HEAD
    #[cfg_attr(PyPy, link_name = "PyPyBytes_Type")]
=======
>>>>>>> c9d9e80a
    pub static mut PyBytes_Type: PyTypeObject;
    pub static mut PyBytesIter_Type: PyTypeObject;
}

<<<<<<< HEAD
#[inline(always)]
=======
#[inline]
>>>>>>> c9d9e80a
pub unsafe fn PyBytes_Check(op: *mut PyObject) -> c_int {
    PyType_FastSubclass(Py_TYPE(op), Py_TPFLAGS_BYTES_SUBCLASS)
}

<<<<<<< HEAD
#[inline(always)]
=======
#[inline]
>>>>>>> c9d9e80a
pub unsafe fn PyBytes_CheckExact(op: *mut PyObject) -> c_int {
    (Py_TYPE(op) == &mut PyBytes_Type) as c_int
}

#[cfg_attr(windows, link(name = "pythonXY"))]
extern "C" {
<<<<<<< HEAD
    #[cfg_attr(PyPy, link_name = "PyPyBytes_FromStringAndSize")]
=======
>>>>>>> c9d9e80a
    pub fn PyBytes_FromStringAndSize(arg1: *const c_char, arg2: Py_ssize_t) -> *mut PyObject;
    pub fn PyBytes_FromString(arg1: *const c_char) -> *mut PyObject;
    #[cfg_attr(PyPy, link_name = "PyPyBytes_FromObject")]
    pub fn PyBytes_FromObject(arg1: *mut PyObject) -> *mut PyObject;
    #[cfg_attr(PyPy, link_name = "PyPyBytes_FromFormat")]
    #[cfg_attr(PyPy, link_name = "PyPyBytes_FromFormatV")]
    //pub fn PyBytes_FromFormatV(arg1: *const c_char, arg2: va_list)
    // -> *mut PyObject;
    pub fn PyBytes_FromFormat(arg1: *const c_char, ...) -> *mut PyObject;
<<<<<<< HEAD
    #[cfg_attr(PyPy, link_name = "PyPyBytes_Size")]
=======
>>>>>>> c9d9e80a
    pub fn PyBytes_Size(arg1: *mut PyObject) -> Py_ssize_t;
    #[cfg_attr(PyPy, link_name = "PyPyBytes_AsString")]
    pub fn PyBytes_AsString(arg1: *mut PyObject) -> *mut c_char;
    pub fn PyBytes_Repr(arg1: *mut PyObject, arg2: c_int) -> *mut PyObject;
<<<<<<< HEAD
    #[cfg_attr(PyPy, link_name = "PyPyBytes_Concat")]
    pub fn PyBytes_Concat(arg1: *mut *mut PyObject, arg2: *mut PyObject) -> ();
    #[cfg_attr(PyPy, link_name = "PyPyBytes_ConcatAndDel")]
=======
    pub fn PyBytes_Concat(arg1: *mut *mut PyObject, arg2: *mut PyObject) -> ();
>>>>>>> c9d9e80a
    pub fn PyBytes_ConcatAndDel(arg1: *mut *mut PyObject, arg2: *mut PyObject) -> ();
    pub fn PyBytes_DecodeEscape(
        arg1: *const c_char,
        arg2: Py_ssize_t,
        arg3: *const c_char,
        arg4: Py_ssize_t,
        arg5: *const c_char,
    ) -> *mut PyObject;
<<<<<<< HEAD
    #[cfg_attr(PyPy, link_name = "PyPyBytes_AsStringAndSize")]
=======
>>>>>>> c9d9e80a
    pub fn PyBytes_AsStringAndSize(
        obj: *mut PyObject,
        s: *mut *mut c_char,
        len: *mut Py_ssize_t,
    ) -> c_int;
}<|MERGE_RESOLUTION|>--- conflicted
+++ resolved
@@ -1,46 +1,27 @@
-<<<<<<< HEAD
-use ffi3::object::*;
-use ffi3::pyport::Py_ssize_t;
-=======
 use crate::ffi3::object::*;
 use crate::ffi3::pyport::Py_ssize_t;
->>>>>>> c9d9e80a
 use std::os::raw::{c_char, c_int};
 
 #[cfg_attr(windows, link(name = "pythonXY"))]
 extern "C" {
-<<<<<<< HEAD
     #[cfg_attr(PyPy, link_name = "PyPyBytes_Type")]
-=======
->>>>>>> c9d9e80a
     pub static mut PyBytes_Type: PyTypeObject;
     pub static mut PyBytesIter_Type: PyTypeObject;
 }
 
-<<<<<<< HEAD
-#[inline(always)]
-=======
 #[inline]
->>>>>>> c9d9e80a
 pub unsafe fn PyBytes_Check(op: *mut PyObject) -> c_int {
     PyType_FastSubclass(Py_TYPE(op), Py_TPFLAGS_BYTES_SUBCLASS)
 }
 
-<<<<<<< HEAD
-#[inline(always)]
-=======
 #[inline]
->>>>>>> c9d9e80a
 pub unsafe fn PyBytes_CheckExact(op: *mut PyObject) -> c_int {
     (Py_TYPE(op) == &mut PyBytes_Type) as c_int
 }
 
 #[cfg_attr(windows, link(name = "pythonXY"))]
 extern "C" {
-<<<<<<< HEAD
     #[cfg_attr(PyPy, link_name = "PyPyBytes_FromStringAndSize")]
-=======
->>>>>>> c9d9e80a
     pub fn PyBytes_FromStringAndSize(arg1: *const c_char, arg2: Py_ssize_t) -> *mut PyObject;
     pub fn PyBytes_FromString(arg1: *const c_char) -> *mut PyObject;
     #[cfg_attr(PyPy, link_name = "PyPyBytes_FromObject")]
@@ -50,21 +31,14 @@
     //pub fn PyBytes_FromFormatV(arg1: *const c_char, arg2: va_list)
     // -> *mut PyObject;
     pub fn PyBytes_FromFormat(arg1: *const c_char, ...) -> *mut PyObject;
-<<<<<<< HEAD
     #[cfg_attr(PyPy, link_name = "PyPyBytes_Size")]
-=======
->>>>>>> c9d9e80a
     pub fn PyBytes_Size(arg1: *mut PyObject) -> Py_ssize_t;
     #[cfg_attr(PyPy, link_name = "PyPyBytes_AsString")]
     pub fn PyBytes_AsString(arg1: *mut PyObject) -> *mut c_char;
     pub fn PyBytes_Repr(arg1: *mut PyObject, arg2: c_int) -> *mut PyObject;
-<<<<<<< HEAD
     #[cfg_attr(PyPy, link_name = "PyPyBytes_Concat")]
     pub fn PyBytes_Concat(arg1: *mut *mut PyObject, arg2: *mut PyObject) -> ();
     #[cfg_attr(PyPy, link_name = "PyPyBytes_ConcatAndDel")]
-=======
-    pub fn PyBytes_Concat(arg1: *mut *mut PyObject, arg2: *mut PyObject) -> ();
->>>>>>> c9d9e80a
     pub fn PyBytes_ConcatAndDel(arg1: *mut *mut PyObject, arg2: *mut PyObject) -> ();
     pub fn PyBytes_DecodeEscape(
         arg1: *const c_char,
@@ -73,10 +47,7 @@
         arg4: Py_ssize_t,
         arg5: *const c_char,
     ) -> *mut PyObject;
-<<<<<<< HEAD
     #[cfg_attr(PyPy, link_name = "PyPyBytes_AsStringAndSize")]
-=======
->>>>>>> c9d9e80a
     pub fn PyBytes_AsStringAndSize(
         obj: *mut PyObject,
         s: *mut *mut c_char,
