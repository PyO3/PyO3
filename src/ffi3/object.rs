use crate::ffi3::pyport::{Py_hash_t, Py_ssize_t};
use std::mem;
use std::os::raw::{c_char, c_int, c_uint, c_ulong, c_void};
use std::ptr;

#[repr(C)]
#[derive(Copy, Clone, Debug)]
#[cfg(not(PyPy))]
pub struct PyObject {
    #[cfg(py_sys_config = "Py_TRACE_REFS")]
    _ob_next: *mut PyObject,
    #[cfg(py_sys_config = "Py_TRACE_REFS")]
    _ob_prev: *mut PyObject,
    pub ob_refcnt: Py_ssize_t,
    pub ob_type: *mut PyTypeObject,
}

#[repr(C)]
#[derive(Debug, Copy, Clone)]
#[cfg(PyPy)]
pub struct PyObject {
    pub ob_refcnt: Py_ssize_t,
    pub ob_pypy_link: Py_ssize_t,
    pub ob_type: *mut PyTypeObject,
}

#[cfg(py_sys_config = "Py_TRACE_REFS")]
#[cfg(not(PyPy))]
pub const PyObject_HEAD_INIT: PyObject = PyObject {
    _ob_next: ::std::ptr::null_mut(),
    _ob_prev: ::std::ptr::null_mut(),
    ob_refcnt: 1,
    ob_type: ::std::ptr::null_mut(),
};

#[cfg(not(py_sys_config = "Py_TRACE_REFS"))]
#[cfg(not(PyPy))]
pub const PyObject_HEAD_INIT: PyObject = PyObject {
    ob_refcnt: 1,
    ob_type: ::std::ptr::null_mut(),
};

#[cfg(py_sys_config = "Py_TRACE_REFS")]
#[cfg(PyPy)]
pub const PyObject_HEAD_INIT: PyObject = PyObject {
    _ob_next: ::std::ptr::null_mut(),
    _ob_prev: ::std::ptr::null_mut(),
    ob_refcnt: 1,
    ob_pypy_link: 0,
    ob_type: ::std::ptr::null_mut(),
};

#[cfg(not(py_sys_config = "Py_TRACE_REFS"))]
#[cfg(PyPy)]
pub const PyObject_HEAD_INIT: PyObject = PyObject {
    ob_refcnt: 1,
    ob_pypy_link: 0,
    ob_type: ::std::ptr::null_mut(),
};

#[repr(C)]
#[derive(Debug, Copy, Clone)]
pub struct PyVarObject {
    pub ob_base: PyObject,
    pub ob_size: Py_ssize_t,
}

#[inline(always)]
pub unsafe fn Py_REFCNT(ob: *mut PyObject) -> Py_ssize_t {
    if ob.is_null() {
        panic!();
    }
    (*ob).ob_refcnt
}

macro_rules! cstr(
    ($s: tt) => (
        // TODO: verify that $s is a string literal without nuls
        unsafe {
            ::std::ffi::CStr::from_ptr(concat!($s, "\0").as_ptr() as *const _)
        }
    );
);

#[cfg(PyPy)]
pub unsafe fn _PyObject_NextNotImplemented(arg1: *mut PyObject) -> *mut PyObject {
    return PyErr_Format(
        PyExc_TypeError,
        cstr!("'%.200s' object is not iterable").as_ptr(),
        Py_TYPE((*(arg1 as *mut PyTypeObject)).tp_name as *mut PyObject),
    );
}

#[inline(always)]
pub unsafe fn Py_TYPE(ob: *mut PyObject) -> *mut PyTypeObject {
    (*ob).ob_type
}

#[inline(always)]
pub unsafe fn Py_SIZE(ob: *mut PyObject) -> Py_ssize_t {
    (*(ob as *mut PyVarObject)).ob_size
}

pub type unaryfunc = unsafe extern "C" fn(arg1: *mut PyObject) -> *mut PyObject;

pub type binaryfunc =
    unsafe extern "C" fn(arg1: *mut PyObject, arg2: *mut PyObject) -> *mut PyObject;

pub type ternaryfunc = unsafe extern "C" fn(
    arg1: *mut PyObject,
    arg2: *mut PyObject,
    arg3: *mut PyObject,
) -> *mut PyObject;

pub type inquiry = unsafe extern "C" fn(arg1: *mut PyObject) -> c_int;

pub type lenfunc = unsafe extern "C" fn(arg1: *mut PyObject) -> Py_ssize_t;

pub type ssizeargfunc =
    unsafe extern "C" fn(arg1: *mut PyObject, arg2: Py_ssize_t) -> *mut PyObject;

pub type ssizessizeargfunc =
    unsafe extern "C" fn(arg1: *mut PyObject, arg2: Py_ssize_t, arg3: Py_ssize_t) -> *mut PyObject;

pub type ssizeobjargproc =
    unsafe extern "C" fn(arg1: *mut PyObject, arg2: Py_ssize_t, arg3: *mut PyObject) -> c_int;

pub type ssizessizeobjargproc = unsafe extern "C" fn(
    arg1: *mut PyObject,
    arg2: Py_ssize_t,
    arg3: Py_ssize_t,
    arg4: *mut PyObject,
) -> c_int;

pub type objobjargproc =
    unsafe extern "C" fn(arg1: *mut PyObject, arg2: *mut PyObject, arg3: *mut PyObject) -> c_int;

#[cfg(not(Py_LIMITED_API))]
mod bufferinfo {
    use crate::ffi3::pyport::Py_ssize_t;
    use std::mem;
    use std::os::raw::{c_char, c_int, c_void};

    #[repr(C)]
    #[derive(Copy, Clone)]
    pub struct Py_buffer {
        pub buf: *mut c_void,
        pub obj: *mut crate::ffi3::PyObject,
        pub len: Py_ssize_t,
        pub itemsize: Py_ssize_t,
        pub readonly: c_int,
        pub ndim: c_int,
        pub format: *mut c_char,
        pub shape: *mut Py_ssize_t,
        pub strides: *mut Py_ssize_t,
        pub suboffsets: *mut Py_ssize_t,
        pub internal: *mut c_void,
    }

    impl Default for Py_buffer {
        #[inline]
        fn default() -> Self {
            unsafe { mem::zeroed() }
        }

<<<<<<< HEAD
    }
    pub type getbufferproc =
        unsafe extern "C" fn(arg1: *mut crate::ffi3::PyObject, arg2: *mut Py_buffer, arg3: c_int) -> c_int;
=======
    pub type getbufferproc = unsafe extern "C" fn(
        arg1: *mut crate::ffi3::PyObject,
        arg2: *mut Py_buffer,
        arg3: c_int,
    ) -> c_int;
>>>>>>> d63fac8d
    pub type releasebufferproc =
        unsafe extern "C" fn(arg1: *mut crate::ffi3::PyObject, arg2: *mut Py_buffer) -> ();

    /// Maximum number of dimensions
    pub const PyBUF_MAX_NDIM: c_int = 64;

    /* Flags for getting buffers */
    pub const PyBUF_SIMPLE: c_int = 0;
    pub const PyBUF_WRITABLE: c_int = 0x0001;
    /*  we used to include an E, backwards compatible alias  */
    pub const PyBUF_WRITEABLE: c_int = PyBUF_WRITABLE;
    pub const PyBUF_FORMAT: c_int = 0x0004;
    pub const PyBUF_ND: c_int = 0x0008;
    pub const PyBUF_STRIDES: c_int = (0x0010 | PyBUF_ND);
    pub const PyBUF_C_CONTIGUOUS: c_int = (0x0020 | PyBUF_STRIDES);
    pub const PyBUF_F_CONTIGUOUS: c_int = (0x0040 | PyBUF_STRIDES);
    pub const PyBUF_ANY_CONTIGUOUS: c_int = (0x0080 | PyBUF_STRIDES);
    pub const PyBUF_INDIRECT: c_int = (0x0100 | PyBUF_STRIDES);

    pub const PyBUF_CONTIG: c_int = (PyBUF_ND | PyBUF_WRITABLE);
    pub const PyBUF_CONTIG_RO: c_int = (PyBUF_ND);

    pub const PyBUF_STRIDED: c_int = (PyBUF_STRIDES | PyBUF_WRITABLE);
    pub const PyBUF_STRIDED_RO: c_int = (PyBUF_STRIDES);

    pub const PyBUF_RECORDS: c_int = (PyBUF_STRIDES | PyBUF_WRITABLE | PyBUF_FORMAT);
    pub const PyBUF_RECORDS_RO: c_int = (PyBUF_STRIDES | PyBUF_FORMAT);

    pub const PyBUF_FULL: c_int = (PyBUF_INDIRECT | PyBUF_WRITABLE | PyBUF_FORMAT);
    pub const PyBUF_FULL_RO: c_int = (PyBUF_INDIRECT | PyBUF_FORMAT);

    pub const PyBUF_READ: c_int = 0x100;
    pub const PyBUF_WRITE: c_int = 0x200;
}
#[cfg(not(Py_LIMITED_API))]
pub use self::bufferinfo::*;

pub type objobjproc = unsafe extern "C" fn(arg1: *mut PyObject, arg2: *mut PyObject) -> c_int;
pub type visitproc = unsafe extern "C" fn(object: *mut PyObject, arg: *mut c_void) -> c_int;
pub type traverseproc =
    unsafe extern "C" fn(slf: *mut PyObject, visit: visitproc, arg: *mut c_void) -> c_int;

pub type freefunc = unsafe extern "C" fn(arg1: *mut c_void);
pub type destructor = unsafe extern "C" fn(arg1: *mut PyObject);
#[cfg(not(Py_LIMITED_API))]
pub type printfunc =
    unsafe extern "C" fn(arg1: *mut PyObject, arg2: *mut ::libc::FILE, arg3: c_int) -> c_int;
pub type getattrfunc =
    unsafe extern "C" fn(arg1: *mut PyObject, arg2: *mut c_char) -> *mut PyObject;
pub type getattrofunc =
    unsafe extern "C" fn(arg1: *mut PyObject, arg2: *mut PyObject) -> *mut PyObject;
pub type setattrfunc =
    unsafe extern "C" fn(arg1: *mut PyObject, arg2: *mut c_char, arg3: *mut PyObject) -> c_int;
pub type setattrofunc =
    unsafe extern "C" fn(arg1: *mut PyObject, arg2: *mut PyObject, arg3: *mut PyObject) -> c_int;
pub type reprfunc = unsafe extern "C" fn(arg1: *mut PyObject) -> *mut PyObject;
pub type hashfunc = unsafe extern "C" fn(arg1: *mut PyObject) -> Py_hash_t;
pub type richcmpfunc =
    unsafe extern "C" fn(arg1: *mut PyObject, arg2: *mut PyObject, arg3: c_int) -> *mut PyObject;
pub type getiterfunc = unsafe extern "C" fn(arg1: *mut PyObject) -> *mut PyObject;
pub type iternextfunc = unsafe extern "C" fn(arg1: *mut PyObject) -> *mut PyObject;
pub type descrgetfunc = unsafe extern "C" fn(
    arg1: *mut PyObject,
    arg2: *mut PyObject,
    arg3: *mut PyObject,
) -> *mut PyObject;
pub type descrsetfunc =
    unsafe extern "C" fn(arg1: *mut PyObject, arg2: *mut PyObject, arg3: *mut PyObject) -> c_int;
pub type initproc =
    unsafe extern "C" fn(arg1: *mut PyObject, arg2: *mut PyObject, arg3: *mut PyObject) -> c_int;
pub type newfunc = unsafe extern "C" fn(
    arg1: *mut PyTypeObject,
    arg2: *mut PyObject,
    arg3: *mut PyObject,
) -> *mut PyObject;
pub type allocfunc =
    unsafe extern "C" fn(arg1: *mut PyTypeObject, arg2: Py_ssize_t) -> *mut PyObject;

#[cfg(Py_LIMITED_API)]
mod typeobject {
    pub enum PyTypeObject {}
}

#[cfg(not(Py_LIMITED_API))]
mod typeobject {
    use crate::ffi3::pyport::Py_ssize_t;
    use crate::ffi3::{self, object};
    use std::mem;
    use std::os::raw::{c_char, c_uint, c_ulong, c_void};
    use std::ptr;

    #[repr(C)]
    #[derive(Copy, Clone)]
    pub struct PyNumberMethods {
        pub nb_add: Option<object::binaryfunc>,
        pub nb_subtract: Option<object::binaryfunc>,
        pub nb_multiply: Option<object::binaryfunc>,
        pub nb_remainder: Option<object::binaryfunc>,
        pub nb_divmod: Option<object::binaryfunc>,
        pub nb_power: Option<object::ternaryfunc>,
        pub nb_negative: Option<object::unaryfunc>,
        pub nb_positive: Option<object::unaryfunc>,
        pub nb_absolute: Option<object::unaryfunc>,
        pub nb_bool: Option<object::inquiry>,
        pub nb_invert: Option<object::unaryfunc>,
        pub nb_lshift: Option<object::binaryfunc>,
        pub nb_rshift: Option<object::binaryfunc>,
        pub nb_and: Option<object::binaryfunc>,
        pub nb_xor: Option<object::binaryfunc>,
        pub nb_or: Option<object::binaryfunc>,
        pub nb_int: Option<object::unaryfunc>,
        pub nb_reserved: *mut c_void,
        pub nb_float: Option<object::unaryfunc>,
        pub nb_inplace_add: Option<object::binaryfunc>,
        pub nb_inplace_subtract: Option<object::binaryfunc>,
        pub nb_inplace_multiply: Option<object::binaryfunc>,
        pub nb_inplace_remainder: Option<object::binaryfunc>,
        pub nb_inplace_power: Option<object::ternaryfunc>,
        pub nb_inplace_lshift: Option<object::binaryfunc>,
        pub nb_inplace_rshift: Option<object::binaryfunc>,
        pub nb_inplace_and: Option<object::binaryfunc>,
        pub nb_inplace_xor: Option<object::binaryfunc>,
        pub nb_inplace_or: Option<object::binaryfunc>,
        pub nb_floor_divide: Option<object::binaryfunc>,
        pub nb_true_divide: Option<object::binaryfunc>,
        pub nb_inplace_floor_divide: Option<object::binaryfunc>,
        pub nb_inplace_true_divide: Option<object::binaryfunc>,
        pub nb_index: Option<object::unaryfunc>,
        pub nb_matrix_multiply: Option<object::binaryfunc>,
        pub nb_inplace_matrix_multiply: Option<object::binaryfunc>,
    }

    impl Default for PyNumberMethods {
        #[inline]
        fn default() -> Self {
            unsafe { mem::zeroed() }
        }
    }
    macro_rules! as_expr {
        ($e:expr) => {
            $e
        };
    }

    macro_rules! py_number_methods_init {
        ($($tail:tt)*) => {
            as_expr! {
                PyNumberMethods {
                    nb_add: None,
                    nb_subtract: None,
                    nb_multiply: None,
                    nb_remainder: None,
                    nb_divmod: None,
                    nb_power: None,
                    nb_negative: None,
                    nb_positive: None,
                    nb_absolute: None,
                    nb_bool: None,
                    nb_invert: None,
                    nb_lshift: None,
                    nb_rshift: None,
                    nb_and: None,
                    nb_xor: None,
                    nb_or: None,
                    nb_int: None,
                    nb_reserved: ::std::ptr::null_mut(),
                    nb_float: None,
                    nb_inplace_add: None,
                    nb_inplace_subtract: None,
                    nb_inplace_multiply: None,
                    nb_inplace_remainder: None,
                    nb_inplace_power: None,
                    nb_inplace_lshift: None,
                    nb_inplace_rshift: None,
                    nb_inplace_and: None,
                    nb_inplace_xor: None,
                    nb_inplace_or: None,
                    nb_floor_divide: None,
                    nb_true_divide: None,
                    nb_inplace_floor_divide: None,
                    nb_inplace_true_divide: None,
                    nb_index: None,
                    $($tail)*
                }
            }
        }
    }

    pub const PyNumberMethods_INIT: PyNumberMethods = py_number_methods_init! {
        nb_matrix_multiply: None,
        nb_inplace_matrix_multiply: None,
    };

    #[repr(C)]
    #[derive(Copy, Clone)]
    pub struct PySequenceMethods {
        pub sq_length: Option<object::lenfunc>,
        pub sq_concat: Option<object::binaryfunc>,
        pub sq_repeat: Option<object::ssizeargfunc>,
        pub sq_item: Option<object::ssizeargfunc>,
        pub was_sq_slice: *mut c_void,
        pub sq_ass_item: Option<object::ssizeobjargproc>,
        pub was_sq_ass_slice: *mut c_void,
        pub sq_contains: Option<object::objobjproc>,
        pub sq_inplace_concat: Option<object::binaryfunc>,
        pub sq_inplace_repeat: Option<object::ssizeargfunc>,
    }

    impl Default for PySequenceMethods {
        #[inline]
        fn default() -> Self {
            unsafe { mem::zeroed() }
        }
    }
    pub const PySequenceMethods_INIT: PySequenceMethods = PySequenceMethods {
        sq_length: None,
        sq_concat: None,
        sq_repeat: None,
        sq_item: None,
        was_sq_slice: ptr::null_mut(),
        sq_ass_item: None,
        was_sq_ass_slice: ptr::null_mut(),
        sq_contains: None,
        sq_inplace_concat: None,
        sq_inplace_repeat: None,
    };
    #[repr(C)]
    #[derive(Copy, Clone)]
    pub struct PyMappingMethods {
        pub mp_length: Option<object::lenfunc>,
        pub mp_subscript: Option<object::binaryfunc>,
        pub mp_ass_subscript: Option<object::objobjargproc>,
    }

    impl Default for PyMappingMethods {
        #[inline]
        fn default() -> Self {
            unsafe { mem::zeroed() }
        }
    }
    pub const PyMappingMethods_INIT: PyMappingMethods = PyMappingMethods {
        mp_length: None,
        mp_subscript: None,
        mp_ass_subscript: None,
    };
    #[repr(C)]
    #[derive(Copy, Clone)]
    pub struct PyAsyncMethods {
        pub am_await: Option<object::unaryfunc>,
        pub am_aiter: Option<object::unaryfunc>,
        pub am_anext: Option<object::unaryfunc>,
    }

    impl Default for PyAsyncMethods {
        #[inline]
        fn default() -> Self {
            unsafe { mem::zeroed() }
        }
    }
    pub const PyAsyncMethods_INIT: PyAsyncMethods = PyAsyncMethods {
        am_await: None,
        am_aiter: None,
        am_anext: None,
    };
    #[repr(C)]
    #[derive(Copy, Clone, Debug)]
    pub struct PyBufferProcs {
        pub bf_getbuffer: Option<object::getbufferproc>,
        pub bf_releasebuffer: Option<object::releasebufferproc>,
    }

    impl Default for PyBufferProcs {
        #[inline]
        fn default() -> Self {
            unsafe { mem::zeroed() }
        }
    }
    pub const PyBufferProcs_INIT: PyBufferProcs = PyBufferProcs {
        bf_getbuffer: None,
        bf_releasebuffer: None,
    };

    #[repr(C)]
    #[derive(Debug, Copy, Clone)]
    pub struct PyTypeObject {
        pub ob_base: object::PyVarObject,
        pub tp_name: *const c_char,
        pub tp_basicsize: Py_ssize_t,
        pub tp_itemsize: Py_ssize_t,
        pub tp_dealloc: Option<object::destructor>,
        pub tp_print: Option<object::printfunc>,
        pub tp_getattr: Option<object::getattrfunc>,
        pub tp_setattr: Option<object::setattrfunc>,
        pub tp_as_async: *mut PyAsyncMethods,
        pub tp_repr: Option<object::reprfunc>,
        pub tp_as_number: *mut PyNumberMethods,
        pub tp_as_sequence: *mut PySequenceMethods,
        pub tp_as_mapping: *mut PyMappingMethods,
        pub tp_hash: Option<object::hashfunc>,
        pub tp_call: Option<object::ternaryfunc>,
        pub tp_str: Option<object::reprfunc>,
        pub tp_getattro: Option<object::getattrofunc>,
        pub tp_setattro: Option<object::setattrofunc>,
        pub tp_as_buffer: *mut PyBufferProcs,
        pub tp_flags: c_ulong,
        pub tp_doc: *const c_char,
        pub tp_traverse: Option<object::traverseproc>,
        pub tp_clear: Option<object::inquiry>,
        pub tp_richcompare: Option<object::richcmpfunc>,
        pub tp_weaklistoffset: Py_ssize_t,
        pub tp_iter: Option<object::getiterfunc>,
        pub tp_iternext: Option<object::iternextfunc>,
        pub tp_methods: *mut ffi3::methodobject::PyMethodDef,
        pub tp_members: *mut ffi3::structmember::PyMemberDef,
        pub tp_getset: *mut ffi3::descrobject::PyGetSetDef,
        pub tp_base: *mut PyTypeObject,
        pub tp_dict: *mut ffi3::object::PyObject,
        pub tp_descr_get: Option<ffi3::object::descrgetfunc>,
        pub tp_descr_set: Option<ffi3::object::descrsetfunc>,
        pub tp_dictoffset: Py_ssize_t,
        pub tp_init: Option<ffi3::object::initproc>,
        pub tp_alloc: Option<ffi3::object::allocfunc>,
        pub tp_new: Option<ffi3::object::newfunc>,
        pub tp_free: Option<ffi3::object::freefunc>,
        pub tp_is_gc: Option<ffi3::object::inquiry>,
        pub tp_bases: *mut ffi3::object::PyObject,
        pub tp_mro: *mut ffi3::object::PyObject,
        pub tp_cache: *mut ffi3::object::PyObject,
        pub tp_subclasses: *mut ffi3::object::PyObject,
        pub tp_weaklist: *mut ffi3::object::PyObject,
        pub tp_del: Option<ffi3::object::destructor>,
        pub tp_version_tag: c_uint,
        pub tp_finalize: Option<ffi3::object::destructor>,
        #[cfg(py_sys_config = "COUNT_ALLOCS")]
        pub tp_allocs: Py_ssize_t,
        #[cfg(py_sys_config = "COUNT_ALLOCS")]
        pub tp_frees: Py_ssize_t,
        #[cfg(py_sys_config = "COUNT_ALLOCS")]
        pub tp_maxalloc: Py_ssize_t,
        #[cfg(py_sys_config = "COUNT_ALLOCS")]
        pub tp_prev: *mut PyTypeObject,
        #[cfg(py_sys_config = "COUNT_ALLOCS")]
        pub tp_next: *mut PyTypeObject,
    }

    macro_rules! py_type_object_init {
        ($tp_as_async:ident, $($tail:tt)*) => {
            as_expr! {
                PyTypeObject {
                    ob_base: ffi3::object::PyVarObject {
                        ob_base: ffi3::object::PyObject_HEAD_INIT,
                        ob_size: 0
                    },
                    tp_name: ptr::null(),
                    tp_basicsize: 0,
                    tp_itemsize: 0,
                    tp_dealloc: None,
                    tp_print: None,
                    tp_getattr: None,
                    tp_setattr: None,
                    $tp_as_async: ptr::null_mut(),
                    tp_repr: None,
                    tp_as_number: ptr::null_mut(),
                    tp_as_sequence: ptr::null_mut(),
                    tp_as_mapping: ptr::null_mut(),
                    tp_hash: None,
                    tp_call: None,
                    tp_str: None,
                    tp_getattro: None,
                    tp_setattro: None,
                    tp_as_buffer: ptr::null_mut(),
                    tp_flags: ffi3::object::Py_TPFLAGS_DEFAULT,
                    tp_doc: ptr::null(),
                    tp_traverse: None,
                    tp_clear: None,
                    tp_richcompare: None,
                    tp_weaklistoffset: 0,
                    tp_iter: None,
                    tp_iternext: None,
                    tp_methods: ptr::null_mut(),
                    tp_members: ptr::null_mut(),
                    tp_getset: ptr::null_mut(),
                    tp_base: ptr::null_mut(),
                    tp_dict: ptr::null_mut(),
                    tp_descr_get: None,
                    tp_descr_set: None,
                    tp_dictoffset: 0,
                    tp_init: None,
                    tp_alloc: None,
                    tp_new: None,
                    tp_free: None,
                    tp_is_gc: None,
                    tp_bases: ptr::null_mut(),
                    tp_mro: ptr::null_mut(),
                    tp_cache: ptr::null_mut(),
                    tp_subclasses: ptr::null_mut(),
                    tp_weaklist: ptr::null_mut(),
                    tp_del: None,
                    tp_version_tag: 0,
                    $($tail)*
                }
            }
        }
    }

    #[cfg(py_sys_config = "COUNT_ALLOCS")]
    macro_rules! py_type_object_init_with_count_allocs {
        ($tp_as_async:ident, $($tail:tt)*) => {
            py_type_object_init!($tp_as_async,
                $($tail)*
                tp_allocs: 0,
                tp_frees: 0,
                tp_maxalloc: 0,
                tp_prev: ptr::null_mut(),
                tp_next: ptr::null_mut(),
            )
        }
    }

    #[cfg(not(py_sys_config = "COUNT_ALLOCS"))]
    macro_rules! py_type_object_init_with_count_allocs {
        ($tp_as_async:ident, $($tail:tt)*) => {
            py_type_object_init!($tp_as_async, $($tail)*)
        }
    }

    pub const PyTypeObject_INIT: PyTypeObject =
        py_type_object_init_with_count_allocs!(tp_as_async, tp_finalize: None,);

    #[repr(C)]
    #[derive(Copy, Clone)]
    pub struct PyHeapTypeObject {
        pub ht_type: PyTypeObject,
        pub as_async: PyAsyncMethods,
        pub as_number: PyNumberMethods,
        pub as_mapping: PyMappingMethods,
        pub as_sequence: PySequenceMethods,
        pub as_buffer: PyBufferProcs,
        pub ht_name: *mut ffi3::object::PyObject,
        pub ht_slots: *mut ffi3::object::PyObject,
        pub ht_qualname: *mut ffi3::object::PyObject,
        pub ht_cached_keys: *mut c_void,
    }

    impl Default for PyHeapTypeObject {
        #[inline]
        fn default() -> Self {
            unsafe { mem::zeroed() }
        }
    }

    #[inline]
    pub unsafe fn PyHeapType_GET_MEMBERS(
        etype: *mut PyHeapTypeObject,
    ) -> *mut ffi3::structmember::PyMemberDef {
        let py_type = ffi3::object::Py_TYPE(etype as *mut ffi3::object::PyObject);
        let ptr = etype.offset((*py_type).tp_basicsize);
        ptr as *mut ffi3::structmember::PyMemberDef
    }
}

// The exported types depend on whether Py_LIMITED_API is set
pub use self::typeobject::*;

#[repr(C)]
#[derive(Copy, Clone)]
pub struct PyType_Slot {
    pub slot: c_int,
    pub pfunc: *mut c_void,
}

impl Default for PyType_Slot {
    fn default() -> PyType_Slot {
        unsafe { ::std::mem::zeroed() }
    }
}

#[repr(C)]
#[derive(Copy, Clone)]
pub struct PyType_Spec {
    pub name: *const c_char,
    pub basicsize: c_int,
    pub itemsize: c_int,
    pub flags: c_uint,
    pub slots: *mut PyType_Slot,
}

impl Default for PyType_Spec {
    fn default() -> PyType_Spec {
        unsafe { mem::zeroed() }
    }
}

#[cfg_attr(windows, link(name = "pythonXY"))]
extern "C" {
    #[cfg_attr(PyPy, link_name = "PyPyType_FromSpec")]
    pub fn PyType_FromSpec(arg1: *mut PyType_Spec) -> *mut PyObject;

    #[cfg_attr(PyPy, link_name = "PyPyType_FromSpecWithBases")]
    pub fn PyType_FromSpecWithBases(arg1: *mut PyType_Spec, arg2: *mut PyObject) -> *mut PyObject;

    pub fn PyType_GetSlot(arg1: *mut PyTypeObject, arg2: c_int) -> *mut c_void;
}

#[cfg_attr(windows, link(name = "pythonXY"))]
extern "C" {
    #[cfg_attr(PyPy, link_name = "PyPyType_IsSubtype")]
    pub fn PyType_IsSubtype(a: *mut PyTypeObject, b: *mut PyTypeObject) -> c_int;
}

#[inline]
pub unsafe fn PyObject_TypeCheck(ob: *mut PyObject, tp: *mut PyTypeObject) -> c_int {
    (Py_TYPE(ob) == tp || PyType_IsSubtype(Py_TYPE(ob), tp) != 0) as c_int
}

#[cfg_attr(windows, link(name = "pythonXY"))]
extern "C" {
    /// built-in 'type'
    #[cfg_attr(PyPy, link_name = "PyPyType_Type")]
    pub static mut PyType_Type: PyTypeObject;
    /// built-in 'object'
    #[cfg_attr(PyPy, link_name = "PyPyBaseObject_Type")]
    pub static mut PyBaseObject_Type: PyTypeObject;
    /// built-in 'super'
    pub static mut PySuper_Type: PyTypeObject;

    pub fn PyType_GetFlags(arg1: *mut PyTypeObject) -> c_ulong;
}

#[inline]
pub unsafe fn PyType_Check(op: *mut PyObject) -> c_int {
    PyType_FastSubclass(Py_TYPE(op), Py_TPFLAGS_TYPE_SUBCLASS)
}

#[inline]
pub unsafe fn PyType_CheckExact(op: *mut PyObject) -> c_int {
    (Py_TYPE(op) == &mut PyType_Type) as c_int
}

#[cfg_attr(windows, link(name = "pythonXY"))]
extern "C" {
    #[cfg_attr(PyPy, link_name = "PyPyType_Ready")]
    pub fn PyType_Ready(t: *mut PyTypeObject) -> c_int;
    #[cfg_attr(PyPy, link_name = "PyPyType_GenericAlloc")]
    pub fn PyType_GenericAlloc(t: *mut PyTypeObject, nitems: Py_ssize_t) -> *mut PyObject;
    #[cfg_attr(PyPy, link_name = "PyPyType_GenericNew")]
    pub fn PyType_GenericNew(
        t: *mut PyTypeObject,
        args: *mut PyObject,
        kwds: *mut PyObject,
    ) -> *mut PyObject;
    pub fn PyType_ClearCache() -> c_uint;
    #[cfg_attr(PyPy, link_name = "PyPyType_Modified")]
    pub fn PyType_Modified(t: *mut PyTypeObject);

    #[cfg(not(Py_LIMITED_API))]
    #[cfg_attr(PyPy, link_name = "PyPyObject_Print")]
    pub fn PyObject_Print(o: *mut PyObject, fp: *mut ::libc::FILE, flags: c_int) -> c_int;
    #[cfg_attr(PyPy, link_name = "PyPyObject_Repr")]
    pub fn PyObject_Repr(o: *mut PyObject) -> *mut PyObject;
    #[cfg_attr(PyPy, link_name = "PyPyObject_Str")]
    pub fn PyObject_Str(o: *mut PyObject) -> *mut PyObject;
    #[cfg_attr(PyPy, link_name = "PyPyObject_ASCII")]
    pub fn PyObject_ASCII(arg1: *mut PyObject) -> *mut PyObject;
    #[cfg_attr(PyPy, link_name = "PyPyObject_Bytes")]
    pub fn PyObject_Bytes(arg1: *mut PyObject) -> *mut PyObject;
    #[cfg_attr(PyPy, link_name = "PyPyObject_RichCompare")]
    pub fn PyObject_RichCompare(
        arg1: *mut PyObject,
        arg2: *mut PyObject,
        arg3: c_int,
    ) -> *mut PyObject;
    #[cfg_attr(PyPy, link_name = "PyPyObject_RichCompareBool")]
    pub fn PyObject_RichCompareBool(arg1: *mut PyObject, arg2: *mut PyObject, arg3: c_int)
        -> c_int;
    #[cfg_attr(PyPy, link_name = "PyPyObject_GetAttrString")]
    pub fn PyObject_GetAttrString(arg1: *mut PyObject, arg2: *const c_char) -> *mut PyObject;
    #[cfg_attr(PyPy, link_name = "PyPyObject_SetAttrString")]
    pub fn PyObject_SetAttrString(
        arg1: *mut PyObject,
        arg2: *const c_char,
        arg3: *mut PyObject,
    ) -> c_int;
    #[cfg_attr(PyPy, link_name = "PyPyObject_HasAttrString")]
    pub fn PyObject_HasAttrString(arg1: *mut PyObject, arg2: *const c_char) -> c_int;
    pub fn PyObject_GetAttr(arg1: *mut PyObject, arg2: *mut PyObject) -> *mut PyObject;
    #[cfg_attr(PyPy, link_name = "PyPyObject_SetAttr")]
    pub fn PyObject_SetAttr(arg1: *mut PyObject, arg2: *mut PyObject, arg3: *mut PyObject)
        -> c_int;
    pub fn PyObject_HasAttr(arg1: *mut PyObject, arg2: *mut PyObject) -> c_int;
    #[cfg_attr(PyPy, link_name = "PyPyObject_SelfIter")]
    pub fn PyObject_SelfIter(arg1: *mut PyObject) -> *mut PyObject;

    #[cfg(not(Py_LIMITED_API))]
    #[cfg(not(PyPy))]
    pub fn _PyObject_NextNotImplemented(arg1: *mut PyObject) -> *mut PyObject;

    #[cfg_attr(PyPy, link_name = "PyPyObject_GenericGetAttr")]
    pub fn PyObject_GenericGetAttr(arg1: *mut PyObject, arg2: *mut PyObject) -> *mut PyObject;
    #[cfg_attr(PyPy, link_name = "PyPyObject_GenericSetAttr")]
    pub fn PyObject_GenericSetAttr(
        arg1: *mut PyObject,
        arg2: *mut PyObject,
        arg3: *mut PyObject,
    ) -> c_int;
    pub fn PyObject_GenericSetDict(
        arg1: *mut PyObject,
        arg2: *mut PyObject,
        arg3: *mut c_void,
    ) -> c_int;
    #[cfg_attr(PyPy, link_name = "PyPyObject_Hash")]
    pub fn PyObject_Hash(arg1: *mut PyObject) -> Py_hash_t;
    #[cfg_attr(PyPy, link_name = "PyPyObject_HashNotImplemented")]
    pub fn PyObject_HashNotImplemented(arg1: *mut PyObject) -> Py_hash_t;
    #[cfg_attr(PyPy, link_name = "PyPyObject_IsTrue")]
    pub fn PyObject_IsTrue(arg1: *mut PyObject) -> c_int;
    #[cfg_attr(PyPy, link_name = "PyPyObject_Not")]
    pub fn PyObject_Not(arg1: *mut PyObject) -> c_int;
    #[cfg_attr(PyPy, link_name = "PyPyCallable_Check")]
    pub fn PyCallable_Check(arg1: *mut PyObject) -> c_int;
    #[cfg_attr(PyPy, link_name = "PyPyObject_ClearWeakRefs")]
    pub fn PyObject_ClearWeakRefs(arg1: *mut PyObject) -> ();
    #[cfg(not(Py_LIMITED_API))]
    pub fn PyObject_CallFinalizer(arg1: *mut PyObject) -> ();
    #[cfg(not(Py_LIMITED_API))]
    #[cfg_attr(PyPy, link_name = "PyPyObject_CallFinalizerFromDealloc")]
    pub fn PyObject_CallFinalizerFromDealloc(arg1: *mut PyObject) -> c_int;

    #[cfg_attr(PyPy, link_name = "PyPyObject_Dir")]
    pub fn PyObject_Dir(arg1: *mut PyObject) -> *mut PyObject;
    pub fn Py_ReprEnter(arg1: *mut PyObject) -> c_int;
    pub fn Py_ReprLeave(arg1: *mut PyObject) -> ();
}

// Flag bits for printing:
pub const Py_PRINT_RAW: c_int = 1; // No string quotes etc.

/// Set if the type object is dynamically allocated
pub const Py_TPFLAGS_HEAPTYPE: c_ulong = (1 << 9);

/// Set if the type allows subclassing
pub const Py_TPFLAGS_BASETYPE: c_ulong = (1 << 10);

/// Set if the type is 'ready' -- fully initialized
pub const Py_TPFLAGS_READY: c_ulong = (1 << 12);

/// Set while the type is being 'readied', to prevent recursive ready calls
pub const Py_TPFLAGS_READYING: c_ulong = (1 << 13);

/// Objects support garbage collection (see objimp.h)
pub const Py_TPFLAGS_HAVE_GC: c_ulong = (1 << 14);

const Py_TPFLAGS_HAVE_STACKLESS_EXTENSION: c_ulong = 0;

/// Objects support type attribute cache
pub const Py_TPFLAGS_HAVE_VERSION_TAG: c_ulong = (1 << 18);
pub const Py_TPFLAGS_VALID_VERSION_TAG: c_ulong = (1 << 19);

/* Type is abstract and cannot be instantiated */
pub const Py_TPFLAGS_IS_ABSTRACT: c_ulong = (1 << 20);

/* These flags are used to determine if a type is a subclass. */
pub const Py_TPFLAGS_LONG_SUBCLASS: c_ulong = (1 << 24);
pub const Py_TPFLAGS_LIST_SUBCLASS: c_ulong = (1 << 25);
pub const Py_TPFLAGS_TUPLE_SUBCLASS: c_ulong = (1 << 26);
pub const Py_TPFLAGS_BYTES_SUBCLASS: c_ulong = (1 << 27);
pub const Py_TPFLAGS_UNICODE_SUBCLASS: c_ulong = (1 << 28);
pub const Py_TPFLAGS_DICT_SUBCLASS: c_ulong = (1 << 29);
pub const Py_TPFLAGS_BASE_EXC_SUBCLASS: c_ulong = (1 << 30);
pub const Py_TPFLAGS_TYPE_SUBCLASS: c_ulong = (1 << 31);

pub const Py_TPFLAGS_DEFAULT: c_ulong =
    Py_TPFLAGS_HAVE_STACKLESS_EXTENSION | Py_TPFLAGS_HAVE_VERSION_TAG;

pub const Py_TPFLAGS_HAVE_FINALIZE: c_ulong = 1;

#[inline]
#[cfg(Py_LIMITED_API)]
pub unsafe fn PyType_HasFeature(t: *mut PyTypeObject, f: c_ulong) -> c_int {
    ((PyType_GetFlags(t) & f) != 0) as c_int
}

#[inline]
#[cfg(not(Py_LIMITED_API))]
pub unsafe fn PyType_HasFeature(t: *mut PyTypeObject, f: c_ulong) -> c_int {
    (((*t).tp_flags & f) != 0) as c_int
}

#[inline(always)]
pub unsafe fn PyType_FastSubclass(t: *mut PyTypeObject, f: c_ulong) -> c_int {
    PyType_HasFeature(t, f)
}

#[cfg_attr(windows, link(name = "pythonXY"))]
extern "C" {
    #[cfg_attr(PyPy, link_name = "_PyPy_Dealloc")]
    pub fn _Py_Dealloc(arg1: *mut PyObject) -> ();
}

// Reference counting macros.
#[inline]
pub unsafe fn Py_INCREF(op: *mut PyObject) {
    if cfg!(py_sys_config = "Py_REF_DEBUG") {
        #[cfg_attr(PyPy, link_name = "PyPy_IncRef")]
        Py_IncRef(op)
    } else {
        (*op).ob_refcnt += 1
    }
}

#[inline]
pub unsafe fn Py_DECREF(op: *mut PyObject) {
    if cfg!(py_sys_config = "Py_REF_DEBUG") {
        #[cfg_attr(PyPy, link_name = "PyPy_DecRef")]
        Py_DecRef(op)
    } else {
        (*op).ob_refcnt -= 1;
        if (*op).ob_refcnt == 0 {
            _Py_Dealloc(op)
        }
    }
}

#[inline]
pub unsafe fn Py_CLEAR(op: &mut *mut PyObject) {
    let tmp = *op;
    if !tmp.is_null() {
        *op = ptr::null_mut();
        Py_DECREF(tmp);
    }
}

#[inline]
pub unsafe fn Py_XINCREF(op: *mut PyObject) {
    if !op.is_null() {
        Py_INCREF(op)
    }
}

#[inline]
pub unsafe fn Py_XDECREF(op: *mut PyObject) {
    if !op.is_null() {
        Py_DECREF(op)
    }
}

#[cfg_attr(windows, link(name = "pythonXY"))]
extern "C" {
    pub fn Py_IncRef(o: *mut PyObject);
    pub fn Py_DecRef(o: *mut PyObject);

    #[cfg_attr(PyPy, link_name = "_PyPy_NoneStruct")]
    static mut _Py_NoneStruct: PyObject;
    #[cfg_attr(PyPy, link_name = "_PyPy_NotImplementedStruct")]
    static mut _Py_NotImplementedStruct: PyObject;
}

#[inline]
pub unsafe fn Py_None() -> *mut PyObject {
    &mut _Py_NoneStruct
}

#[inline]
pub unsafe fn Py_NotImplemented() -> *mut PyObject {
    &mut _Py_NotImplementedStruct
}

/* Rich comparison opcodes */
pub const Py_LT: c_int = 0;
pub const Py_LE: c_int = 1;
pub const Py_EQ: c_int = 2;
pub const Py_NE: c_int = 3;
pub const Py_GT: c_int = 4;
pub const Py_GE: c_int = 5;

#[inline]
pub fn PyObject_Check(_arg1: *mut PyObject) -> c_int {
    1
}

#[inline]
pub fn PySuper_Check(_arg1: *mut PyObject) -> c_int {
    0
}<|MERGE_RESOLUTION|>--- conflicted
+++ resolved
@@ -163,17 +163,11 @@
             unsafe { mem::zeroed() }
         }
 
-<<<<<<< HEAD
-    }
-    pub type getbufferproc =
-        unsafe extern "C" fn(arg1: *mut crate::ffi3::PyObject, arg2: *mut Py_buffer, arg3: c_int) -> c_int;
-=======
     pub type getbufferproc = unsafe extern "C" fn(
         arg1: *mut crate::ffi3::PyObject,
         arg2: *mut Py_buffer,
         arg3: c_int,
     ) -> c_int;
->>>>>>> d63fac8d
     pub type releasebufferproc =
         unsafe extern "C" fn(arg1: *mut crate::ffi3::PyObject, arg2: *mut Py_buffer) -> ();
 
