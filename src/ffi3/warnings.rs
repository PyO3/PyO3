--- conflicted
+++ resolved
@@ -1,10 +1,5 @@
-<<<<<<< HEAD
-use ffi3::object::PyObject;
-use ffi3::pyport::Py_ssize_t;
-=======
 use crate::ffi3::object::PyObject;
 use crate::ffi3::pyport::Py_ssize_t;
->>>>>>> c9d9e80a
 use std::os::raw::{c_char, c_int};
 
 #[cfg_attr(windows, link(name = "pythonXY"))]
@@ -14,10 +9,7 @@
         message: *const c_char,
         stack_level: Py_ssize_t,
     ) -> c_int;
-<<<<<<< HEAD
     #[cfg_attr(PyPy, link_name = "PyPyErr_WarnFormat")]
-=======
->>>>>>> c9d9e80a
     pub fn PyErr_WarnFormat(
         category: *mut PyObject,
         stack_level: Py_ssize_t,
