--- conflicted
+++ resolved
@@ -1,21 +1,12 @@
 #[cfg(Py_3_6)]
-<<<<<<< HEAD
-use ffi3::code::FreeFunc;
-use ffi3::object::PyObject;
-use ffi3::pystate::PyThreadState;
-=======
 use crate::ffi3::code::FreeFunc;
 use crate::ffi3::object::PyObject;
 use crate::ffi3::pystate::PyThreadState;
->>>>>>> c9d9e80a
 use std::os::raw::{c_char, c_int, c_void};
 
 #[cfg_attr(windows, link(name = "pythonXY"))]
 extern "C" {
-<<<<<<< HEAD
     #[cfg_attr(PyPy, link_name = "PyPyEval_CallObjectWithKeywords")]
-=======
->>>>>>> c9d9e80a
     pub fn PyEval_CallObjectWithKeywords(
         func: *mut PyObject,
         obj: *mut PyObject,
@@ -30,42 +21,28 @@
 
 #[cfg_attr(windows, link(name = "pythonXY"))]
 extern "C" {
-<<<<<<< HEAD
     #[cfg_attr(PyPy, link_name = "PyPyEval_CallFunction")]
     pub fn PyEval_CallFunction(obj: *mut PyObject, format: *const c_char, ...) -> *mut PyObject;
     #[cfg_attr(PyPy, link_name = "PyPyEval_CallMethod")]
-=======
-    pub fn PyEval_CallFunction(obj: *mut PyObject, format: *const c_char, ...) -> *mut PyObject;
->>>>>>> c9d9e80a
     pub fn PyEval_CallMethod(
         obj: *mut PyObject,
         methodname: *const c_char,
         format: *const c_char,
         ...
     ) -> *mut PyObject;
-<<<<<<< HEAD
     #[cfg_attr(PyPy, link_name = "PyPyEval_GetBuiltins")]
-=======
->>>>>>> c9d9e80a
     pub fn PyEval_GetBuiltins() -> *mut PyObject;
     #[cfg_attr(PyPy, link_name = "PyPyEval_GetGlobals")]
     pub fn PyEval_GetGlobals() -> *mut PyObject;
     #[cfg_attr(PyPy, link_name = "PyPyEval_GetLocals")]
     pub fn PyEval_GetLocals() -> *mut PyObject;
-<<<<<<< HEAD
     pub fn PyEval_GetFrame() -> *mut ::ffi3::PyFrameObject;
     #[cfg_attr(PyPy, link_name = "PyPy_AddPendingCall")]
-=======
-    pub fn PyEval_GetFrame() -> *mut crate::ffi3::PyFrameObject;
->>>>>>> c9d9e80a
     pub fn Py_AddPendingCall(
         func: Option<extern "C" fn(arg1: *mut c_void) -> c_int>,
         arg: *mut c_void,
     ) -> c_int;
-<<<<<<< HEAD
     #[cfg_attr(PyPy, link_name = "PyPy_MakePendingCalls")]
-=======
->>>>>>> c9d9e80a
     pub fn Py_MakePendingCalls() -> c_int;
     #[cfg_attr(PyPy, link_name = "PyPy_SetRecursionLimit")]
     pub fn Py_SetRecursionLimit(arg1: c_int) -> ();
@@ -88,21 +65,11 @@
     pub fn PyEval_GetCallStats(arg1: *mut PyObject) -> *mut PyObject;
     pub fn PyEval_EvalFrame(arg1: *mut crate::ffi3::PyFrameObject) -> *mut PyObject;
     #[cfg(Py_3_6)]
-<<<<<<< HEAD
     pub fn _PyEval_EvalFrameDefault(arg1: *mut ::ffi3::PyFrameObject, exc: c_int) -> *mut PyObject;
     #[cfg(Py_3_6)]
     pub fn _PyEval_RequestCodeExtraIndex(func: FreeFunc) -> c_int;
     pub fn PyEval_EvalFrameEx(f: *mut ::ffi3::PyFrameObject, exc: c_int) -> *mut PyObject;
     #[cfg_attr(PyPy, link_name = "PyPyEval_SaveThread")]
-=======
-    pub fn _PyEval_EvalFrameDefault(
-        arg1: *mut crate::ffi3::PyFrameObject,
-        exc: c_int,
-    ) -> *mut PyObject;
-    #[cfg(Py_3_6)]
-    pub fn _PyEval_RequestCodeExtraIndex(func: FreeFunc) -> c_int;
-    pub fn PyEval_EvalFrameEx(f: *mut crate::ffi3::PyFrameObject, exc: c_int) -> *mut PyObject;
->>>>>>> c9d9e80a
     pub fn PyEval_SaveThread() -> *mut PyThreadState;
     #[cfg_attr(PyPy, link_name = "PyPyEval_RestoreThread")]
     pub fn PyEval_RestoreThread(arg1: *mut PyThreadState) -> ();
@@ -111,10 +78,7 @@
 #[cfg(py_sys_config = "WITH_THREAD")]
 #[cfg_attr(windows, link(name = "pythonXY"))]
 extern "C" {
-<<<<<<< HEAD
     #[cfg_attr(PyPy, link_name = "PyPyEval_ThreadsInitialized")]
-=======
->>>>>>> c9d9e80a
     pub fn PyEval_ThreadsInitialized() -> c_int;
     #[cfg_attr(PyPy, link_name = "PyPyEval_InitThreads")]
     pub fn PyEval_InitThreads() -> ();
