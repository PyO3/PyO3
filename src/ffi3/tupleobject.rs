<<<<<<< HEAD
use ffi3::object::*;
use ffi3::pyport::Py_ssize_t;
=======
use crate::ffi3::object::*;
use crate::ffi3::pyport::Py_ssize_t;
>>>>>>> c9d9e80a
use std::os::raw::c_int;

#[repr(C)]
#[cfg(not(Py_LIMITED_API))]
pub struct PyTupleObject {
    pub ob_base: PyVarObject,
    pub ob_item: [*mut PyObject; 1],
}

#[cfg_attr(windows, link(name = "pythonXY"))]
extern "C" {
<<<<<<< HEAD
    #[cfg_attr(PyPy, link_name = "PyPyTuple_Type")]
=======
>>>>>>> c9d9e80a
    pub static mut PyTuple_Type: PyTypeObject;
    pub static mut PyTupleIter_Type: PyTypeObject;
}

<<<<<<< HEAD
#[inline(always)]
=======
#[inline]
>>>>>>> c9d9e80a
pub unsafe fn PyTuple_Check(op: *mut PyObject) -> c_int {
    PyType_FastSubclass(Py_TYPE(op), Py_TPFLAGS_TUPLE_SUBCLASS)
}

<<<<<<< HEAD
#[inline(always)]
=======
#[inline]
>>>>>>> c9d9e80a
pub unsafe fn PyTuple_CheckExact(op: *mut PyObject) -> c_int {
    (Py_TYPE(op) == &mut PyTuple_Type) as c_int
}

#[cfg_attr(windows, link(name = "pythonXY"))]
extern "C" {
<<<<<<< HEAD
    #[cfg_attr(PyPy, link_name = "PyPyTuple_New")]
=======
>>>>>>> c9d9e80a
    pub fn PyTuple_New(size: Py_ssize_t) -> *mut PyObject;
    #[cfg_attr(PyPy, link_name = "PyPyTuple_Size")]
    pub fn PyTuple_Size(arg1: *mut PyObject) -> Py_ssize_t;
    #[cfg_attr(PyPy, link_name = "PyPyTuple_GetItem")]
    pub fn PyTuple_GetItem(arg1: *mut PyObject, arg2: Py_ssize_t) -> *mut PyObject;
<<<<<<< HEAD
    #[cfg_attr(PyPy, link_name = "PyPyTuple_SetItem")]
    pub fn PyTuple_SetItem(arg1: *mut PyObject, arg2: Py_ssize_t, arg3: *mut PyObject) -> c_int;
    #[cfg_attr(PyPy, link_name = "PyPyTuple_GetSlice")]
=======
    pub fn PyTuple_SetItem(arg1: *mut PyObject, arg2: Py_ssize_t, arg3: *mut PyObject) -> c_int;
>>>>>>> c9d9e80a
    pub fn PyTuple_GetSlice(
        arg1: *mut PyObject,
        arg2: Py_ssize_t,
        arg3: Py_ssize_t,
    ) -> *mut PyObject;
<<<<<<< HEAD
    #[cfg_attr(PyPy, link_name = "PyPyTuple_Pack")]
=======
>>>>>>> c9d9e80a
    pub fn PyTuple_Pack(arg1: Py_ssize_t, ...) -> *mut PyObject;
    pub fn PyTuple_ClearFreeList() -> c_int;
}

/// Macro, trading safety for speed
#[inline]
#[cfg(not(Py_LIMITED_API))]
pub unsafe fn PyTuple_GET_ITEM(op: *mut PyObject, i: Py_ssize_t) -> *mut PyObject {
    *(*(op as *mut PyTupleObject))
        .ob_item
        .as_ptr()
        .offset(i as isize)
}

#[inline]
#[cfg(not(Py_LIMITED_API))]
pub unsafe fn PyTuple_GET_SIZE(op: *mut PyObject) -> Py_ssize_t {
    Py_SIZE(op)
}

/// Macro, *only* to be used to fill in brand new tuples
#[inline]
#[cfg(not(Py_LIMITED_API))]
pub unsafe fn PyTuple_SET_ITEM(op: *mut PyObject, i: Py_ssize_t, v: *mut PyObject) {
    *(*(op as *mut PyTupleObject))
        .ob_item
        .as_mut_ptr()
        .offset(i as isize) = v;
}<|MERGE_RESOLUTION|>--- conflicted
+++ resolved
@@ -1,10 +1,5 @@
-<<<<<<< HEAD
-use ffi3::object::*;
-use ffi3::pyport::Py_ssize_t;
-=======
 use crate::ffi3::object::*;
 use crate::ffi3::pyport::Py_ssize_t;
->>>>>>> c9d9e80a
 use std::os::raw::c_int;
 
 #[repr(C)]
@@ -16,59 +11,38 @@
 
 #[cfg_attr(windows, link(name = "pythonXY"))]
 extern "C" {
-<<<<<<< HEAD
     #[cfg_attr(PyPy, link_name = "PyPyTuple_Type")]
-=======
->>>>>>> c9d9e80a
     pub static mut PyTuple_Type: PyTypeObject;
     pub static mut PyTupleIter_Type: PyTypeObject;
 }
 
-<<<<<<< HEAD
-#[inline(always)]
-=======
 #[inline]
->>>>>>> c9d9e80a
 pub unsafe fn PyTuple_Check(op: *mut PyObject) -> c_int {
     PyType_FastSubclass(Py_TYPE(op), Py_TPFLAGS_TUPLE_SUBCLASS)
 }
 
-<<<<<<< HEAD
-#[inline(always)]
-=======
 #[inline]
->>>>>>> c9d9e80a
 pub unsafe fn PyTuple_CheckExact(op: *mut PyObject) -> c_int {
     (Py_TYPE(op) == &mut PyTuple_Type) as c_int
 }
 
 #[cfg_attr(windows, link(name = "pythonXY"))]
 extern "C" {
-<<<<<<< HEAD
     #[cfg_attr(PyPy, link_name = "PyPyTuple_New")]
-=======
->>>>>>> c9d9e80a
     pub fn PyTuple_New(size: Py_ssize_t) -> *mut PyObject;
     #[cfg_attr(PyPy, link_name = "PyPyTuple_Size")]
     pub fn PyTuple_Size(arg1: *mut PyObject) -> Py_ssize_t;
     #[cfg_attr(PyPy, link_name = "PyPyTuple_GetItem")]
     pub fn PyTuple_GetItem(arg1: *mut PyObject, arg2: Py_ssize_t) -> *mut PyObject;
-<<<<<<< HEAD
     #[cfg_attr(PyPy, link_name = "PyPyTuple_SetItem")]
     pub fn PyTuple_SetItem(arg1: *mut PyObject, arg2: Py_ssize_t, arg3: *mut PyObject) -> c_int;
     #[cfg_attr(PyPy, link_name = "PyPyTuple_GetSlice")]
-=======
-    pub fn PyTuple_SetItem(arg1: *mut PyObject, arg2: Py_ssize_t, arg3: *mut PyObject) -> c_int;
->>>>>>> c9d9e80a
     pub fn PyTuple_GetSlice(
         arg1: *mut PyObject,
         arg2: Py_ssize_t,
         arg3: Py_ssize_t,
     ) -> *mut PyObject;
-<<<<<<< HEAD
     #[cfg_attr(PyPy, link_name = "PyPyTuple_Pack")]
-=======
->>>>>>> c9d9e80a
     pub fn PyTuple_Pack(arg1: Py_ssize_t, ...) -> *mut PyObject;
     pub fn PyTuple_ClearFreeList() -> c_int;
 }
