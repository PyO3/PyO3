--- conflicted
+++ resolved
@@ -1,38 +1,21 @@
-<<<<<<< HEAD
-use ffi3::methodobject::PyMethodDef;
-use ffi3::object::*;
-use ffi3::pyport::Py_ssize_t;
-=======
 use crate::ffi3::methodobject::PyMethodDef;
 use crate::ffi3::object::*;
 use crate::ffi3::pyport::Py_ssize_t;
->>>>>>> c9d9e80a
 use std::os::raw::{c_char, c_int, c_void};
 
 #[cfg_attr(windows, link(name = "pythonXY"))]
 extern "C" {
-<<<<<<< HEAD
     #[cfg_attr(PyPy, link_name = "PyPyModule_Type")]
     pub static mut PyModule_Type: PyTypeObject;
 }
 
-#[inline(always)]
+#[inline]
 #[cfg_attr(PyPy, link_name = "PyPyModule_Check")]
-=======
-    pub static mut PyModule_Type: PyTypeObject;
-}
-
-#[inline]
->>>>>>> c9d9e80a
 pub unsafe fn PyModule_Check(op: *mut PyObject) -> c_int {
     PyObject_TypeCheck(op, &mut PyModule_Type)
 }
 
-<<<<<<< HEAD
-#[inline(always)]
-=======
 #[inline]
->>>>>>> c9d9e80a
 pub unsafe fn PyModule_CheckExact(op: *mut PyObject) -> c_int {
     (Py_TYPE(op) == &mut PyModule_Type) as c_int
 }
