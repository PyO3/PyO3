--- conflicted
+++ resolved
@@ -1,10 +1,5 @@
-<<<<<<< HEAD
-use ffi3::object::*;
-use ffi3::pyport::Py_ssize_t;
-=======
 use crate::ffi3::object::*;
 use crate::ffi3::pyport::Py_ssize_t;
->>>>>>> c9d9e80a
 use libc::wchar_t;
 use std::os::raw::{c_char, c_int, c_void};
 
@@ -17,30 +12,19 @@
 
 #[cfg_attr(windows, link(name = "pythonXY"))]
 extern "C" {
-<<<<<<< HEAD
     #[cfg_attr(PyPy, link_name = "PyPyUnicode_Type")]
-=======
->>>>>>> c9d9e80a
     pub static mut PyUnicode_Type: PyTypeObject;
     pub static mut PyUnicodeIter_Type: PyTypeObject;
 }
 
-<<<<<<< HEAD
-#[inline(always)]
+#[inline]
 #[cfg_attr(PyPy, link_name = "PyPyUnicode_Check")]
-=======
-#[inline]
->>>>>>> c9d9e80a
 pub unsafe fn PyUnicode_Check(op: *mut PyObject) -> c_int {
     PyType_FastSubclass(Py_TYPE(op), Py_TPFLAGS_UNICODE_SUBCLASS)
 }
 
-<<<<<<< HEAD
-#[inline(always)]
+#[inline]
 #[cfg_attr(PyPy, link_name = "PyPyUnicode_CheckExact")]
-=======
-#[inline]
->>>>>>> c9d9e80a
 pub unsafe fn PyUnicode_CheckExact(op: *mut PyObject) -> c_int {
     (Py_TYPE(op) == &mut PyUnicode_Type) as c_int
 }
@@ -68,15 +52,10 @@
         fill_char: Py_UCS4,
     ) -> Py_ssize_t;
     #[cfg(not(Py_LIMITED_API))]
-<<<<<<< HEAD
     #[cfg_attr(PyPy, link_name = "PyPyUnicode_FromUnicode")]
     pub fn PyUnicode_FromUnicode(u: *const Py_UNICODE, size: Py_ssize_t) -> *mut PyObject;
 
     #[cfg_attr(PyPy, link_name = "PyPyUnicode_FromStringAndSize")]
-=======
-    pub fn PyUnicode_FromUnicode(u: *const Py_UNICODE, size: Py_ssize_t) -> *mut PyObject;
-
->>>>>>> c9d9e80a
     pub fn PyUnicode_FromStringAndSize(u: *const c_char, size: Py_ssize_t) -> *mut PyObject;
     pub fn PyUnicode_FromString(u: *const c_char) -> *mut PyObject;
 
@@ -103,18 +82,12 @@
     #[cfg_attr(PyPy, link_name = "PyPyUnicode_AsUnicode")]
     pub fn PyUnicode_AsUnicode(unicode: *mut PyObject) -> *mut Py_UNICODE;
     #[cfg(not(Py_LIMITED_API))]
-<<<<<<< HEAD
     #[cfg_attr(PyPy, link_name = "PyPyUnicode_AsUnicodeAndSize")]
-=======
->>>>>>> c9d9e80a
     pub fn PyUnicode_AsUnicodeAndSize(
         unicode: *mut PyObject,
         size: *mut Py_ssize_t,
     ) -> *mut Py_UNICODE;
-<<<<<<< HEAD
     #[cfg_attr(PyPy, link_name = "PyPyUnicode_GetLength")]
-=======
->>>>>>> c9d9e80a
     pub fn PyUnicode_GetLength(unicode: *mut PyObject) -> Py_ssize_t;
     #[cfg_attr(PyPy, link_name = "PyPyUnicode_GetSize")]
     pub fn PyUnicode_GetSize(unicode: *mut PyObject) -> Py_ssize_t;
@@ -127,29 +100,21 @@
     #[cfg(not(Py_LIMITED_API))]
     #[cfg_attr(PyPy, link_name = "PyPyUnicode_GetMax")]
     pub fn PyUnicode_GetMax() -> Py_UNICODE;
-<<<<<<< HEAD
     #[cfg_attr(PyPy, link_name = "PyPyUnicode_Resize")]
     pub fn PyUnicode_Resize(unicode: *mut *mut PyObject, length: Py_ssize_t) -> c_int;
     #[cfg_attr(PyPy, link_name = "PyPyUnicode_FromEncodedObject")]
-=======
-    pub fn PyUnicode_Resize(unicode: *mut *mut PyObject, length: Py_ssize_t) -> c_int;
->>>>>>> c9d9e80a
     pub fn PyUnicode_FromEncodedObject(
         obj: *mut PyObject,
         encoding: *const c_char,
         errors: *const c_char,
     ) -> *mut PyObject;
-<<<<<<< HEAD
     #[cfg_attr(PyPy, link_name = "PyPyUnicode_FromObject")]
-=======
->>>>>>> c9d9e80a
     pub fn PyUnicode_FromObject(obj: *mut PyObject) -> *mut PyObject;
     #[cfg_attr(PyPy, link_name = "PyPyUnicode_FromFormat")]
     #[cfg_attr(PyPy, link_name = "PyPyUnicode_FromFormatV")]
     //pub fn PyUnicode_FromFormatV(format: *const c_char,
     //                             vargs: va_list) -> *mut PyObject;
     pub fn PyUnicode_FromFormat(format: *const c_char, ...) -> *mut PyObject;
-<<<<<<< HEAD
     #[cfg_attr(PyPy, link_name = "PyPyUnicode_InternInPlace")]
     pub fn PyUnicode_InternInPlace(arg1: *mut *mut PyObject) -> ();
     pub fn PyUnicode_InternImmortal(arg1: *mut *mut PyObject) -> ();
@@ -158,26 +123,16 @@
     #[cfg_attr(PyPy, link_name = "PyPyUnicode_FromWideChar")]
     pub fn PyUnicode_FromWideChar(w: *const wchar_t, size: Py_ssize_t) -> *mut PyObject;
     #[cfg_attr(PyPy, link_name = "PyPyUnicode_AsWideChar")]
-=======
-    pub fn PyUnicode_InternInPlace(arg1: *mut *mut PyObject) -> ();
-    pub fn PyUnicode_InternImmortal(arg1: *mut *mut PyObject) -> ();
-    pub fn PyUnicode_InternFromString(u: *const c_char) -> *mut PyObject;
-    pub fn PyUnicode_FromWideChar(w: *const wchar_t, size: Py_ssize_t) -> *mut PyObject;
->>>>>>> c9d9e80a
     pub fn PyUnicode_AsWideChar(
         unicode: *mut PyObject,
         w: *mut wchar_t,
         size: Py_ssize_t,
     ) -> Py_ssize_t;
-<<<<<<< HEAD
     #[cfg_attr(PyPy, link_name = "PyPyUnicode_AsWideCharString")]
-=======
->>>>>>> c9d9e80a
     pub fn PyUnicode_AsWideCharString(
         unicode: *mut PyObject,
         size: *mut Py_ssize_t,
     ) -> *mut wchar_t;
-<<<<<<< HEAD
     #[cfg_attr(PyPy, link_name = "PyPyUnicode_FromOrdinal")]
     pub fn PyUnicode_FromOrdinal(ordinal: c_int) -> *mut PyObject;
     pub fn PyUnicode_ClearFreeList() -> c_int;
@@ -186,26 +141,10 @@
     pub fn PyUnicode_AsUTF8AndSize(unicode: *mut PyObject, size: *mut Py_ssize_t) -> *mut c_char;
     #[cfg(not(Py_LIMITED_API))]
     #[cfg_attr(PyPy, link_name = "PyPyUnicode_AsUTF8")]
-=======
-    pub fn PyUnicode_FromOrdinal(ordinal: c_int) -> *mut PyObject;
-    pub fn PyUnicode_ClearFreeList() -> c_int;
-    #[cfg(not(Py_LIMITED_API))]
-    #[cfg(Py_3_7)]
-    pub fn PyUnicode_AsUTF8AndSize(unicode: *mut PyObject, size: *mut Py_ssize_t) -> *const c_char;
-    #[cfg(not(Py_3_7))]
-    pub fn PyUnicode_AsUTF8AndSize(unicode: *mut PyObject, size: *mut Py_ssize_t) -> *mut c_char;
-    #[cfg(not(Py_LIMITED_API))]
-    #[cfg(Py_3_7)]
-    pub fn PyUnicode_AsUTF8(unicode: *mut PyObject) -> *const c_char;
-    #[cfg(not(Py_3_7))]
->>>>>>> c9d9e80a
     pub fn PyUnicode_AsUTF8(unicode: *mut PyObject) -> *mut c_char;
     #[cfg_attr(PyPy, link_name = "PyPyUnicode_GetDefaultEncoding")]
     pub fn PyUnicode_GetDefaultEncoding() -> *const c_char;
-<<<<<<< HEAD
     #[cfg_attr(PyPy, link_name = "PyPyUnicode_Decode")]
-=======
->>>>>>> c9d9e80a
     pub fn PyUnicode_Decode(
         s: *const c_char,
         size: Py_ssize_t,
@@ -229,19 +168,13 @@
         encoding: *const c_char,
         errors: *const c_char,
     ) -> *mut PyObject;
-<<<<<<< HEAD
     #[cfg_attr(PyPy, link_name = "PyPyUnicode_AsEncodedObject")]
-=======
->>>>>>> c9d9e80a
     pub fn PyUnicode_AsEncodedObject(
         unicode: *mut PyObject,
         encoding: *const c_char,
         errors: *const c_char,
     ) -> *mut PyObject;
-<<<<<<< HEAD
     #[cfg_attr(PyPy, link_name = "PyPyUnicode_AsEncodedString")]
-=======
->>>>>>> c9d9e80a
     pub fn PyUnicode_AsEncodedString(
         unicode: *mut PyObject,
         encoding: *const c_char,
@@ -272,10 +205,7 @@
         base64WhiteSpace: c_int,
         errors: *const c_char,
     ) -> *mut PyObject;
-<<<<<<< HEAD
     #[cfg_attr(PyPy, link_name = "PyPyUnicode_DecodeUTF8")]
-=======
->>>>>>> c9d9e80a
     pub fn PyUnicode_DecodeUTF8(
         string: *const c_char,
         length: Py_ssize_t,
@@ -287,24 +217,16 @@
         errors: *const c_char,
         consumed: *mut Py_ssize_t,
     ) -> *mut PyObject;
-<<<<<<< HEAD
     #[cfg_attr(PyPy, link_name = "PyPyUnicode_AsUTF8String")]
     pub fn PyUnicode_AsUTF8String(unicode: *mut PyObject) -> *mut PyObject;
     #[cfg(not(Py_LIMITED_API))]
     #[cfg_attr(PyPy, link_name = "PyPyUnicode_EncodeUTF8")]
-=======
-    pub fn PyUnicode_AsUTF8String(unicode: *mut PyObject) -> *mut PyObject;
-    #[cfg(not(Py_LIMITED_API))]
->>>>>>> c9d9e80a
     pub fn PyUnicode_EncodeUTF8(
         data: *const Py_UNICODE,
         length: Py_ssize_t,
         errors: *const c_char,
     ) -> *mut PyObject;
-<<<<<<< HEAD
     #[cfg_attr(PyPy, link_name = "PyPyUnicode_DecodeUTF32")]
-=======
->>>>>>> c9d9e80a
     pub fn PyUnicode_DecodeUTF32(
         string: *const c_char,
         length: Py_ssize_t,
@@ -318,10 +240,7 @@
         byteorder: *mut c_int,
         consumed: *mut Py_ssize_t,
     ) -> *mut PyObject;
-<<<<<<< HEAD
     #[cfg_attr(PyPy, link_name = "PyPyUnicode_AsUTF32String")]
-=======
->>>>>>> c9d9e80a
     pub fn PyUnicode_AsUTF32String(unicode: *mut PyObject) -> *mut PyObject;
     #[cfg(not(Py_LIMITED_API))]
     pub fn PyUnicode_EncodeUTF32(
@@ -330,10 +249,7 @@
         errors: *const c_char,
         byteorder: c_int,
     ) -> *mut PyObject;
-<<<<<<< HEAD
     #[cfg_attr(PyPy, link_name = "PyPyUnicode_DecodeUTF16")]
-=======
->>>>>>> c9d9e80a
     pub fn PyUnicode_DecodeUTF16(
         string: *const c_char,
         length: Py_ssize_t,
@@ -347,10 +263,7 @@
         byteorder: *mut c_int,
         consumed: *mut Py_ssize_t,
     ) -> *mut PyObject;
-<<<<<<< HEAD
     #[cfg_attr(PyPy, link_name = "PyPyUnicode_AsUTF16String")]
-=======
->>>>>>> c9d9e80a
     pub fn PyUnicode_AsUTF16String(unicode: *mut PyObject) -> *mut PyObject;
     #[cfg(not(Py_LIMITED_API))]
     pub fn PyUnicode_EncodeUTF16(
@@ -364,10 +277,7 @@
         length: Py_ssize_t,
         errors: *const c_char,
     ) -> *mut PyObject;
-<<<<<<< HEAD
     #[cfg_attr(PyPy, link_name = "PyPyUnicode_AsUnicodeEscapeString")]
-=======
->>>>>>> c9d9e80a
     pub fn PyUnicode_AsUnicodeEscapeString(unicode: *mut PyObject) -> *mut PyObject;
     #[cfg(not(Py_LIMITED_API))]
     pub fn PyUnicode_EncodeUnicodeEscape(
@@ -385,47 +295,31 @@
         data: *const Py_UNICODE,
         length: Py_ssize_t,
     ) -> *mut PyObject;
-<<<<<<< HEAD
     #[cfg_attr(PyPy, link_name = "PyPyUnicode_DecodeLatin1")]
-=======
->>>>>>> c9d9e80a
     pub fn PyUnicode_DecodeLatin1(
         string: *const c_char,
         length: Py_ssize_t,
         errors: *const c_char,
     ) -> *mut PyObject;
-<<<<<<< HEAD
     #[cfg_attr(PyPy, link_name = "PyPyUnicode_AsLatin1String")]
     pub fn PyUnicode_AsLatin1String(unicode: *mut PyObject) -> *mut PyObject;
     #[cfg(not(Py_LIMITED_API))]
     #[cfg_attr(PyPy, link_name = "PyPyUnicode_EncodeLatin1")]
-=======
-    pub fn PyUnicode_AsLatin1String(unicode: *mut PyObject) -> *mut PyObject;
-    #[cfg(not(Py_LIMITED_API))]
->>>>>>> c9d9e80a
     pub fn PyUnicode_EncodeLatin1(
         data: *const Py_UNICODE,
         length: Py_ssize_t,
         errors: *const c_char,
     ) -> *mut PyObject;
-<<<<<<< HEAD
     #[cfg_attr(PyPy, link_name = "PyPyUnicode_DecodeASCII")]
-=======
->>>>>>> c9d9e80a
     pub fn PyUnicode_DecodeASCII(
         string: *const c_char,
         length: Py_ssize_t,
         errors: *const c_char,
     ) -> *mut PyObject;
-<<<<<<< HEAD
     #[cfg_attr(PyPy, link_name = "PyPyUnicode_AsASCIIString")]
     pub fn PyUnicode_AsASCIIString(unicode: *mut PyObject) -> *mut PyObject;
     #[cfg(not(Py_LIMITED_API))]
     #[cfg_attr(PyPy, link_name = "PyPyUnicode_EncodeASCII")]
-=======
-    pub fn PyUnicode_AsASCIIString(unicode: *mut PyObject) -> *mut PyObject;
-    #[cfg(not(Py_LIMITED_API))]
->>>>>>> c9d9e80a
     pub fn PyUnicode_EncodeASCII(
         data: *const Py_UNICODE,
         length: Py_ssize_t,
@@ -457,10 +351,7 @@
     ) -> *mut PyObject;
 
     #[cfg(not(Py_LIMITED_API))]
-<<<<<<< HEAD
     #[cfg_attr(PyPy, link_name = "PyPyUnicode_EncodeDecimal")]
-=======
->>>>>>> c9d9e80a
     pub fn PyUnicode_EncodeDecimal(
         s: *mut Py_UNICODE,
         length: Py_ssize_t,
@@ -468,10 +359,7 @@
         errors: *const c_char,
     ) -> c_int;
     #[cfg(not(Py_LIMITED_API))]
-<<<<<<< HEAD
     #[cfg_attr(PyPy, link_name = "PyPyUnicode_TransformDecimalToASCII")]
-=======
->>>>>>> c9d9e80a
     pub fn PyUnicode_TransformDecimalToASCII(
         s: *mut Py_UNICODE,
         length: Py_ssize_t,
@@ -483,7 +371,6 @@
     ) -> *mut PyObject;
     pub fn PyUnicode_DecodeLocale(str: *const c_char, errors: *const c_char) -> *mut PyObject;
     pub fn PyUnicode_EncodeLocale(unicode: *mut PyObject, errors: *const c_char) -> *mut PyObject;
-<<<<<<< HEAD
     #[cfg_attr(PyPy, link_name = "PyPyUnicode_FSConverter")]
     pub fn PyUnicode_FSConverter(arg1: *mut PyObject, arg2: *mut c_void) -> c_int;
     #[cfg_attr(PyPy, link_name = "PyPyUnicode_FSDecoder")]
@@ -499,25 +386,12 @@
     pub fn PyUnicode_Append(pleft: *mut *mut PyObject, right: *mut PyObject) -> ();
     pub fn PyUnicode_AppendAndDel(pleft: *mut *mut PyObject, right: *mut PyObject) -> ();
     #[cfg_attr(PyPy, link_name = "PyPyUnicode_Split")]
-=======
-    pub fn PyUnicode_FSConverter(arg1: *mut PyObject, arg2: *mut c_void) -> c_int;
-    pub fn PyUnicode_FSDecoder(arg1: *mut PyObject, arg2: *mut c_void) -> c_int;
-    pub fn PyUnicode_DecodeFSDefault(s: *const c_char) -> *mut PyObject;
-    pub fn PyUnicode_DecodeFSDefaultAndSize(s: *const c_char, size: Py_ssize_t) -> *mut PyObject;
-    pub fn PyUnicode_EncodeFSDefault(unicode: *mut PyObject) -> *mut PyObject;
-    pub fn PyUnicode_Concat(left: *mut PyObject, right: *mut PyObject) -> *mut PyObject;
-    pub fn PyUnicode_Append(pleft: *mut *mut PyObject, right: *mut PyObject) -> ();
-    pub fn PyUnicode_AppendAndDel(pleft: *mut *mut PyObject, right: *mut PyObject) -> ();
->>>>>>> c9d9e80a
     pub fn PyUnicode_Split(
         s: *mut PyObject,
         sep: *mut PyObject,
         maxsplit: Py_ssize_t,
     ) -> *mut PyObject;
-<<<<<<< HEAD
     #[cfg_attr(PyPy, link_name = "PyPyUnicode_Splitlines")]
-=======
->>>>>>> c9d9e80a
     pub fn PyUnicode_Splitlines(s: *mut PyObject, keepends: c_int) -> *mut PyObject;
     pub fn PyUnicode_Partition(s: *mut PyObject, sep: *mut PyObject) -> *mut PyObject;
     pub fn PyUnicode_RPartition(s: *mut PyObject, sep: *mut PyObject) -> *mut PyObject;
@@ -531,13 +405,9 @@
         table: *mut PyObject,
         errors: *const c_char,
     ) -> *mut PyObject;
-<<<<<<< HEAD
     #[cfg_attr(PyPy, link_name = "PyPyUnicode_Join")]
     pub fn PyUnicode_Join(separator: *mut PyObject, seq: *mut PyObject) -> *mut PyObject;
     #[cfg_attr(PyPy, link_name = "PyPyUnicode_Tailmatch")]
-=======
-    pub fn PyUnicode_Join(separator: *mut PyObject, seq: *mut PyObject) -> *mut PyObject;
->>>>>>> c9d9e80a
     pub fn PyUnicode_Tailmatch(
         str: *mut PyObject,
         substr: *mut PyObject,
@@ -545,10 +415,7 @@
         end: Py_ssize_t,
         direction: c_int,
     ) -> Py_ssize_t;
-<<<<<<< HEAD
     #[cfg_attr(PyPy, link_name = "PyPyUnicode_Find")]
-=======
->>>>>>> c9d9e80a
     pub fn PyUnicode_Find(
         str: *mut PyObject,
         substr: *mut PyObject,
@@ -563,43 +430,30 @@
         end: Py_ssize_t,
         direction: c_int,
     ) -> Py_ssize_t;
-<<<<<<< HEAD
     #[cfg_attr(PyPy, link_name = "PyPyUnicode_Count")]
-=======
->>>>>>> c9d9e80a
     pub fn PyUnicode_Count(
         str: *mut PyObject,
         substr: *mut PyObject,
         start: Py_ssize_t,
         end: Py_ssize_t,
     ) -> Py_ssize_t;
-<<<<<<< HEAD
     #[cfg_attr(PyPy, link_name = "PyPyUnicode_Replace")]
-=======
->>>>>>> c9d9e80a
     pub fn PyUnicode_Replace(
         str: *mut PyObject,
         substr: *mut PyObject,
         replstr: *mut PyObject,
         maxcount: Py_ssize_t,
     ) -> *mut PyObject;
-<<<<<<< HEAD
     #[cfg_attr(PyPy, link_name = "PyPyUnicode_Compare")]
     pub fn PyUnicode_Compare(left: *mut PyObject, right: *mut PyObject) -> c_int;
     #[cfg_attr(PyPy, link_name = "PyPyUnicode_CompareWithASCIIString")]
-=======
-    pub fn PyUnicode_Compare(left: *mut PyObject, right: *mut PyObject) -> c_int;
->>>>>>> c9d9e80a
     pub fn PyUnicode_CompareWithASCIIString(left: *mut PyObject, right: *const c_char) -> c_int;
     pub fn PyUnicode_RichCompare(
         left: *mut PyObject,
         right: *mut PyObject,
         op: c_int,
     ) -> *mut PyObject;
-<<<<<<< HEAD
     #[cfg_attr(PyPy, link_name = "PyPyUnicode_Format")]
-=======
->>>>>>> c9d9e80a
     pub fn PyUnicode_Format(format: *mut PyObject, args: *mut PyObject) -> *mut PyObject;
     pub fn PyUnicode_Contains(container: *mut PyObject, element: *mut PyObject) -> c_int;
     pub fn PyUnicode_IsIdentifier(s: *mut PyObject) -> c_int;
