//! Rust FFI declarations for Python 3
#![allow(non_camel_case_types, non_snake_case, non_upper_case_globals)]
#![cfg_attr(Py_LIMITED_API, allow(unused_imports))]
#![cfg_attr(feature="cargo-clippy", allow(clippy::inline_always))]

pub use self::pymem::*;
pub use self::pyport::*;

pub use self::object::*;
pub use self::objimpl::*;
pub use self::pyhash::*;
pub use self::typeslots::*;

pub use self::pydebug::*;

pub use self::boolobject::*;
pub use self::bytearrayobject::*;
pub use self::bytesobject::*;
pub use self::complexobject::*;
pub use self::descrobject::*;
pub use self::dictobject::*;
pub use self::enumobject::*;
pub use self::fileobject::*;
pub use self::floatobject::*;
pub use self::genobject::*;
pub use self::iterobject::*;
pub use self::listobject::*;
pub use self::longobject::*;
pub use self::memoryobject::*;
pub use self::methodobject::*;
pub use self::moduleobject::*;
pub use self::pycapsule::*;
pub use self::rangeobject::*;
pub use self::setobject::*;
pub use self::sliceobject::*;
pub use self::structseq::*;
pub use self::traceback::*;
pub use self::tupleobject::*;
pub use self::unicodeobject::*;
pub use self::warnings::*;
pub use self::weakrefobject::*;

pub use self::codecs::*;
pub use self::pyerrors::*;

pub use self::pystate::*;

pub use self::ceval::*;
pub use self::import::*;
pub use self::intrcheck::*;
pub use self::modsupport::*;
#[cfg(Py_3_6)]
pub use self::osmodule::*;
pub use self::pyarena::*;
pub use self::pythonrun::*;
pub use self::sysmodule::*;

pub use self::bltinmodule::*;
pub use self::objectabstract::*;

pub use self::code::*;
pub use self::compile::*;
pub use self::eval::*;

pub use self::frameobject::PyFrameObject;
pub use self::pystrtod::*;

mod pyport;
// mod pymacro; contains nothing of interest for Rust
// mod pyatomic; contains nothing of interest for Rust
// mod pymath; contains nothing of interest for Rust

// [cfg(not(Py_LIMITED_API))]
// mod pytime; contains nothing of interest

mod pymem;

mod object;
mod objimpl;
mod pydebug;
mod pyhash;
mod typeslots;

mod bytearrayobject;
mod bytesobject;
mod longobject;
mod unicodeobject; // TODO supports PEP-384 only; needs adjustment for Python 3.3 and 3.5
                   // mod longintrepr; TODO excluded by PEP-384
mod boolobject; // TODO supports PEP-384 only; needs adjustment for Python 3.3 and 3.5
mod complexobject; // TODO supports PEP-384 only; needs adjustment for Python 3.3 and 3.5
mod dictobject;
mod floatobject; // TODO supports PEP-384 only; needs adjustment for Python 3.3 and 3.5
<<<<<<< HEAD
mod listobject; // TODO supports PEP-384 only; needs adjustment for Python 3.3 and 3.5
=======
mod listobject;  // TODO supports PEP-384 only; needs adjustment for Python 3.3 and 3.5
>>>>>>> c9d9e80a
mod memoryobject; // TODO supports PEP-384 only; needs adjustment for Python 3.3 and 3.5
mod rangeobject; // TODO supports PEP-384 only; needs adjustment for Python 3.3 and 3.5
mod tupleobject; // TODO supports PEP-384 only; needs adjustment for Python 3.3 and 3.5
                 // mod odictobject; TODO new in 3.5
mod enumobject; // TODO supports PEP-384 only; needs adjustment for Python 3.3 and 3.5
mod methodobject; // TODO supports PEP-384 only; needs adjustment for Python 3.3 and 3.5
mod moduleobject;
<<<<<<< HEAD
mod setobject; // TODO supports PEP-384 only; needs adjustment for Python 3.3 and 3.5 // TODO supports PEP-384 only; needs adjustment for Python 3.3 and 3.5
                                                                                      // mod funcobject; TODO excluded by PEP-384
                                                                                      // mod classobject; TODO excluded by PEP-384
mod fileobject; // TODO supports PEP-384 only; needs adjustment for Python 3.3 and 3.5
mod pycapsule; // TODO supports PEP-384 only; needs adjustment for Python 3.3 and 3.5
mod sliceobject;
mod traceback; // TODO supports PEP-384 only; needs adjustment for Python 3.3 and 3.5 // TODO supports PEP-384 only; needs adjustment for Python 3.3 and 3.5
                                                                                      // mod cellobject; TODO excluded by PEP-384
mod descrobject; // TODO supports PEP-384 only; needs adjustment for Python 3.3 and 3.5
mod genobject; // TODO excluded by PEP-384
mod iterobject; // TODO supports PEP-384 only; needs adjustment for Python 3.3 and 3.5
mod structseq;
mod warnings; // TODO supports PEP-384 only; needs adjustment for Python 3.3 and 3.5
mod weakrefobject; // TODO supports PEP-384 only; needs adjustment for Python 3.3 and 3.5 // TODO supports PEP-384 only; needs adjustment for Python 3.3 and 3.5
                                                                                          // mod namespaceobject; TODO
=======
mod setobject; // TODO supports PEP-384 only; needs adjustment for Python 3.3 and 3.5
               // mod funcobject; TODO excluded by PEP-384
               // mod classobject; TODO excluded by PEP-384
mod fileobject; // TODO supports PEP-384 only; needs adjustment for Python 3.3 and 3.5
mod pycapsule;  // TODO supports PEP-384 only; needs adjustment for Python 3.3 and 3.5
mod sliceobject;
mod traceback; // TODO supports PEP-384 only; needs adjustment for Python 3.3 and 3.5
               // mod cellobject; TODO excluded by PEP-384
mod descrobject; // TODO supports PEP-384 only; needs adjustment for Python 3.3 and 3.5
mod genobject;   // TODO excluded by PEP-384
mod iterobject;  // TODO supports PEP-384 only; needs adjustment for Python 3.3 and 3.5
mod structseq;
mod warnings; // TODO supports PEP-384 only; needs adjustment for Python 3.3 and 3.5
mod weakrefobject; // TODO supports PEP-384 only; needs adjustment for Python 3.3 and 3.5
                   // mod namespaceobject; TODO
>>>>>>> c9d9e80a

mod codecs; // TODO supports PEP-384 only; needs adjustment for Python 3.3 and 3.5
mod pyerrors; // TODO supports PEP-384 only; needs adjustment for Python 3.3 and 3.5

mod pystate; // TODO supports PEP-384 only; needs adjustment for Python 3.3 and 3.5

#[cfg(Py_LIMITED_API)]
mod pyarena {}
mod modsupport; // TODO supports PEP-384 only; needs adjustment for Python 3.3 and 3.5
#[cfg(not(Py_LIMITED_API))]
mod pyarena; // TODO: incomplete
mod pythonrun; // TODO some functions need to be moved to pylifecycle
               //mod pylifecycle; // TODO new in 3.5
mod ceval; // TODO supports PEP-384 only; needs adjustment for Python 3.3 and 3.5
mod import;
mod intrcheck; // TODO supports PEP-384 only; needs adjustment for Python 3.3 and 3.5
#[cfg(Py_3_6)]
mod osmodule;
<<<<<<< HEAD
mod sysmodule; // TODO supports PEP-384 only; needs adjustment for Python 3.3 and 3.5 // TODO supports PEP-384 only; needs adjustment for Python 3.3 and 3.5
=======
mod sysmodule; // TODO supports PEP-384 only; needs adjustment for Python 3.3 and 3.5
>>>>>>> c9d9e80a

mod bltinmodule;
mod objectabstract; // TODO supports PEP-384 only; needs adjustment for Python 3.3 and 3.5

#[cfg(Py_LIMITED_API)]
mod code {}
#[cfg(not(Py_LIMITED_API))]
mod code;

mod compile; // TODO: incomplete
mod eval; // TODO supports PEP-384 only; needs adjustment for Python 3.3 and 3.5

// mod pyctype; TODO excluded by PEP-384
mod pystrtod; // TODO supports PEP-384 only; needs adjustment for Python 3.3 and 3.5
              // mod pystrcmp; TODO nothing interesting for Rust?
              // mod dtoa; TODO excluded by PEP-384
              // mod fileutils; TODO no public functions?
              // mod pyfpe; TODO probably not interesting for rust

// Additional headers that are not exported by Python.h
pub mod structmember; // TODO supports PEP-384 only; needs adjustment for Python 3.3 and 3.5

#[cfg(not(Py_LIMITED_API))]
pub mod frameobject;
#[cfg(Py_LIMITED_API)]
pub mod frameobject {
    pub enum PyFrameObject {}
}<|MERGE_RESOLUTION|>--- conflicted
+++ resolved
@@ -90,11 +90,7 @@
 mod complexobject; // TODO supports PEP-384 only; needs adjustment for Python 3.3 and 3.5
 mod dictobject;
 mod floatobject; // TODO supports PEP-384 only; needs adjustment for Python 3.3 and 3.5
-<<<<<<< HEAD
-mod listobject; // TODO supports PEP-384 only; needs adjustment for Python 3.3 and 3.5
-=======
 mod listobject;  // TODO supports PEP-384 only; needs adjustment for Python 3.3 and 3.5
->>>>>>> c9d9e80a
 mod memoryobject; // TODO supports PEP-384 only; needs adjustment for Python 3.3 and 3.5
 mod rangeobject; // TODO supports PEP-384 only; needs adjustment for Python 3.3 and 3.5
 mod tupleobject; // TODO supports PEP-384 only; needs adjustment for Python 3.3 and 3.5
@@ -102,23 +98,6 @@
 mod enumobject; // TODO supports PEP-384 only; needs adjustment for Python 3.3 and 3.5
 mod methodobject; // TODO supports PEP-384 only; needs adjustment for Python 3.3 and 3.5
 mod moduleobject;
-<<<<<<< HEAD
-mod setobject; // TODO supports PEP-384 only; needs adjustment for Python 3.3 and 3.5 // TODO supports PEP-384 only; needs adjustment for Python 3.3 and 3.5
-                                                                                      // mod funcobject; TODO excluded by PEP-384
-                                                                                      // mod classobject; TODO excluded by PEP-384
-mod fileobject; // TODO supports PEP-384 only; needs adjustment for Python 3.3 and 3.5
-mod pycapsule; // TODO supports PEP-384 only; needs adjustment for Python 3.3 and 3.5
-mod sliceobject;
-mod traceback; // TODO supports PEP-384 only; needs adjustment for Python 3.3 and 3.5 // TODO supports PEP-384 only; needs adjustment for Python 3.3 and 3.5
-                                                                                      // mod cellobject; TODO excluded by PEP-384
-mod descrobject; // TODO supports PEP-384 only; needs adjustment for Python 3.3 and 3.5
-mod genobject; // TODO excluded by PEP-384
-mod iterobject; // TODO supports PEP-384 only; needs adjustment for Python 3.3 and 3.5
-mod structseq;
-mod warnings; // TODO supports PEP-384 only; needs adjustment for Python 3.3 and 3.5
-mod weakrefobject; // TODO supports PEP-384 only; needs adjustment for Python 3.3 and 3.5 // TODO supports PEP-384 only; needs adjustment for Python 3.3 and 3.5
-                                                                                          // mod namespaceobject; TODO
-=======
 mod setobject; // TODO supports PEP-384 only; needs adjustment for Python 3.3 and 3.5
                // mod funcobject; TODO excluded by PEP-384
                // mod classobject; TODO excluded by PEP-384
@@ -134,7 +113,6 @@
 mod warnings; // TODO supports PEP-384 only; needs adjustment for Python 3.3 and 3.5
 mod weakrefobject; // TODO supports PEP-384 only; needs adjustment for Python 3.3 and 3.5
                    // mod namespaceobject; TODO
->>>>>>> c9d9e80a
 
 mod codecs; // TODO supports PEP-384 only; needs adjustment for Python 3.3 and 3.5
 mod pyerrors; // TODO supports PEP-384 only; needs adjustment for Python 3.3 and 3.5
@@ -153,11 +131,7 @@
 mod intrcheck; // TODO supports PEP-384 only; needs adjustment for Python 3.3 and 3.5
 #[cfg(Py_3_6)]
 mod osmodule;
-<<<<<<< HEAD
-mod sysmodule; // TODO supports PEP-384 only; needs adjustment for Python 3.3 and 3.5 // TODO supports PEP-384 only; needs adjustment for Python 3.3 and 3.5
-=======
 mod sysmodule; // TODO supports PEP-384 only; needs adjustment for Python 3.3 and 3.5
->>>>>>> c9d9e80a
 
 mod bltinmodule;
 mod objectabstract; // TODO supports PEP-384 only; needs adjustment for Python 3.3 and 3.5
