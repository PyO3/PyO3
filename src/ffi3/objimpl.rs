--- conflicted
+++ resolved
@@ -1,19 +1,11 @@
-<<<<<<< HEAD
-use ffi3::object::*;
-use ffi3::pyport::Py_ssize_t;
-=======
 use crate::ffi3::object::*;
 use crate::ffi3::pyport::Py_ssize_t;
->>>>>>> c9d9e80a
 use libc::size_t;
 use std::os::raw::{c_int, c_void};
 
 #[cfg_attr(windows, link(name = "pythonXY"))]
 extern "C" {
-<<<<<<< HEAD
     #[cfg_attr(PyPy, link_name = "PyPyObject_Malloc")]
-=======
->>>>>>> c9d9e80a
     pub fn PyObject_Malloc(size: size_t) -> *mut c_void;
     pub fn PyObject_Calloc(nelem: size_t, elsize: size_t) -> *mut c_void;
     #[cfg_attr(PyPy, link_name = "PyPyObject_Realloc")]
@@ -25,19 +17,13 @@
     pub fn _Py_GetAllocatedBlocks() -> Py_ssize_t;
     #[cfg_attr(PyPy, link_name = "PyPyObject_Init")]
     pub fn PyObject_Init(arg1: *mut PyObject, arg2: *mut PyTypeObject) -> *mut PyObject;
-<<<<<<< HEAD
     #[cfg_attr(PyPy, link_name = "PyPyObject_InitVar")]
-=======
->>>>>>> c9d9e80a
     pub fn PyObject_InitVar(
         arg1: *mut PyVarObject,
         arg2: *mut PyTypeObject,
         arg3: Py_ssize_t,
     ) -> *mut PyVarObject;
-<<<<<<< HEAD
     #[cfg_attr(PyPy, link_name = "_PyPyObject_New")]
-=======
->>>>>>> c9d9e80a
     pub fn _PyObject_New(arg1: *mut PyTypeObject) -> *mut PyObject;
     #[cfg_attr(PyPy, link_name = "_PyPyObject_NewVar")]
     pub fn _PyObject_NewVar(arg1: *mut PyTypeObject, arg2: Py_ssize_t) -> *mut PyVarObject;
