--- conflicted
+++ resolved
@@ -1,53 +1,33 @@
-<<<<<<< HEAD
-use ffi3::object::*;
-use ffi3::pyport::Py_ssize_t;
-=======
 use crate::ffi3::object::*;
 use crate::ffi3::pyport::Py_ssize_t;
->>>>>>> c9d9e80a
 use std::os::raw::{c_char, c_int};
 
 #[cfg_attr(windows, link(name = "pythonXY"))]
 extern "C" {
-<<<<<<< HEAD
     #[cfg_attr(PyPy, link_name = "PyPyErr_SetNone")]
-=======
->>>>>>> c9d9e80a
     pub fn PyErr_SetNone(arg1: *mut PyObject) -> ();
     #[cfg_attr(PyPy, link_name = "PyPyErr_SetObject")]
     pub fn PyErr_SetObject(arg1: *mut PyObject, arg2: *mut PyObject) -> ();
-<<<<<<< HEAD
     #[cfg_attr(PyPy, link_name = "PyPyErr_SetString")]
     pub fn PyErr_SetString(exception: *mut PyObject, string: *const c_char) -> ();
     #[cfg_attr(PyPy, link_name = "PyPyErr_Occurred")]
-=======
-    pub fn PyErr_SetString(exception: *mut PyObject, string: *const c_char) -> ();
->>>>>>> c9d9e80a
     pub fn PyErr_Occurred() -> *mut PyObject;
     #[cfg_attr(PyPy, link_name = "PyPyErr_Clear")]
     pub fn PyErr_Clear() -> ();
-<<<<<<< HEAD
     #[cfg_attr(PyPy, link_name = "PyPyErr_Fetch")]
-=======
->>>>>>> c9d9e80a
     pub fn PyErr_Fetch(
         arg1: *mut *mut PyObject,
         arg2: *mut *mut PyObject,
         arg3: *mut *mut PyObject,
     ) -> ();
-<<<<<<< HEAD
     #[cfg_attr(PyPy, link_name = "PyPyErr_Restore")]
     pub fn PyErr_Restore(arg1: *mut PyObject, arg2: *mut PyObject, arg3: *mut PyObject) -> ();
     #[cfg_attr(PyPy, link_name = "PyPyErr_GetExcInfo")]
-=======
-    pub fn PyErr_Restore(arg1: *mut PyObject, arg2: *mut PyObject, arg3: *mut PyObject) -> ();
->>>>>>> c9d9e80a
     pub fn PyErr_GetExcInfo(
         arg1: *mut *mut PyObject,
         arg2: *mut *mut PyObject,
         arg3: *mut *mut PyObject,
     ) -> ();
-<<<<<<< HEAD
     #[cfg_attr(PyPy, link_name = "PyPyErr_SetExcInfo")]
     pub fn PyErr_SetExcInfo(arg1: *mut PyObject, arg2: *mut PyObject, arg3: *mut PyObject) -> ();
     #[cfg_attr(PyPy, link_name = "PyPy_FatalError")]
@@ -57,37 +37,22 @@
     #[cfg_attr(PyPy, link_name = "PyPyErr_ExceptionMatches")]
     pub fn PyErr_ExceptionMatches(arg1: *mut PyObject) -> c_int;
     #[cfg_attr(PyPy, link_name = "PyPyErr_NormalizeException")]
-=======
-    pub fn PyErr_SetExcInfo(arg1: *mut PyObject, arg2: *mut PyObject, arg3: *mut PyObject) -> ();
-    pub fn Py_FatalError(message: *const c_char) -> !;
-    pub fn PyErr_GivenExceptionMatches(arg1: *mut PyObject, arg2: *mut PyObject) -> c_int;
-    pub fn PyErr_ExceptionMatches(arg1: *mut PyObject) -> c_int;
->>>>>>> c9d9e80a
     pub fn PyErr_NormalizeException(
         arg1: *mut *mut PyObject,
         arg2: *mut *mut PyObject,
         arg3: *mut *mut PyObject,
     ) -> ();
-<<<<<<< HEAD
     #[cfg_attr(PyPy, link_name = "PyPyException_SetTraceback")]
     pub fn PyException_SetTraceback(arg1: *mut PyObject, arg2: *mut PyObject) -> c_int;
     #[cfg_attr(PyPy, link_name = "PyPyException_GetTraceback")]
-=======
-    pub fn PyException_SetTraceback(arg1: *mut PyObject, arg2: *mut PyObject) -> c_int;
->>>>>>> c9d9e80a
     pub fn PyException_GetTraceback(arg1: *mut PyObject) -> *mut PyObject;
     #[cfg_attr(PyPy, link_name = "PyPyException_GetCause")]
     pub fn PyException_GetCause(arg1: *mut PyObject) -> *mut PyObject;
-<<<<<<< HEAD
     #[cfg_attr(PyPy, link_name = "PyPyException_SetCause")]
     pub fn PyException_SetCause(arg1: *mut PyObject, arg2: *mut PyObject) -> ();
     #[cfg_attr(PyPy, link_name = "PyPyException_GetContext")]
     pub fn PyException_GetContext(arg1: *mut PyObject) -> *mut PyObject;
     #[cfg_attr(PyPy, link_name = "PyPyException_SetContext")]
-=======
-    pub fn PyException_SetCause(arg1: *mut PyObject, arg2: *mut PyObject) -> ();
-    pub fn PyException_GetContext(arg1: *mut PyObject) -> *mut PyObject;
->>>>>>> c9d9e80a
     pub fn PyException_SetContext(arg1: *mut PyObject, arg2: *mut PyObject) -> ();
 }
 
@@ -111,10 +76,7 @@
 
 #[cfg_attr(windows, link(name = "pythonXY"))]
 extern "C" {
-<<<<<<< HEAD
     #[cfg_attr(PyPy, link_name = "PyPyExc_BaseException")]
-=======
->>>>>>> c9d9e80a
     pub static mut PyExc_BaseException: *mut PyObject;
     #[cfg_attr(PyPy, link_name = "PyPyExc_Exception")]
     pub static mut PyExc_Exception: *mut PyObject;
@@ -275,10 +237,7 @@
         exc: *mut PyObject,
         filename: *const c_char,
     ) -> *mut PyObject;
-<<<<<<< HEAD
     #[cfg_attr(PyPy, link_name = "PyPyErr_Format")]
-=======
->>>>>>> c9d9e80a
     pub fn PyErr_Format(exception: *mut PyObject, format: *const c_char, ...) -> *mut PyObject;
     #[cfg(Py_3_6)]
     pub fn PyErr_SetImportErrorSubclass(
@@ -292,34 +251,23 @@
         arg2: *mut PyObject,
         arg3: *mut PyObject,
     ) -> *mut PyObject;
-<<<<<<< HEAD
     #[cfg_attr(PyPy, link_name = "PyPyErr_BadInternalCall")]
     pub fn PyErr_BadInternalCall() -> ();
     pub fn _PyErr_BadInternalCall(filename: *const c_char, lineno: c_int) -> ();
     #[cfg_attr(PyPy, link_name = "PyPyErr_NewException")]
-=======
-    pub fn PyErr_BadInternalCall() -> ();
-    pub fn _PyErr_BadInternalCall(filename: *const c_char, lineno: c_int) -> ();
->>>>>>> c9d9e80a
     pub fn PyErr_NewException(
         name: *const c_char,
         base: *mut PyObject,
         dict: *mut PyObject,
     ) -> *mut PyObject;
-<<<<<<< HEAD
     #[cfg_attr(PyPy, link_name = "PyPyErr_NewExceptionWithDoc")]
-=======
->>>>>>> c9d9e80a
     pub fn PyErr_NewExceptionWithDoc(
         name: *const c_char,
         doc: *const c_char,
         base: *mut PyObject,
         dict: *mut PyObject,
     ) -> *mut PyObject;
-<<<<<<< HEAD
     #[cfg_attr(PyPy, link_name = "PyPyErr_WriteUnraisable")]
-=======
->>>>>>> c9d9e80a
     pub fn PyErr_WriteUnraisable(arg1: *mut PyObject) -> ();
     #[cfg_attr(PyPy, link_name = "PyPyErr_CheckSignals")]
     pub fn PyErr_CheckSignals() -> c_int;
