<<<<<<< HEAD
use ffi3::object::PyObject;
use ffi3::pyport::Py_ssize_t;
=======
use crate::ffi3::object::PyObject;
use crate::ffi3::pyport::Py_ssize_t;
>>>>>>> c9d9e80a
use libc::wchar_t;
use std::os::raw::{c_char, c_int};

#[cfg_attr(windows, link(name = "pythonXY"))]
extern "C" {
    pub fn Py_DecodeLocale(arg1: *const c_char, arg2: Py_ssize_t) -> *mut wchar_t;
    #[cfg_attr(PyPy, link_name = "PyPySys_GetObject")]
    pub fn PySys_GetObject(arg1: *const c_char) -> *mut PyObject;
<<<<<<< HEAD
    #[cfg_attr(PyPy, link_name = "PyPySys_SetObject")]
=======
>>>>>>> c9d9e80a
    pub fn PySys_SetObject(arg1: *const c_char, arg2: *mut PyObject) -> c_int;
    pub fn PySys_SetArgv(arg1: c_int, arg2: *mut *mut wchar_t) -> ();
    pub fn PySys_SetArgvEx(arg1: c_int, arg2: *mut *mut wchar_t, arg3: c_int) -> ();
    pub fn PySys_SetPath(arg1: *const wchar_t) -> ();
    #[cfg_attr(PyPy, link_name = "PyPySys_WriteStdout")]
    pub fn PySys_WriteStdout(format: *const c_char, ...) -> ();
    #[cfg_attr(PyPy, link_name = "PyPySys_WriteStderr")]
    pub fn PySys_WriteStderr(format: *const c_char, ...) -> ();
    pub fn PySys_FormatStdout(format: *const c_char, ...) -> ();
    pub fn PySys_FormatStderr(format: *const c_char, ...) -> ();
    pub fn PySys_ResetWarnOptions() -> ();
    pub fn PySys_AddWarnOption(arg1: *const wchar_t) -> ();
    pub fn PySys_AddWarnOptionUnicode(arg1: *mut PyObject) -> ();
    pub fn PySys_HasWarnOptions() -> c_int;
    pub fn PySys_AddXOption(arg1: *const wchar_t) -> ();
    pub fn PySys_GetXOptions() -> *mut PyObject;
}<|MERGE_RESOLUTION|>--- conflicted
+++ resolved
@@ -1,10 +1,5 @@
-<<<<<<< HEAD
-use ffi3::object::PyObject;
-use ffi3::pyport::Py_ssize_t;
-=======
 use crate::ffi3::object::PyObject;
 use crate::ffi3::pyport::Py_ssize_t;
->>>>>>> c9d9e80a
 use libc::wchar_t;
 use std::os::raw::{c_char, c_int};
 
@@ -13,10 +8,7 @@
     pub fn Py_DecodeLocale(arg1: *const c_char, arg2: Py_ssize_t) -> *mut wchar_t;
     #[cfg_attr(PyPy, link_name = "PyPySys_GetObject")]
     pub fn PySys_GetObject(arg1: *const c_char) -> *mut PyObject;
-<<<<<<< HEAD
     #[cfg_attr(PyPy, link_name = "PyPySys_SetObject")]
-=======
->>>>>>> c9d9e80a
     pub fn PySys_SetObject(arg1: *const c_char, arg2: *mut PyObject) -> c_int;
     pub fn PySys_SetArgv(arg1: c_int, arg2: *mut *mut wchar_t) -> ();
     pub fn PySys_SetArgvEx(arg1: c_int, arg2: *mut *mut wchar_t, arg3: c_int) -> ();
