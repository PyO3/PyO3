--- conflicted
+++ resolved
@@ -1,30 +1,18 @@
-<<<<<<< HEAD
-use ffi3::object::*;
-=======
 use crate::ffi3::object::*;
->>>>>>> c9d9e80a
 use std::os::raw::c_int;
 
 #[cfg_attr(windows, link(name = "pythonXY"))]
 extern "C" {
-<<<<<<< HEAD
     #[cfg_attr(PyPy, link_name = "PyPyTraceBack_Here")]
     pub fn PyTraceBack_Here(arg1: *mut ::ffi3::PyFrameObject) -> c_int;
     #[cfg_attr(PyPy, link_name = "PyPyTraceBack_Print")]
-=======
-    pub fn PyTraceBack_Here(arg1: *mut crate::ffi3::PyFrameObject) -> c_int;
->>>>>>> c9d9e80a
     pub fn PyTraceBack_Print(arg1: *mut PyObject, arg2: *mut PyObject) -> c_int;
     #[cfg_attr(PyPy, link_name = "PyPyTraceBack_Type")]
     pub static mut PyTraceBack_Type: PyTypeObject;
 }
 
-<<<<<<< HEAD
-#[inline(always)]
+#[inline]
 #[cfg_attr(PyPy, link_name = "PyPyTraceBack_Check")]
-=======
-#[inline]
->>>>>>> c9d9e80a
 pub unsafe fn PyTraceBack_Check(op: *mut PyObject) -> c_int {
     (Py_TYPE(op) == &mut PyTraceBack_Type) as c_int
 }