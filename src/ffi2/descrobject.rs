use ffi2::methodobject::PyMethodDef;
use ffi2::object::{PyObject, PyTypeObject, Py_TYPE};
use ffi2::structmember::PyMemberDef;
use std::os::raw::{c_char, c_int, c_void};
use std::ptr;

pub type getter = unsafe extern "C" fn(slf: *mut PyObject, closure: *mut c_void) -> *mut PyObject;

pub type setter =
    unsafe extern "C" fn(slf: *mut PyObject, value: *mut PyObject, closure: *mut c_void) -> c_int;

#[repr(C)]
#[derive(Copy)]
pub struct PyGetSetDef {
    pub name: *mut c_char,
    pub get: Option<getter>,
    pub set: Option<setter>,
    pub doc: *mut c_char,
    pub closure: *mut c_void,
}

pub const PyGetSetDef_INIT: PyGetSetDef = PyGetSetDef {
    name: ptr::null_mut(),
    get: None,
    set: None,
    doc: ptr::null_mut(),
    closure: ptr::null_mut(),
};

impl Clone for PyGetSetDef {
    #[inline]
    fn clone(&self) -> PyGetSetDef {
        *self
    }
}

<<<<<<< HEAD
pub type wrapperfunc = unsafe extern "C" fn(
    slf: *mut PyObject,
    args: *mut PyObject,
    wrapped: *mut c_void,
) -> *mut PyObject;
=======
pub type wrapperfunc =
    unsafe extern "C" fn(slf: *mut PyObject, args: *mut PyObject, wrapped: *mut c_void)
        -> *mut PyObject;
>>>>>>> c9d9e80a

pub type wrapperfunc_kwds = unsafe extern "C" fn(
    slf: *mut PyObject,
    args: *mut PyObject,
    wrapped: *mut c_void,
    kwds: *mut PyObject,
) -> *mut PyObject;

#[repr(C)]
#[derive(Copy)]
pub struct wrapperbase {
    pub name: *mut c_char,
    pub offset: c_int,
    pub function: *mut c_void,
    pub wrapper: Option<wrapperfunc>,
    pub doc: *mut c_char,
    pub flags: c_int,
    pub name_strobj: *mut PyObject,
}

impl Clone for wrapperbase {
    #[inline]
    fn clone(&self) -> wrapperbase {
        *self
    }
}

pub const PyWrapperFlag_KEYWORDS: c_int = 1;

#[cfg_attr(windows, link(name = "pythonXY"))]
extern "C" {
<<<<<<< HEAD
    #[cfg_attr(PyPy, link_name = "PyPyWrapperDescr_Type")]
=======
>>>>>>> c9d9e80a
    pub static mut PyWrapperDescr_Type: PyTypeObject;
    #[cfg_attr(PyPy, link_name = "PyPyDictProxy_Type")]
    pub static mut PyDictProxy_Type: PyTypeObject;
    #[cfg_attr(PyPy, link_name = "PyPyGetSetDescr_Type")]
    pub static mut PyGetSetDescr_Type: PyTypeObject;
    #[cfg_attr(PyPy, link_name = "PyPyMemberDescr_Type")]
    pub static mut PyMemberDescr_Type: PyTypeObject;
    #[cfg_attr(PyPy, link_name = "PyPyProperty_Type")]
    pub static mut PyProperty_Type: PyTypeObject;

    pub fn PyDescr_NewMethod(arg1: *mut PyTypeObject, arg2: *mut PyMethodDef) -> *mut PyObject;
<<<<<<< HEAD
    #[cfg_attr(PyPy, link_name = "PyPyDescr_NewClassMethod")]
=======
>>>>>>> c9d9e80a
    pub fn PyDescr_NewClassMethod(arg1: *mut PyTypeObject, arg2: *mut PyMethodDef)
        -> *mut PyObject;
    pub fn PyDescr_NewMember(arg1: *mut PyTypeObject, arg2: *mut PyMemberDef) -> *mut PyObject;
    pub fn PyDescr_NewGetSet(arg1: *mut PyTypeObject, arg2: *mut PyGetSetDef) -> *mut PyObject;
    pub fn PyDescr_NewWrapper(
        arg1: *mut PyTypeObject,
        arg2: *mut wrapperbase,
        arg3: *mut c_void,
    ) -> *mut PyObject;
}

#[inline]
pub unsafe fn PyDescr_IsData(d: *mut PyObject) -> c_int {
    (*Py_TYPE(d)).tp_descr_set.is_some() as c_int
}

#[cfg_attr(windows, link(name = "pythonXY"))]
extern "C" {
<<<<<<< HEAD
    #[cfg_attr(PyPy, link_name = "PyPyDictProxy_New")]
=======
>>>>>>> c9d9e80a
    //pub fn PyDictProxy_New(arg1: *mut PyObject) -> *mut PyObject;
    // PyDictProxy_New is also defined in dictobject.h
    pub fn PyWrapper_New(arg1: *mut PyObject, arg2: *mut PyObject) -> *mut PyObject;
}<|MERGE_RESOLUTION|>--- conflicted
+++ resolved
@@ -34,17 +34,9 @@
     }
 }
 
-<<<<<<< HEAD
-pub type wrapperfunc = unsafe extern "C" fn(
-    slf: *mut PyObject,
-    args: *mut PyObject,
-    wrapped: *mut c_void,
-) -> *mut PyObject;
-=======
 pub type wrapperfunc =
     unsafe extern "C" fn(slf: *mut PyObject, args: *mut PyObject, wrapped: *mut c_void)
         -> *mut PyObject;
->>>>>>> c9d9e80a
 
 pub type wrapperfunc_kwds = unsafe extern "C" fn(
     slf: *mut PyObject,
@@ -76,10 +68,7 @@
 
 #[cfg_attr(windows, link(name = "pythonXY"))]
 extern "C" {
-<<<<<<< HEAD
     #[cfg_attr(PyPy, link_name = "PyPyWrapperDescr_Type")]
-=======
->>>>>>> c9d9e80a
     pub static mut PyWrapperDescr_Type: PyTypeObject;
     #[cfg_attr(PyPy, link_name = "PyPyDictProxy_Type")]
     pub static mut PyDictProxy_Type: PyTypeObject;
@@ -91,10 +80,7 @@
     pub static mut PyProperty_Type: PyTypeObject;
 
     pub fn PyDescr_NewMethod(arg1: *mut PyTypeObject, arg2: *mut PyMethodDef) -> *mut PyObject;
-<<<<<<< HEAD
     #[cfg_attr(PyPy, link_name = "PyPyDescr_NewClassMethod")]
-=======
->>>>>>> c9d9e80a
     pub fn PyDescr_NewClassMethod(arg1: *mut PyTypeObject, arg2: *mut PyMethodDef)
         -> *mut PyObject;
     pub fn PyDescr_NewMember(arg1: *mut PyTypeObject, arg2: *mut PyMemberDef) -> *mut PyObject;
@@ -113,10 +99,7 @@
 
 #[cfg_attr(windows, link(name = "pythonXY"))]
 extern "C" {
-<<<<<<< HEAD
     #[cfg_attr(PyPy, link_name = "PyPyDictProxy_New")]
-=======
->>>>>>> c9d9e80a
     //pub fn PyDictProxy_New(arg1: *mut PyObject) -> *mut PyObject;
     // PyDictProxy_New is also defined in dictobject.h
     pub fn PyWrapper_New(arg1: *mut PyObject, arg2: *mut PyObject) -> *mut PyObject;
