--- conflicted
+++ resolved
@@ -17,39 +17,23 @@
 
 #[cfg_attr(windows, link(name = "pythonXY"))]
 extern "C" {
-<<<<<<< HEAD
     #[cfg_attr(PyPy, link_name = "PyPyTuple_Type")]
     pub static mut PyTuple_Type: PyTypeObject;
 }
 
-#[inline(always)]
-=======
-    pub static mut PyTuple_Type: PyTypeObject;
-}
-
 #[inline]
->>>>>>> c9d9e80a
 pub unsafe fn PyTuple_Check(op: *mut PyObject) -> c_int {
     PyType_FastSubclass(Py_TYPE(op), Py_TPFLAGS_TUPLE_SUBCLASS)
 }
 
-<<<<<<< HEAD
-#[inline(always)]
-=======
 #[inline]
->>>>>>> c9d9e80a
 pub unsafe fn PyTuple_CheckExact(op: *mut PyObject) -> c_int {
     let u: *mut PyTypeObject = &mut PyTuple_Type;
     (Py_TYPE(op) == u) as c_int
 }
 
-<<<<<<< HEAD
-// Macro, trading safety for speed
-#[inline(always)]
-=======
 /// Macro, trading safety for speed
 #[inline]
->>>>>>> c9d9e80a
 pub unsafe fn PyTuple_GET_ITEM(op: *mut PyObject, i: Py_ssize_t) -> *mut PyObject {
     *(*(op as *mut PyTupleObject))
         .ob_item
@@ -78,16 +62,11 @@
     pub fn PyTuple_Size(p: *mut PyObject) -> Py_ssize_t;
     #[cfg_attr(PyPy, link_name = "PyPyTuple_GetItem")]
     pub fn PyTuple_GetItem(p: *mut PyObject, pos: Py_ssize_t) -> *mut PyObject;
-<<<<<<< HEAD
     #[cfg_attr(PyPy, link_name = "PyPyTuple_SetItem")]
     pub fn PyTuple_SetItem(p: *mut PyObject, pos: Py_ssize_t, o: *mut PyObject) -> c_int;
     #[cfg_attr(PyPy, link_name = "PyPyTuple_GetSlice")]
     pub fn PyTuple_GetSlice(p: *mut PyObject, low: Py_ssize_t, high: Py_ssize_t) -> *mut PyObject;
     #[cfg_attr(PyPy, link_name = "_PyPyTuple_Resize")]
-=======
-    pub fn PyTuple_SetItem(p: *mut PyObject, pos: Py_ssize_t, o: *mut PyObject) -> c_int;
-    pub fn PyTuple_GetSlice(p: *mut PyObject, low: Py_ssize_t, high: Py_ssize_t) -> *mut PyObject;
->>>>>>> c9d9e80a
     pub fn _PyTuple_Resize(p: *mut *mut PyObject, newsize: Py_ssize_t) -> c_int;
     #[cfg_attr(PyPy, link_name = "PyPyTuple_Pack")]
     pub fn PyTuple_Pack(n: Py_ssize_t, ...) -> *mut PyObject;
