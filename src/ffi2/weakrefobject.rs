use ffi2::object::*;
use ffi2::pyport::Py_ssize_t;
use std::os::raw::{c_int, c_long};

#[repr(C)]
#[derive(Copy, Clone)]
pub struct PyWeakReference {
    #[cfg(py_sys_config = "Py_TRACE_REFS")]
    pub _ob_next: *mut PyObject,
    #[cfg(py_sys_config = "Py_TRACE_REFS")]
    pub _ob_prev: *mut PyObject,
    pub ob_refcnt: Py_ssize_t,
    pub ob_type: *mut PyTypeObject,
    pub wr_object: *mut PyObject,
    pub wr_callback: *mut PyObject,
    pub hash: c_long,
    pub wr_prev: *mut PyWeakReference,
    pub wr_next: *mut PyWeakReference,
}

#[cfg_attr(windows, link(name = "pythonXY"))]
extern "C" {
    static mut _PyWeakref_RefType: PyTypeObject;
    static mut _PyWeakref_ProxyType: PyTypeObject;
    static mut _PyWeakref_CallableProxyType: PyTypeObject;
}

<<<<<<< HEAD
#[inline(always)]
#[cfg_attr(PyPy, link_name = "PyPyWeakref_CheckRef")]
=======
#[inline]
>>>>>>> c9d9e80a
pub unsafe fn PyWeakref_CheckRef(op: *mut PyObject) -> c_int {
    PyObject_TypeCheck(op, &mut _PyWeakref_RefType)
}

<<<<<<< HEAD
#[inline(always)]
#[cfg_attr(PyPy, link_name = "PyPyWeakref_CheckRefExact")]
=======
#[inline]
>>>>>>> c9d9e80a
pub unsafe fn PyWeakref_CheckRefExact(op: *mut PyObject) -> c_int {
    (Py_TYPE(op) == &mut _PyWeakref_RefType) as c_int
}

<<<<<<< HEAD
#[inline(always)]
#[cfg_attr(PyPy, link_name = "PyPyWeakref_CheckProxy")]
=======
#[inline]
>>>>>>> c9d9e80a
pub unsafe fn PyWeakref_CheckProxy(op: *mut PyObject) -> c_int {
    ((Py_TYPE(op) == &mut _PyWeakref_ProxyType)
        || (Py_TYPE(op) == &mut _PyWeakref_CallableProxyType)) as c_int
}

#[inline]
pub unsafe fn PyWeakref_Check(op: *mut PyObject) -> c_int {
    (PyWeakref_CheckRef(op) != 0 || PyWeakref_CheckProxy(op) != 0) as c_int
}

#[cfg_attr(windows, link(name = "pythonXY"))]
extern "C" {
<<<<<<< HEAD
    #[cfg_attr(PyPy, link_name = "PyPyWeakref_NewRef")]
    pub fn PyWeakref_NewRef(ob: *mut PyObject, callback: *mut PyObject) -> *mut PyObject;
    #[cfg_attr(PyPy, link_name = "PyPyWeakref_NewProxy")]
    pub fn PyWeakref_NewProxy(ob: *mut PyObject, callback: *mut PyObject) -> *mut PyObject;
    #[cfg_attr(PyPy, link_name = "PyPyWeakref_GetObject")]
=======
    pub fn PyWeakref_NewRef(ob: *mut PyObject, callback: *mut PyObject) -> *mut PyObject;
    pub fn PyWeakref_NewProxy(ob: *mut PyObject, callback: *mut PyObject) -> *mut PyObject;
>>>>>>> c9d9e80a
    pub fn PyWeakref_GetObject(_ref: *mut PyObject) -> *mut PyObject;

    pub fn _PyWeakref_GetWeakrefCount(head: *mut PyWeakReference) -> Py_ssize_t;
    pub fn _PyWeakref_ClearRef(slf: *mut PyWeakReference);
}

<<<<<<< HEAD
#[inline(always)]
#[cfg_attr(PyPy, link_name = "PyPyWeakref_GET_OBJECT")]
=======
#[inline]
>>>>>>> c9d9e80a
pub unsafe fn PyWeakref_GET_OBJECT(_ref: *mut PyObject) -> *mut PyObject {
    let obj = (*(_ref as *mut PyWeakReference)).wr_object;
    if Py_REFCNT(obj) > 0 {
        obj
    } else {
        Py_None()
    }
}<|MERGE_RESOLUTION|>--- conflicted
+++ resolved
@@ -25,32 +25,20 @@
     static mut _PyWeakref_CallableProxyType: PyTypeObject;
 }
 
-<<<<<<< HEAD
-#[inline(always)]
+#[inline]
 #[cfg_attr(PyPy, link_name = "PyPyWeakref_CheckRef")]
-=======
-#[inline]
->>>>>>> c9d9e80a
 pub unsafe fn PyWeakref_CheckRef(op: *mut PyObject) -> c_int {
     PyObject_TypeCheck(op, &mut _PyWeakref_RefType)
 }
 
-<<<<<<< HEAD
-#[inline(always)]
+#[inline]
 #[cfg_attr(PyPy, link_name = "PyPyWeakref_CheckRefExact")]
-=======
-#[inline]
->>>>>>> c9d9e80a
 pub unsafe fn PyWeakref_CheckRefExact(op: *mut PyObject) -> c_int {
     (Py_TYPE(op) == &mut _PyWeakref_RefType) as c_int
 }
 
-<<<<<<< HEAD
-#[inline(always)]
+#[inline]
 #[cfg_attr(PyPy, link_name = "PyPyWeakref_CheckProxy")]
-=======
-#[inline]
->>>>>>> c9d9e80a
 pub unsafe fn PyWeakref_CheckProxy(op: *mut PyObject) -> c_int {
     ((Py_TYPE(op) == &mut _PyWeakref_ProxyType)
         || (Py_TYPE(op) == &mut _PyWeakref_CallableProxyType)) as c_int
@@ -63,28 +51,19 @@
 
 #[cfg_attr(windows, link(name = "pythonXY"))]
 extern "C" {
-<<<<<<< HEAD
     #[cfg_attr(PyPy, link_name = "PyPyWeakref_NewRef")]
     pub fn PyWeakref_NewRef(ob: *mut PyObject, callback: *mut PyObject) -> *mut PyObject;
     #[cfg_attr(PyPy, link_name = "PyPyWeakref_NewProxy")]
     pub fn PyWeakref_NewProxy(ob: *mut PyObject, callback: *mut PyObject) -> *mut PyObject;
     #[cfg_attr(PyPy, link_name = "PyPyWeakref_GetObject")]
-=======
-    pub fn PyWeakref_NewRef(ob: *mut PyObject, callback: *mut PyObject) -> *mut PyObject;
-    pub fn PyWeakref_NewProxy(ob: *mut PyObject, callback: *mut PyObject) -> *mut PyObject;
->>>>>>> c9d9e80a
     pub fn PyWeakref_GetObject(_ref: *mut PyObject) -> *mut PyObject;
 
     pub fn _PyWeakref_GetWeakrefCount(head: *mut PyWeakReference) -> Py_ssize_t;
     pub fn _PyWeakref_ClearRef(slf: *mut PyWeakReference);
 }
 
-<<<<<<< HEAD
-#[inline(always)]
+#[inline]
 #[cfg_attr(PyPy, link_name = "PyPyWeakref_GET_OBJECT")]
-=======
-#[inline]
->>>>>>> c9d9e80a
 pub unsafe fn PyWeakref_GET_OBJECT(_ref: *mut PyObject) -> *mut PyObject {
     let obj = (*(_ref as *mut PyWeakReference)).wr_object;
     if Py_REFCNT(obj) > 0 {
