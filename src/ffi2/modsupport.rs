use ffi2::methodobject::PyMethodDef;
use ffi2::object::PyObject;
use ffi2::pyport::Py_ssize_t;
use std::os::raw::{c_char, c_int, c_long};
use std::ptr;

#[cfg_attr(windows, link(name = "pythonXY"))]
extern "C" {
<<<<<<< HEAD
    #[cfg_attr(PyPy, link_name = "PyPyArg_Parse")]
    pub fn PyArg_Parse(args: *mut PyObject, format: *const c_char, ...) -> c_int;
    #[cfg_attr(PyPy, link_name = "PyPyArg_ParseTuple")]
    pub fn PyArg_ParseTuple(args: *mut PyObject, format: *const c_char, ...) -> c_int;
    #[cfg_attr(PyPy, link_name = "PyPyArg_ParseTupleAndKeywords")]
=======
    pub fn PyArg_Parse(args: *mut PyObject, format: *const c_char, ...) -> c_int;
    pub fn PyArg_ParseTuple(args: *mut PyObject, format: *const c_char, ...) -> c_int;
>>>>>>> c9d9e80a
    pub fn PyArg_ParseTupleAndKeywords(
        args: *mut PyObject,
        kw: *mut PyObject,
        format: *const c_char,
        keywords: *mut *mut c_char,
        ...
    ) -> c_int;
<<<<<<< HEAD
    #[cfg_attr(PyPy, link_name = "PyPyArg_UnpackTuple")]
=======
>>>>>>> c9d9e80a
    pub fn PyArg_UnpackTuple(
        args: *mut PyObject,
        name: *const c_char,
        min: Py_ssize_t,
        max: Py_ssize_t,
        ...
    ) -> c_int;
<<<<<<< HEAD
    #[cfg_attr(PyPy, link_name = "PyPy_BuildValue")]
=======
>>>>>>> c9d9e80a
    pub fn Py_BuildValue(format: *const c_char, ...) -> *mut PyObject;
    #[cfg_attr(PyPy, link_name = "_PyPy_BuildValue_SizeT")]
    //fn _Py_BuildValue_SizeT(arg1: *const c_char, ...)
    // -> *mut PyObject;
    #[cfg_attr(PyPy, link_name = "_PyPyArg_NoKeywords")]
    //fn _PyArg_NoKeywords(funcname: *const c_char,
    //                     kw: *mut PyObject) -> c_int;
<<<<<<< HEAD
    #[cfg_attr(PyPy, link_name = "PyPyModule_AddObject")]
=======
>>>>>>> c9d9e80a
    pub fn PyModule_AddObject(
        module: *mut PyObject,
        name: *const c_char,
        value: *mut PyObject,
    ) -> c_int;
<<<<<<< HEAD
    #[cfg_attr(PyPy, link_name = "PyPyModule_AddIntConstant")]
=======
>>>>>>> c9d9e80a
    pub fn PyModule_AddIntConstant(
        module: *mut PyObject,
        name: *const c_char,
        value: c_long,
    ) -> c_int;
<<<<<<< HEAD
    #[cfg_attr(PyPy, link_name = "PyPyModule_AddStringConstant")]
=======
>>>>>>> c9d9e80a
    pub fn PyModule_AddStringConstant(
        module: *mut PyObject,
        name: *const c_char,
        value: *const c_char,
    ) -> c_int;

    #[cfg(all(target_pointer_width = "64", not(py_sys_config = "Py_TRACE_REFS")))]
<<<<<<< HEAD
    #[cfg_attr(PyPy, link_name = "_PyPy_InitPyPyModule")]
=======
>>>>>>> c9d9e80a
    fn Py_InitModule4_64(
        name: *const c_char,
        methods: *mut PyMethodDef,
        doc: *const c_char,
        _self: *mut PyObject,
        apiver: c_int,
    ) -> *mut PyObject;

    #[cfg(all(target_pointer_width = "64", py_sys_config = "Py_TRACE_REFS"))]
    fn Py_InitModule4TraceRefs_64(
        name: *const c_char,
        methods: *mut PyMethodDef,
        doc: *const c_char,
        _self: *mut PyObject,
        apiver: c_int,
    ) -> *mut PyObject;

    #[cfg(all(not(target_pointer_width = "64"), not(py_sys_config = "Py_TRACE_REFS")))]
    pub fn Py_InitModule4(
        name: *const c_char,
        methods: *mut PyMethodDef,
        doc: *const c_char,
        _self: *mut PyObject,
        apiver: c_int,
    ) -> *mut PyObject;

    #[cfg(all(not(target_pointer_width = "64"), py_sys_config = "Py_TRACE_REFS"))]
    fn Py_InitModule4TraceRefs(
        name: *const c_char,
        methods: *mut PyMethodDef,
        doc: *const c_char,
        _self: *mut PyObject,
        apiver: c_int,
    ) -> *mut PyObject;
}

pub const PYTHON_API_VERSION: c_int = 1013;

#[cfg(all(target_pointer_width = "64", not(py_sys_config = "Py_TRACE_REFS")))]
<<<<<<< HEAD
#[inline(always)]
=======
#[inline]
>>>>>>> c9d9e80a
pub unsafe fn Py_InitModule4(
    name: *const c_char,
    methods: *mut PyMethodDef,
    doc: *const c_char,
    _self: *mut PyObject,
    apiver: c_int,
) -> *mut PyObject {
    Py_InitModule4_64(name, methods, doc, _self, apiver)
}

#[cfg(all(target_pointer_width = "64", py_sys_config = "Py_TRACE_REFS"))]
<<<<<<< HEAD
#[inline(always)]
=======
#[inline]
>>>>>>> c9d9e80a
pub unsafe fn Py_InitModule4(
    name: *const c_char,
    methods: *mut PyMethodDef,
    doc: *const c_char,
    _self: *mut PyObject,
    apiver: c_int,
) -> *mut PyObject {
    Py_InitModule4TraceRefs_64(name, methods, doc, _self, apiver)
}

#[cfg(all(not(target_pointer_width = "64"), py_sys_config = "Py_TRACE_REFS"))]
<<<<<<< HEAD
#[inline(always)]
=======
#[inline]
>>>>>>> c9d9e80a
pub unsafe fn Py_InitModule4(
    name: *const c_char,
    methods: *mut PyMethodDef,
    doc: *const c_char,
    _self: *mut PyObject,
    apiver: c_int,
) -> *mut PyObject {
    Py_InitModule4TraceRefs(name, methods, doc, _self, apiver)
}

#[inline]
pub unsafe fn Py_InitModule(name: *const c_char, methods: *mut PyMethodDef) -> *mut PyObject {
    Py_InitModule4(
        name,
        methods,
        ptr::null(),
        ptr::null_mut(),
        PYTHON_API_VERSION,
    )
}

<<<<<<< HEAD
#[inline(always)]
=======
#[inline]
>>>>>>> c9d9e80a
pub unsafe fn Py_InitModule3(
    name: *const c_char,
    methods: *mut PyMethodDef,
    doc: *const c_char,
) -> *mut PyObject {
    Py_InitModule4(name, methods, doc, ptr::null_mut(), PYTHON_API_VERSION)
}<|MERGE_RESOLUTION|>--- conflicted
+++ resolved
@@ -6,16 +6,11 @@
 
 #[cfg_attr(windows, link(name = "pythonXY"))]
 extern "C" {
-<<<<<<< HEAD
     #[cfg_attr(PyPy, link_name = "PyPyArg_Parse")]
     pub fn PyArg_Parse(args: *mut PyObject, format: *const c_char, ...) -> c_int;
     #[cfg_attr(PyPy, link_name = "PyPyArg_ParseTuple")]
     pub fn PyArg_ParseTuple(args: *mut PyObject, format: *const c_char, ...) -> c_int;
     #[cfg_attr(PyPy, link_name = "PyPyArg_ParseTupleAndKeywords")]
-=======
-    pub fn PyArg_Parse(args: *mut PyObject, format: *const c_char, ...) -> c_int;
-    pub fn PyArg_ParseTuple(args: *mut PyObject, format: *const c_char, ...) -> c_int;
->>>>>>> c9d9e80a
     pub fn PyArg_ParseTupleAndKeywords(
         args: *mut PyObject,
         kw: *mut PyObject,
@@ -23,10 +18,7 @@
         keywords: *mut *mut c_char,
         ...
     ) -> c_int;
-<<<<<<< HEAD
     #[cfg_attr(PyPy, link_name = "PyPyArg_UnpackTuple")]
-=======
->>>>>>> c9d9e80a
     pub fn PyArg_UnpackTuple(
         args: *mut PyObject,
         name: *const c_char,
@@ -34,10 +26,7 @@
         max: Py_ssize_t,
         ...
     ) -> c_int;
-<<<<<<< HEAD
     #[cfg_attr(PyPy, link_name = "PyPy_BuildValue")]
-=======
->>>>>>> c9d9e80a
     pub fn Py_BuildValue(format: *const c_char, ...) -> *mut PyObject;
     #[cfg_attr(PyPy, link_name = "_PyPy_BuildValue_SizeT")]
     //fn _Py_BuildValue_SizeT(arg1: *const c_char, ...)
@@ -45,28 +34,19 @@
     #[cfg_attr(PyPy, link_name = "_PyPyArg_NoKeywords")]
     //fn _PyArg_NoKeywords(funcname: *const c_char,
     //                     kw: *mut PyObject) -> c_int;
-<<<<<<< HEAD
     #[cfg_attr(PyPy, link_name = "PyPyModule_AddObject")]
-=======
->>>>>>> c9d9e80a
     pub fn PyModule_AddObject(
         module: *mut PyObject,
         name: *const c_char,
         value: *mut PyObject,
     ) -> c_int;
-<<<<<<< HEAD
     #[cfg_attr(PyPy, link_name = "PyPyModule_AddIntConstant")]
-=======
->>>>>>> c9d9e80a
     pub fn PyModule_AddIntConstant(
         module: *mut PyObject,
         name: *const c_char,
         value: c_long,
     ) -> c_int;
-<<<<<<< HEAD
     #[cfg_attr(PyPy, link_name = "PyPyModule_AddStringConstant")]
-=======
->>>>>>> c9d9e80a
     pub fn PyModule_AddStringConstant(
         module: *mut PyObject,
         name: *const c_char,
@@ -74,10 +54,7 @@
     ) -> c_int;
 
     #[cfg(all(target_pointer_width = "64", not(py_sys_config = "Py_TRACE_REFS")))]
-<<<<<<< HEAD
     #[cfg_attr(PyPy, link_name = "_PyPy_InitPyPyModule")]
-=======
->>>>>>> c9d9e80a
     fn Py_InitModule4_64(
         name: *const c_char,
         methods: *mut PyMethodDef,
@@ -117,11 +94,7 @@
 pub const PYTHON_API_VERSION: c_int = 1013;
 
 #[cfg(all(target_pointer_width = "64", not(py_sys_config = "Py_TRACE_REFS")))]
-<<<<<<< HEAD
-#[inline(always)]
-=======
 #[inline]
->>>>>>> c9d9e80a
 pub unsafe fn Py_InitModule4(
     name: *const c_char,
     methods: *mut PyMethodDef,
@@ -133,11 +106,7 @@
 }
 
 #[cfg(all(target_pointer_width = "64", py_sys_config = "Py_TRACE_REFS"))]
-<<<<<<< HEAD
-#[inline(always)]
-=======
 #[inline]
->>>>>>> c9d9e80a
 pub unsafe fn Py_InitModule4(
     name: *const c_char,
     methods: *mut PyMethodDef,
@@ -149,11 +118,7 @@
 }
 
 #[cfg(all(not(target_pointer_width = "64"), py_sys_config = "Py_TRACE_REFS"))]
-<<<<<<< HEAD
-#[inline(always)]
-=======
 #[inline]
->>>>>>> c9d9e80a
 pub unsafe fn Py_InitModule4(
     name: *const c_char,
     methods: *mut PyMethodDef,
@@ -175,11 +140,7 @@
     )
 }
 
-<<<<<<< HEAD
-#[inline(always)]
-=======
 #[inline]
->>>>>>> c9d9e80a
 pub unsafe fn Py_InitModule3(
     name: *const c_char,
     methods: *mut PyMethodDef,
