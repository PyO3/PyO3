use ffi2::object::*;
use ffi2::pyport::Py_ssize_t;
use std::os::raw::{c_double, c_int};

#[repr(C)]
#[derive(Copy, Clone)]
pub struct Py_complex {
    pub real: c_double,
    pub imag: c_double,
}

#[cfg_attr(windows, link(name = "pythonXY"))]
extern "C" {
    pub fn _Py_c_sum(left: Py_complex, right: Py_complex) -> Py_complex;
    pub fn _Py_c_diff(left: Py_complex, right: Py_complex) -> Py_complex;
    pub fn _Py_c_neg(complex: Py_complex) -> Py_complex;
    pub fn _Py_c_prod(left: Py_complex, right: Py_complex) -> Py_complex;
    pub fn _Py_c_quot(dividend: Py_complex, divisor: Py_complex) -> Py_complex;
    pub fn _Py_c_pow(num: Py_complex, exp: Py_complex) -> Py_complex;
    pub fn _Py_c_abs(arg: Py_complex) -> c_double;
}

#[repr(C)]
#[derive(Copy, Clone)]
pub struct PyComplexObject {
    #[cfg(py_sys_config = "Py_TRACE_REFS")]
    pub _ob_next: *mut PyObject,
    #[cfg(py_sys_config = "Py_TRACE_REFS")]
    pub _ob_prev: *mut PyObject,
    pub ob_refcnt: Py_ssize_t,
    pub ob_type: *mut PyTypeObject,
    pub cval: Py_complex,
}

#[cfg_attr(windows, link(name = "pythonXY"))]
extern "C" {
<<<<<<< HEAD
    #[cfg_attr(PyPy, link_name = "PyPyComplex_Type")]
    pub static mut PyComplex_Type: PyTypeObject;
}

#[inline(always)]
#[cfg_attr(PyPy, link_name = "PyPyComplex_Check")]
=======
    pub static mut PyComplex_Type: PyTypeObject;
}

#[inline]
>>>>>>> c9d9e80a
pub unsafe fn PyComplex_Check(op: *mut PyObject) -> c_int {
    PyObject_TypeCheck(op, &mut PyComplex_Type)
}

<<<<<<< HEAD
#[inline(always)]
#[cfg_attr(PyPy, link_name = "PyPyComplex_CheckExact")]
=======
#[inline]
>>>>>>> c9d9e80a
pub unsafe fn PyComplex_CheckExact(op: *mut PyObject) -> c_int {
    let u: *mut PyTypeObject = &mut PyComplex_Type;
    (Py_TYPE(op) == u) as c_int
}

#[cfg_attr(windows, link(name = "pythonXY"))]
extern "C" {
<<<<<<< HEAD
    #[cfg_attr(PyPy, link_name = "PyPyComplex_FromCComplex")]
    pub fn PyComplex_FromCComplex(v: Py_complex) -> *mut PyObject;
    #[cfg_attr(PyPy, link_name = "PyPyComplex_FromDoubles")]
    pub fn PyComplex_FromDoubles(real: c_double, imag: c_double) -> *mut PyObject;
    #[cfg_attr(PyPy, link_name = "PyPyComplex_RealAsDouble")]
=======
    pub fn PyComplex_FromCComplex(v: Py_complex) -> *mut PyObject;
    pub fn PyComplex_FromDoubles(real: c_double, imag: c_double) -> *mut PyObject;
>>>>>>> c9d9e80a
    pub fn PyComplex_RealAsDouble(op: *mut PyObject) -> c_double;
    #[cfg_attr(PyPy, link_name = "PyPyComplex_ImagAsDouble")]
    pub fn PyComplex_ImagAsDouble(op: *mut PyObject) -> c_double;
    #[cfg_attr(PyPy, link_name = "PyPyComplex_AsCComplex")]
    pub fn PyComplex_AsCComplex(op: *mut PyObject) -> Py_complex;

//fn _PyComplex_FormatAdvanced(obj: *mut PyObject,
//                                 format_spec: *mut c_char,
//                                 format_spec_len: Py_ssize_t)
// -> *mut PyObject;
}<|MERGE_RESOLUTION|>--- conflicted
+++ resolved
@@ -34,29 +34,18 @@
 
 #[cfg_attr(windows, link(name = "pythonXY"))]
 extern "C" {
-<<<<<<< HEAD
     #[cfg_attr(PyPy, link_name = "PyPyComplex_Type")]
     pub static mut PyComplex_Type: PyTypeObject;
 }
 
-#[inline(always)]
 #[cfg_attr(PyPy, link_name = "PyPyComplex_Check")]
-=======
-    pub static mut PyComplex_Type: PyTypeObject;
-}
-
 #[inline]
->>>>>>> c9d9e80a
 pub unsafe fn PyComplex_Check(op: *mut PyObject) -> c_int {
     PyObject_TypeCheck(op, &mut PyComplex_Type)
 }
 
-<<<<<<< HEAD
-#[inline(always)]
 #[cfg_attr(PyPy, link_name = "PyPyComplex_CheckExact")]
-=======
 #[inline]
->>>>>>> c9d9e80a
 pub unsafe fn PyComplex_CheckExact(op: *mut PyObject) -> c_int {
     let u: *mut PyTypeObject = &mut PyComplex_Type;
     (Py_TYPE(op) == u) as c_int
@@ -64,16 +53,11 @@
 
 #[cfg_attr(windows, link(name = "pythonXY"))]
 extern "C" {
-<<<<<<< HEAD
     #[cfg_attr(PyPy, link_name = "PyPyComplex_FromCComplex")]
     pub fn PyComplex_FromCComplex(v: Py_complex) -> *mut PyObject;
     #[cfg_attr(PyPy, link_name = "PyPyComplex_FromDoubles")]
     pub fn PyComplex_FromDoubles(real: c_double, imag: c_double) -> *mut PyObject;
     #[cfg_attr(PyPy, link_name = "PyPyComplex_RealAsDouble")]
-=======
-    pub fn PyComplex_FromCComplex(v: Py_complex) -> *mut PyObject;
-    pub fn PyComplex_FromDoubles(real: c_double, imag: c_double) -> *mut PyObject;
->>>>>>> c9d9e80a
     pub fn PyComplex_RealAsDouble(op: *mut PyObject) -> c_double;
     #[cfg_attr(PyPy, link_name = "PyPyComplex_ImagAsDouble")]
     pub fn PyComplex_ImagAsDouble(op: *mut PyObject) -> c_double;
