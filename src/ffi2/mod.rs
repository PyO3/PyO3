//! Rust FFI declarations for Python 2
#![allow(non_camel_case_types, non_upper_case_globals, non_snake_case)]

use std::os::raw::c_int;

pub use self::boolobject::*;
pub use self::bufferobject::*;
pub use self::bytearrayobject::*;
pub use self::bytesobject::*;
pub use self::cellobject::*;
pub use self::ceval::*;
pub use self::classobject::*;
pub use self::cobject::*;
pub use self::code::*;
pub use self::compile::*;
pub use self::complexobject::*;
pub use self::descrobject::*;
pub use self::dictobject::*;
pub use self::enumobject::*;
pub use self::eval::*;
pub use self::fileobject::*;
pub use self::floatobject::*;
pub use self::frameobject::PyFrameObject;
pub use self::funcobject::*;
pub use self::genobject::*;
pub use self::import::*;
pub use self::intobject::*;
pub use self::iterobject::*;
pub use self::listobject::*;
pub use self::longobject::*;
pub use self::memoryobject::*;
pub use self::methodobject::*;
pub use self::modsupport::*;
pub use self::moduleobject::*;
pub use self::object::*;
pub use self::objectabstract::*;
pub use self::objimpl::*;
pub use self::pyarena::*;
pub use self::pycapsule::*;
pub use self::pydebug::*;
pub use self::pyerrors::*;
pub use self::pymem::*;
pub use self::pyport::*;
pub use self::pystate::PyGILState_STATE::*;
pub use self::pystate::*;
pub use self::pythonrun::*;
pub use self::rangeobject::*;
pub use self::setobject::*;
pub use self::sliceobject::*;
pub use self::stringobject::*;
pub use self::structmember::PyMemberDef;
pub use self::traceback::*;
pub use self::tupleobject::*;
#[cfg(py_sys_config = "Py_USING_UNICODE")]
pub use self::unicodeobject::*;
pub use self::warnings::*;
pub use self::weakrefobject::*;

mod boolobject;
mod bufferobject;
mod bytearrayobject;
mod bytesobject;
mod cellobject;
mod classobject;
mod cobject;
mod complexobject;
mod descrobject;
mod dictobject;
mod enumobject;
mod fileobject;
mod floatobject;
mod funcobject;
mod genobject;
mod intobject;
mod iterobject;
mod listobject;
mod longobject;
mod memoryobject;
mod methodobject;
mod moduleobject;
mod object;
mod objimpl;
mod pycapsule;
mod pydebug;
mod pymem;
mod pyport;
mod rangeobject;
mod setobject;
mod sliceobject;
mod stringobject;
mod traceback;
mod tupleobject;
#[cfg(py_sys_config = "Py_USING_UNICODE")]
mod unicodeobject; // TODO: incomplete
mod warnings;
mod weakrefobject;

// mod codecs; // TODO: incomplete
mod pyerrors;

mod pystate;

mod ceval;
mod modsupport;
mod pyarena;
mod pythonrun;
// mod sysmodule; // TODO: incomplete
// mod intrcheck; // TODO: incomplete
mod import;

mod objectabstract;

mod code;
mod compile;
mod eval;

// mod pyctype; // TODO: incomplete
// mod pystrtod; // TODO: incomplete
// mod pystrcmp; // TODO: incomplete
// mod dtoa; // TODO: incomplete

// mod pyfpe; // TODO: incomplete

// Additional headers that are not exported by Python.h
pub mod frameobject;
pub mod structmember;

pub const Py_single_input: c_int = 256;
pub const Py_file_input: c_int = 257;
pub const Py_eval_input: c_int = 258;

#[cfg(not(py_sys_config = "Py_USING_UNICODE"))]
<<<<<<< HEAD
#[inline(always)]
#[cfg_attr(PyPy, link_name = "PyPyUnicode_Check")]
=======
#[inline]
>>>>>>> c9d9e80a
pub fn PyUnicode_Check(op: *mut PyObject) -> libc::c_int {
    0
}

#[cfg(not(py_sys_config = "Py_USING_UNICODE"))]
<<<<<<< HEAD
#[inline(always)]
#[cfg_attr(PyPy, link_name = "PyPyUnicode_CheckExact")]
=======
#[inline]
>>>>>>> c9d9e80a
pub fn PyUnicode_CheckExact(op: *mut PyObject) -> libc::c_int {
    0
}<|MERGE_RESOLUTION|>--- conflicted
+++ resolved
@@ -130,23 +130,15 @@
 pub const Py_eval_input: c_int = 258;
 
 #[cfg(not(py_sys_config = "Py_USING_UNICODE"))]
-<<<<<<< HEAD
-#[inline(always)]
+#[inline]
 #[cfg_attr(PyPy, link_name = "PyPyUnicode_Check")]
-=======
-#[inline]
->>>>>>> c9d9e80a
 pub fn PyUnicode_Check(op: *mut PyObject) -> libc::c_int {
     0
 }
 
 #[cfg(not(py_sys_config = "Py_USING_UNICODE"))]
-<<<<<<< HEAD
-#[inline(always)]
+#[inline]
 #[cfg_attr(PyPy, link_name = "PyPyUnicode_CheckExact")]
-=======
-#[inline]
->>>>>>> c9d9e80a
 pub fn PyUnicode_CheckExact(op: *mut PyObject) -> libc::c_int {
     0
 }