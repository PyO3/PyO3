--- conflicted
+++ resolved
@@ -23,20 +23,12 @@
     pub static mut PyString_Type: PyTypeObject;
 }
 
-<<<<<<< HEAD
-#[inline(always)]
-=======
 #[inline]
->>>>>>> c9d9e80a
 pub unsafe fn PyString_Check(op: *mut PyObject) -> c_int {
     PyType_FastSubclass(Py_TYPE(op), Py_TPFLAGS_STRING_SUBCLASS)
 }
 
-<<<<<<< HEAD
-#[inline(always)]
-=======
 #[inline]
->>>>>>> c9d9e80a
 pub unsafe fn PyBaseString_Check(op: *mut PyObject) -> c_int {
     PyType_FastSubclass(
         Py_TYPE(op),
@@ -44,46 +36,29 @@
     )
 }
 
-<<<<<<< HEAD
-#[inline(always)]
-=======
 #[inline]
->>>>>>> c9d9e80a
 pub unsafe fn PyString_CheckExact(op: *mut PyObject) -> c_int {
     let u: *mut PyTypeObject = &mut PyString_Type;
     (Py_TYPE(op) == u) as c_int
 }
 
-<<<<<<< HEAD
-#[inline(always)]
-=======
 #[inline]
->>>>>>> c9d9e80a
 pub unsafe fn PyString_GET_SIZE(op: *mut PyObject) -> Py_ssize_t {
     (*(op as *mut PyStringObject)).ob_size
 }
 
-<<<<<<< HEAD
-#[inline(always)]
-=======
 #[inline]
->>>>>>> c9d9e80a
 pub unsafe fn PyString_AS_STRING(op: *mut PyObject) -> *mut c_char {
     (*(op as *mut PyStringObject)).ob_sval.as_mut_ptr()
 }
 
 #[cfg_attr(windows, link(name = "pythonXY"))]
 extern "C" {
-<<<<<<< HEAD
     #[cfg_attr(PyPy, link_name = "PyPyString_FromString")]
     pub fn PyString_FromString(v: *const c_char) -> *mut PyObject;
     #[cfg_attr(PyPy, link_name = "PyPyString_FromStringAndSize")]
     pub fn PyString_FromStringAndSize(v: *const c_char, len: Py_ssize_t) -> *mut PyObject;
     #[cfg_attr(PyPy, link_name = "PyPyString_FromFormat")]
-=======
-    pub fn PyString_FromString(v: *const c_char) -> *mut PyObject;
-    pub fn PyString_FromStringAndSize(v: *const c_char, len: Py_ssize_t) -> *mut PyObject;
->>>>>>> c9d9e80a
     pub fn PyString_FromFormat(format: *const c_char, ...) -> *mut PyObject;
     #[cfg_attr(PyPy, link_name = "PyPyString_Size")]
     pub fn PyString_Size(string: *mut PyObject) -> Py_ssize_t;
@@ -106,10 +81,7 @@
         encoding: *const c_char,
         errors: *const c_char,
     ) -> *mut PyObject;
-<<<<<<< HEAD
     #[cfg_attr(PyPy, link_name = "PyPyString_AsDecodedObject")]
-=======
->>>>>>> c9d9e80a
     pub fn PyString_AsDecodedObject(
         str: *mut PyObject,
         encoding: *const c_char,
@@ -121,10 +93,7 @@
         encoding: *const c_char,
         errors: *const c_char,
     ) -> *mut PyObject;
-<<<<<<< HEAD
     #[cfg_attr(PyPy, link_name = "PyPyString_AsEncodedObject")]
-=======
->>>>>>> c9d9e80a
     pub fn PyString_AsEncodedObject(
         str: *mut PyObject,
         encoding: *const c_char,
