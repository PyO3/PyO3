use ffi2::object::*;
use std::os::raw::c_int;

#[cfg_attr(windows, link(name = "pythonXY"))]
extern "C" {
<<<<<<< HEAD
    #[cfg_attr(PyPy, link_name = "PyPyFunction_Type")]
    pub static mut PyFunction_Type: PyTypeObject;
}

#[inline(always)]
#[cfg_attr(PyPy, link_name = "PyPyFunction_Check")]
=======
    pub static mut PyFunction_Type: PyTypeObject;
}

#[inline]
>>>>>>> c9d9e80a
pub unsafe fn PyFunction_Check(op: *mut PyObject) -> c_int {
    let u: *mut PyTypeObject = &mut PyFunction_Type;
    (Py_TYPE(op) == u) as c_int
}

#[cfg_attr(windows, link(name = "pythonXY"))]
extern "C" {
    pub fn PyFunction_New(code: *mut PyObject, globals: *mut PyObject) -> *mut PyObject;
<<<<<<< HEAD
    #[cfg_attr(PyPy, link_name = "PyPyFunction_GetCode")]
=======
>>>>>>> c9d9e80a
    pub fn PyFunction_GetCode(f: *mut PyObject) -> *mut PyObject;
    pub fn PyFunction_GetGlobals(f: *mut PyObject) -> *mut PyObject;
    pub fn PyFunction_GetModule(f: *mut PyObject) -> *mut PyObject;
    pub fn PyFunction_GetDefaults(f: *mut PyObject) -> *mut PyObject;
    pub fn PyFunction_SetDefaults(f: *mut PyObject, defaults: *mut PyObject) -> c_int;
    pub fn PyFunction_GetClosure(f: *mut PyObject) -> *mut PyObject;
    pub fn PyFunction_SetClosure(f: *mut PyObject, closure: *mut PyObject) -> c_int;

    pub static mut PyClassMethod_Type: PyTypeObject;
    #[cfg_attr(PyPy, link_name = "PyPyStaticMethod_Type")]
    pub static mut PyStaticMethod_Type: PyTypeObject;

<<<<<<< HEAD
    #[cfg_attr(PyPy, link_name = "PyPyClassMethod_New")]
=======
>>>>>>> c9d9e80a
    pub fn PyClassMethod_New(arg1: *mut PyObject) -> *mut PyObject;
    #[cfg_attr(PyPy, link_name = "PyPyStaticMethod_New")]
    pub fn PyStaticMethod_New(arg1: *mut PyObject) -> *mut PyObject;
}<|MERGE_RESOLUTION|>--- conflicted
+++ resolved
@@ -3,19 +3,12 @@
 
 #[cfg_attr(windows, link(name = "pythonXY"))]
 extern "C" {
-<<<<<<< HEAD
     #[cfg_attr(PyPy, link_name = "PyPyFunction_Type")]
     pub static mut PyFunction_Type: PyTypeObject;
 }
 
-#[inline(always)]
+#[inline]
 #[cfg_attr(PyPy, link_name = "PyPyFunction_Check")]
-=======
-    pub static mut PyFunction_Type: PyTypeObject;
-}
-
-#[inline]
->>>>>>> c9d9e80a
 pub unsafe fn PyFunction_Check(op: *mut PyObject) -> c_int {
     let u: *mut PyTypeObject = &mut PyFunction_Type;
     (Py_TYPE(op) == u) as c_int
@@ -24,10 +17,7 @@
 #[cfg_attr(windows, link(name = "pythonXY"))]
 extern "C" {
     pub fn PyFunction_New(code: *mut PyObject, globals: *mut PyObject) -> *mut PyObject;
-<<<<<<< HEAD
     #[cfg_attr(PyPy, link_name = "PyPyFunction_GetCode")]
-=======
->>>>>>> c9d9e80a
     pub fn PyFunction_GetCode(f: *mut PyObject) -> *mut PyObject;
     pub fn PyFunction_GetGlobals(f: *mut PyObject) -> *mut PyObject;
     pub fn PyFunction_GetModule(f: *mut PyObject) -> *mut PyObject;
@@ -40,10 +30,7 @@
     #[cfg_attr(PyPy, link_name = "PyPyStaticMethod_Type")]
     pub static mut PyStaticMethod_Type: PyTypeObject;
 
-<<<<<<< HEAD
     #[cfg_attr(PyPy, link_name = "PyPyClassMethod_New")]
-=======
->>>>>>> c9d9e80a
     pub fn PyClassMethod_New(arg1: *mut PyObject) -> *mut PyObject;
     #[cfg_attr(PyPy, link_name = "PyPyStaticMethod_New")]
     pub fn PyStaticMethod_New(arg1: *mut PyObject) -> *mut PyObject;
