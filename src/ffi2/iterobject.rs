--- conflicted
+++ resolved
@@ -8,10 +8,7 @@
 
     #[cfg_attr(PyPy, link_name = "PyPySeqIter_New")]
     pub fn PySeqIter_New(arg1: *mut PyObject) -> *mut PyObject;
-<<<<<<< HEAD
     #[cfg_attr(PyPy, link_name = "PyPyCallIter_New")]
-=======
->>>>>>> c9d9e80a
     pub fn PyCallIter_New(arg1: *mut PyObject, arg2: *mut PyObject) -> *mut PyObject;
 }
 
