use ffi2;
use ffi2::object::*;
use ffi2::pyport::Py_ssize_t;
use std::os::raw::{c_char, c_int, c_void};
use std::ptr;

#[inline]
#[cfg_attr(PyPy, link_name = "PyPyObject_DelAttrString")]
pub unsafe fn PyObject_DelAttrString(o: *mut PyObject, attr_name: *const c_char) -> c_int {
    PyObject_SetAttrString(o, attr_name, ptr::null_mut())
}

#[inline]
#[cfg_attr(PyPy, link_name = "PyPyObject_DelAttr")]
pub unsafe fn PyObject_DelAttr(o: *mut PyObject, attr_name: *mut PyObject) -> c_int {
    PyObject_SetAttr(o, attr_name, ptr::null_mut())
}

#[cfg_attr(windows, link(name = "pythonXY"))]
extern "C" {
    pub fn PyObject_Cmp(o1: *mut PyObject, o2: *mut PyObject, result: *mut c_int) -> c_int;
<<<<<<< HEAD
    #[cfg_attr(PyPy, link_name = "PyPyObject_Call")]
=======
>>>>>>> c9d9e80a
    pub fn PyObject_Call(
        callable_object: *mut PyObject,
        args: *mut PyObject,
        kw: *mut PyObject,
    ) -> *mut PyObject;
<<<<<<< HEAD
    #[cfg_attr(PyPy, link_name = "PyPyObject_CallObject")]
=======
>>>>>>> c9d9e80a
    pub fn PyObject_CallObject(
        callable_object: *mut PyObject,
        args: *mut PyObject,
    ) -> *mut PyObject;
<<<<<<< HEAD
    #[cfg_attr(PyPy, link_name = "PyPyObject_CallFunction")]
=======
>>>>>>> c9d9e80a
    pub fn PyObject_CallFunction(
        callable_object: *mut PyObject,
        format: *mut c_char,
        ...
    ) -> *mut PyObject;
<<<<<<< HEAD
    #[cfg_attr(PyPy, link_name = "PyPyObject_CallMethod")]
=======
>>>>>>> c9d9e80a
    pub fn PyObject_CallMethod(
        o: *mut PyObject,
        m: *mut c_char,
        format: *mut c_char,
        ...
    ) -> *mut PyObject;
<<<<<<< HEAD
    #[cfg_attr(PyPy, link_name = "_PyPyObject_CallFunction_SizeT")]
=======
>>>>>>> c9d9e80a
    fn _PyObject_CallFunction_SizeT(
        callable: *mut PyObject,
        format: *mut c_char,
        ...
    ) -> *mut PyObject;
<<<<<<< HEAD
    #[cfg_attr(PyPy, link_name = "_PyPyObject_CallMethod_SizeT")]
=======
>>>>>>> c9d9e80a
    fn _PyObject_CallMethod_SizeT(
        o: *mut PyObject,
        name: *mut c_char,
        format: *mut c_char,
        ...
    ) -> *mut PyObject;
<<<<<<< HEAD
    #[cfg_attr(PyPy, link_name = "PyPyObject_CallFunctionObjArgs")]
    pub fn PyObject_CallFunctionObjArgs(callable: *mut PyObject, ...) -> *mut PyObject;
    #[cfg_attr(PyPy, link_name = "PyPyObject_CallMethodObjArgs")]
    pub fn PyObject_CallMethodObjArgs(o: *mut PyObject, m: *mut PyObject, ...) -> *mut PyObject;
    #[cfg_attr(PyPy, link_name = "PyPyObject_Type")]
=======
    pub fn PyObject_CallFunctionObjArgs(callable: *mut PyObject, ...) -> *mut PyObject;
    pub fn PyObject_CallMethodObjArgs(o: *mut PyObject, m: *mut PyObject, ...) -> *mut PyObject;
>>>>>>> c9d9e80a
    pub fn PyObject_Type(o: *mut PyObject) -> *mut PyObject;
    #[cfg_attr(PyPy, link_name = "PyPyObject_Size")]
    pub fn PyObject_Size(o: *mut PyObject) -> Py_ssize_t;
<<<<<<< HEAD
    #[cfg_attr(PyPy, link_name = "PyPyObject_LengthHint")]
    pub fn _PyObject_LengthHint(o: *mut PyObject, arg1: Py_ssize_t) -> Py_ssize_t;
    #[cfg_attr(PyPy, link_name = "PyPyObject_GetItem")]
    pub fn PyObject_GetItem(o: *mut PyObject, key: *mut PyObject) -> *mut PyObject;
    #[cfg_attr(PyPy, link_name = "PyPyObject_SetItem")]
    pub fn PyObject_SetItem(o: *mut PyObject, key: *mut PyObject, v: *mut PyObject) -> c_int;
    pub fn PyObject_DelItemString(o: *mut PyObject, key: *mut c_char) -> c_int;
    pub fn PyObject_DelItem(o: *mut PyObject, key: *mut PyObject) -> c_int;
    #[cfg_attr(PyPy, link_name = "PyPyObject_AsCharBuffer")]
=======
    pub fn _PyObject_LengthHint(o: *mut PyObject, arg1: Py_ssize_t) -> Py_ssize_t;
    pub fn PyObject_GetItem(o: *mut PyObject, key: *mut PyObject) -> *mut PyObject;
    pub fn PyObject_SetItem(o: *mut PyObject, key: *mut PyObject, v: *mut PyObject) -> c_int;
    pub fn PyObject_DelItemString(o: *mut PyObject, key: *mut c_char) -> c_int;
    pub fn PyObject_DelItem(o: *mut PyObject, key: *mut PyObject) -> c_int;
>>>>>>> c9d9e80a
    pub fn PyObject_AsCharBuffer(
        obj: *mut PyObject,
        buffer: *mut *const c_char,
        buffer_len: *mut Py_ssize_t,
    ) -> c_int;
<<<<<<< HEAD
    #[cfg_attr(PyPy, link_name = "PyPyObject_CheckReadBuffer")]
    pub fn PyObject_CheckReadBuffer(obj: *mut PyObject) -> c_int;
    #[cfg_attr(PyPy, link_name = "PyPyObject_AsReadBuffer")]
=======
    pub fn PyObject_CheckReadBuffer(obj: *mut PyObject) -> c_int;
>>>>>>> c9d9e80a
    pub fn PyObject_AsReadBuffer(
        obj: *mut PyObject,
        buffer: *mut *const c_void,
        buffer_len: *mut Py_ssize_t,
    ) -> c_int;
<<<<<<< HEAD
    #[cfg_attr(PyPy, link_name = "PyPyObject_AsWriteBuffer")]
=======
>>>>>>> c9d9e80a
    pub fn PyObject_AsWriteBuffer(
        obj: *mut PyObject,
        buffer: *mut *mut c_void,
        buffer_len: *mut Py_ssize_t,
    ) -> c_int;

<<<<<<< HEAD
    #[cfg_attr(PyPy, link_name = "PyPyObject_GetBuffer")]
    pub fn PyObject_GetBuffer(obj: *mut PyObject, view: *mut Py_buffer, flags: c_int) -> c_int;

    #[cfg_attr(PyPy, link_name = "PyPyBuffer_GetPointer")]
    pub fn PyBuffer_GetPointer(view: *mut Py_buffer, indices: *mut Py_ssize_t) -> *mut c_void;
    #[cfg_attr(PyPy, link_name = "PyPyBuffer_ToContiguous")]
=======
    pub fn PyObject_GetBuffer(obj: *mut PyObject, view: *mut Py_buffer, flags: c_int) -> c_int;

    pub fn PyBuffer_GetPointer(view: *mut Py_buffer, indices: *mut Py_ssize_t) -> *mut c_void;
>>>>>>> c9d9e80a
    pub fn PyBuffer_ToContiguous(
        buf: *mut c_void,
        view: *mut Py_buffer,
        len: Py_ssize_t,
        fort: c_char,
    ) -> c_int;
<<<<<<< HEAD
    #[cfg_attr(PyPy, link_name = "PyPyBuffer_FromContiguous")]
=======
>>>>>>> c9d9e80a
    pub fn PyBuffer_FromContiguous(
        view: *mut Py_buffer,
        buf: *mut c_void,
        len: Py_ssize_t,
        fort: c_char,
    ) -> c_int;
    pub fn PyObject_CopyData(dest: *mut PyObject, src: *mut PyObject) -> c_int;
<<<<<<< HEAD
    #[cfg_attr(PyPy, link_name = "PyPyBuffer_IsContiguous")]
=======
>>>>>>> c9d9e80a
    pub fn PyBuffer_IsContiguous(view: *mut Py_buffer, fort: c_char) -> c_int;
    pub fn PyBuffer_FillContiguousStrides(
        ndims: c_int,
        shape: *mut Py_ssize_t,
        strides: *mut Py_ssize_t,
        itemsize: c_int,
        fort: c_char,
    );
<<<<<<< HEAD
    #[cfg_attr(PyPy, link_name = "PyPyBuffer_FillInfo")]
=======
>>>>>>> c9d9e80a
    pub fn PyBuffer_FillInfo(
        view: *mut Py_buffer,
        o: *mut PyObject,
        buf: *mut c_void,
        len: Py_ssize_t,
        readonly: c_int,
        flags: c_int,
    ) -> c_int;
<<<<<<< HEAD
    #[cfg_attr(PyPy, link_name = "PyPyBuffer_Release")]
    pub fn PyBuffer_Release(view: *mut Py_buffer);
    #[cfg_attr(PyPy, link_name = "PyPyObject_Format")]
    pub fn PyObject_Format(obj: *mut PyObject, format_spec: *mut PyObject) -> *mut PyObject;
    #[cfg_attr(PyPy, link_name = "PyPyObject_GetIter")]
=======
    pub fn PyBuffer_Release(view: *mut Py_buffer);
    pub fn PyObject_Format(obj: *mut PyObject, format_spec: *mut PyObject) -> *mut PyObject;
>>>>>>> c9d9e80a
    pub fn PyObject_GetIter(arg1: *mut PyObject) -> *mut PyObject;
    #[cfg_attr(PyPy, link_name = "PyPyIter_Next")]
    pub fn PyIter_Next(arg1: *mut PyObject) -> *mut PyObject;
    fn _PyObject_NextNotImplemented(arg1: *mut PyObject) -> *mut PyObject;

    #[cfg_attr(PyPy, link_name = "PyPyNumber_Check")]
    pub fn PyNumber_Check(o: *mut PyObject) -> c_int;
<<<<<<< HEAD
    #[cfg_attr(PyPy, link_name = "PyPyNumber_Add")]
    pub fn PyNumber_Add(o1: *mut PyObject, o2: *mut PyObject) -> *mut PyObject;
    #[cfg_attr(PyPy, link_name = "PyPyNumber_Subtract")]
    pub fn PyNumber_Subtract(o1: *mut PyObject, o2: *mut PyObject) -> *mut PyObject;
    #[cfg_attr(PyPy, link_name = "PyPyNumber_Multiply")]
    pub fn PyNumber_Multiply(o1: *mut PyObject, o2: *mut PyObject) -> *mut PyObject;
    #[cfg_attr(PyPy, link_name = "PyPyNumber_Divide")]
    pub fn PyNumber_Divide(o1: *mut PyObject, o2: *mut PyObject) -> *mut PyObject;
    #[cfg_attr(PyPy, link_name = "PyPyNumber_FloorDivide")]
    pub fn PyNumber_FloorDivide(o1: *mut PyObject, o2: *mut PyObject) -> *mut PyObject;
    #[cfg_attr(PyPy, link_name = "PyPyNumber_TrueDivide")]
    pub fn PyNumber_TrueDivide(o1: *mut PyObject, o2: *mut PyObject) -> *mut PyObject;
    #[cfg_attr(PyPy, link_name = "PyPyNumber_Remainder")]
    pub fn PyNumber_Remainder(o1: *mut PyObject, o2: *mut PyObject) -> *mut PyObject;
    #[cfg_attr(PyPy, link_name = "PyPyNumber_Divmod")]
    pub fn PyNumber_Divmod(o1: *mut PyObject, o2: *mut PyObject) -> *mut PyObject;
    #[cfg_attr(PyPy, link_name = "PyPyNumber_Power")]
    pub fn PyNumber_Power(o1: *mut PyObject, o2: *mut PyObject, o3: *mut PyObject)
        -> *mut PyObject;
    #[cfg_attr(PyPy, link_name = "PyPyNumber_Negative")]
=======
    pub fn PyNumber_Add(o1: *mut PyObject, o2: *mut PyObject) -> *mut PyObject;
    pub fn PyNumber_Subtract(o1: *mut PyObject, o2: *mut PyObject) -> *mut PyObject;
    pub fn PyNumber_Multiply(o1: *mut PyObject, o2: *mut PyObject) -> *mut PyObject;
    pub fn PyNumber_Divide(o1: *mut PyObject, o2: *mut PyObject) -> *mut PyObject;
    pub fn PyNumber_FloorDivide(o1: *mut PyObject, o2: *mut PyObject) -> *mut PyObject;
    pub fn PyNumber_TrueDivide(o1: *mut PyObject, o2: *mut PyObject) -> *mut PyObject;
    pub fn PyNumber_Remainder(o1: *mut PyObject, o2: *mut PyObject) -> *mut PyObject;
    pub fn PyNumber_Divmod(o1: *mut PyObject, o2: *mut PyObject) -> *mut PyObject;
    pub fn PyNumber_Power(o1: *mut PyObject, o2: *mut PyObject, o3: *mut PyObject)
        -> *mut PyObject;
>>>>>>> c9d9e80a
    pub fn PyNumber_Negative(o: *mut PyObject) -> *mut PyObject;
    #[cfg_attr(PyPy, link_name = "PyPyNumber_Positive")]
    pub fn PyNumber_Positive(o: *mut PyObject) -> *mut PyObject;
    #[cfg_attr(PyPy, link_name = "PyPyNumber_Absolute")]
    pub fn PyNumber_Absolute(o: *mut PyObject) -> *mut PyObject;
    #[cfg_attr(PyPy, link_name = "PyPyNumber_Invert")]
    pub fn PyNumber_Invert(o: *mut PyObject) -> *mut PyObject;
<<<<<<< HEAD
    #[cfg_attr(PyPy, link_name = "PyPyNumber_Lshift")]
    pub fn PyNumber_Lshift(o1: *mut PyObject, o2: *mut PyObject) -> *mut PyObject;
    #[cfg_attr(PyPy, link_name = "PyPyNumber_Rshift")]
    pub fn PyNumber_Rshift(o1: *mut PyObject, o2: *mut PyObject) -> *mut PyObject;
    #[cfg_attr(PyPy, link_name = "PyPyNumber_And")]
    pub fn PyNumber_And(o1: *mut PyObject, o2: *mut PyObject) -> *mut PyObject;
    #[cfg_attr(PyPy, link_name = "PyPyNumber_Xor")]
    pub fn PyNumber_Xor(o1: *mut PyObject, o2: *mut PyObject) -> *mut PyObject;
    #[cfg_attr(PyPy, link_name = "PyPyNumber_Or")]
=======
    pub fn PyNumber_Lshift(o1: *mut PyObject, o2: *mut PyObject) -> *mut PyObject;
    pub fn PyNumber_Rshift(o1: *mut PyObject, o2: *mut PyObject) -> *mut PyObject;
    pub fn PyNumber_And(o1: *mut PyObject, o2: *mut PyObject) -> *mut PyObject;
    pub fn PyNumber_Xor(o1: *mut PyObject, o2: *mut PyObject) -> *mut PyObject;
>>>>>>> c9d9e80a
    pub fn PyNumber_Or(o1: *mut PyObject, o2: *mut PyObject) -> *mut PyObject;
    #[cfg_attr(PyPy, link_name = "PyPyNumber_Index")]
    pub fn PyNumber_Index(o: *mut PyObject) -> *mut PyObject;
<<<<<<< HEAD
    #[cfg_attr(PyPy, link_name = "PyPyNumber_AsSsize_t")]
=======
>>>>>>> c9d9e80a
    pub fn PyNumber_AsSsize_t(o: *mut PyObject, exc: *mut PyObject) -> Py_ssize_t;
    fn _PyNumber_ConvertIntegralToInt(
        integral: *mut PyObject,
        error_format: *const c_char,
    ) -> *mut PyObject;
    pub fn PyNumber_Int(o: *mut PyObject) -> *mut PyObject;
    #[cfg_attr(PyPy, link_name = "PyPyNumber_Long")]
    pub fn PyNumber_Long(o: *mut PyObject) -> *mut PyObject;
    #[cfg_attr(PyPy, link_name = "PyPyNumber_Float")]
    pub fn PyNumber_Float(o: *mut PyObject) -> *mut PyObject;
<<<<<<< HEAD
    #[cfg_attr(PyPy, link_name = "PyPyNumber_InPlaceAdd")]
    pub fn PyNumber_InPlaceAdd(o1: *mut PyObject, o2: *mut PyObject) -> *mut PyObject;
    #[cfg_attr(PyPy, link_name = "PyPyNumber_InPlaceSubtract")]
    pub fn PyNumber_InPlaceSubtract(o1: *mut PyObject, o2: *mut PyObject) -> *mut PyObject;
    #[cfg_attr(PyPy, link_name = "PyPyNumber_InPlaceMultiply")]
    pub fn PyNumber_InPlaceMultiply(o1: *mut PyObject, o2: *mut PyObject) -> *mut PyObject;
    #[cfg_attr(PyPy, link_name = "PyPyNumber_InPlaceDivide")]
    pub fn PyNumber_InPlaceDivide(o1: *mut PyObject, o2: *mut PyObject) -> *mut PyObject;
    #[cfg_attr(PyPy, link_name = "PyPyNumber_InPlaceFloorDivide")]
    pub fn PyNumber_InPlaceFloorDivide(o1: *mut PyObject, o2: *mut PyObject) -> *mut PyObject;
    #[cfg_attr(PyPy, link_name = "PyPyNumber_InPlaceTrueDivide")]
    pub fn PyNumber_InPlaceTrueDivide(o1: *mut PyObject, o2: *mut PyObject) -> *mut PyObject;
    #[cfg_attr(PyPy, link_name = "PyPyNumber_InPlaceRemainder")]
    pub fn PyNumber_InPlaceRemainder(o1: *mut PyObject, o2: *mut PyObject) -> *mut PyObject;
    #[cfg_attr(PyPy, link_name = "PyPyNumber_InPlacePower")]
=======
    pub fn PyNumber_InPlaceAdd(o1: *mut PyObject, o2: *mut PyObject) -> *mut PyObject;
    pub fn PyNumber_InPlaceSubtract(o1: *mut PyObject, o2: *mut PyObject) -> *mut PyObject;
    pub fn PyNumber_InPlaceMultiply(o1: *mut PyObject, o2: *mut PyObject) -> *mut PyObject;
    pub fn PyNumber_InPlaceDivide(o1: *mut PyObject, o2: *mut PyObject) -> *mut PyObject;
    pub fn PyNumber_InPlaceFloorDivide(o1: *mut PyObject, o2: *mut PyObject) -> *mut PyObject;
    pub fn PyNumber_InPlaceTrueDivide(o1: *mut PyObject, o2: *mut PyObject) -> *mut PyObject;
    pub fn PyNumber_InPlaceRemainder(o1: *mut PyObject, o2: *mut PyObject) -> *mut PyObject;
>>>>>>> c9d9e80a
    pub fn PyNumber_InPlacePower(
        o1: *mut PyObject,
        o2: *mut PyObject,
        o3: *mut PyObject,
    ) -> *mut PyObject;
<<<<<<< HEAD
    #[cfg_attr(PyPy, link_name = "PyPyNumber_InPlaceLshift")]
    pub fn PyNumber_InPlaceLshift(o1: *mut PyObject, o2: *mut PyObject) -> *mut PyObject;
    #[cfg_attr(PyPy, link_name = "PyPyNumber_InPlaceRshift")]
    pub fn PyNumber_InPlaceRshift(o1: *mut PyObject, o2: *mut PyObject) -> *mut PyObject;
    #[cfg_attr(PyPy, link_name = "PyPyNumber_InPlaceAnd")]
    pub fn PyNumber_InPlaceAnd(o1: *mut PyObject, o2: *mut PyObject) -> *mut PyObject;
    #[cfg_attr(PyPy, link_name = "PyPyNumber_InPlaceXor")]
    pub fn PyNumber_InPlaceXor(o1: *mut PyObject, o2: *mut PyObject) -> *mut PyObject;
    #[cfg_attr(PyPy, link_name = "PyPyNumber_InPlaceOr")]
    pub fn PyNumber_InPlaceOr(o1: *mut PyObject, o2: *mut PyObject) -> *mut PyObject;
    pub fn PyNumber_ToBase(n: *mut PyObject, base: c_int) -> *mut PyObject;
    #[cfg_attr(PyPy, link_name = "PyPySequence_Check")]
=======
    pub fn PyNumber_InPlaceLshift(o1: *mut PyObject, o2: *mut PyObject) -> *mut PyObject;
    pub fn PyNumber_InPlaceRshift(o1: *mut PyObject, o2: *mut PyObject) -> *mut PyObject;
    pub fn PyNumber_InPlaceAnd(o1: *mut PyObject, o2: *mut PyObject) -> *mut PyObject;
    pub fn PyNumber_InPlaceXor(o1: *mut PyObject, o2: *mut PyObject) -> *mut PyObject;
    pub fn PyNumber_InPlaceOr(o1: *mut PyObject, o2: *mut PyObject) -> *mut PyObject;
    pub fn PyNumber_ToBase(n: *mut PyObject, base: c_int) -> *mut PyObject;
>>>>>>> c9d9e80a
    pub fn PySequence_Check(o: *mut PyObject) -> c_int;
    #[cfg_attr(PyPy, link_name = "PyPySequence_Size")]
    pub fn PySequence_Size(o: *mut PyObject) -> Py_ssize_t;
    #[cfg_attr(PyPy, link_name = "PyPySequence_Length")]
    pub fn PySequence_Length(o: *mut PyObject) -> Py_ssize_t;
<<<<<<< HEAD
    #[cfg_attr(PyPy, link_name = "PyPySequence_Concat")]
    pub fn PySequence_Concat(o1: *mut PyObject, o2: *mut PyObject) -> *mut PyObject;
    #[cfg_attr(PyPy, link_name = "PyPySequence_Repeat")]
    pub fn PySequence_Repeat(o: *mut PyObject, count: Py_ssize_t) -> *mut PyObject;
    #[cfg_attr(PyPy, link_name = "PyPySequence_GetItem")]
    pub fn PySequence_GetItem(o: *mut PyObject, i: Py_ssize_t) -> *mut PyObject;
    #[cfg_attr(PyPy, link_name = "PyPySequence_GetSlice")]
    pub fn PySequence_GetSlice(o: *mut PyObject, i1: Py_ssize_t, i2: Py_ssize_t) -> *mut PyObject;
    #[cfg_attr(PyPy, link_name = "PyPySequence_SetItem")]
    pub fn PySequence_SetItem(o: *mut PyObject, i: Py_ssize_t, v: *mut PyObject) -> c_int;
    #[cfg_attr(PyPy, link_name = "PyPySequence_DelItem")]
    pub fn PySequence_DelItem(o: *mut PyObject, i: Py_ssize_t) -> c_int;
    #[cfg_attr(PyPy, link_name = "PyPySequence_SetSlice")]
=======
    pub fn PySequence_Concat(o1: *mut PyObject, o2: *mut PyObject) -> *mut PyObject;
    pub fn PySequence_Repeat(o: *mut PyObject, count: Py_ssize_t) -> *mut PyObject;
    pub fn PySequence_GetItem(o: *mut PyObject, i: Py_ssize_t) -> *mut PyObject;
    pub fn PySequence_GetSlice(o: *mut PyObject, i1: Py_ssize_t, i2: Py_ssize_t) -> *mut PyObject;
    pub fn PySequence_SetItem(o: *mut PyObject, i: Py_ssize_t, v: *mut PyObject) -> c_int;
    pub fn PySequence_DelItem(o: *mut PyObject, i: Py_ssize_t) -> c_int;
>>>>>>> c9d9e80a
    pub fn PySequence_SetSlice(
        o: *mut PyObject,
        i1: Py_ssize_t,
        i2: Py_ssize_t,
        v: *mut PyObject,
    ) -> c_int;
<<<<<<< HEAD
    #[cfg_attr(PyPy, link_name = "PyPySequence_DelSlice")]
    pub fn PySequence_DelSlice(o: *mut PyObject, i1: Py_ssize_t, i2: Py_ssize_t) -> c_int;
    #[cfg_attr(PyPy, link_name = "PyPySequence_Tuple")]
=======
    pub fn PySequence_DelSlice(o: *mut PyObject, i1: Py_ssize_t, i2: Py_ssize_t) -> c_int;
>>>>>>> c9d9e80a
    pub fn PySequence_Tuple(o: *mut PyObject) -> *mut PyObject;
    #[cfg_attr(PyPy, link_name = "PyPySequence_List")]
    pub fn PySequence_List(o: *mut PyObject) -> *mut PyObject;
<<<<<<< HEAD
    #[cfg_attr(PyPy, link_name = "PyPySequence_Fast")]
    pub fn PySequence_Fast(o: *mut PyObject, m: *const c_char) -> *mut PyObject;
    pub fn PySequence_Count(o: *mut PyObject, value: *mut PyObject) -> Py_ssize_t;
    #[cfg_attr(PyPy, link_name = "PyPySequence_Contains")]
=======
    pub fn PySequence_Fast(o: *mut PyObject, m: *const c_char) -> *mut PyObject;
    pub fn PySequence_Count(o: *mut PyObject, value: *mut PyObject) -> Py_ssize_t;
>>>>>>> c9d9e80a
    pub fn PySequence_Contains(seq: *mut PyObject, ob: *mut PyObject) -> c_int;
    pub fn _PySequence_IterSearch(
        seq: *mut PyObject,
        obj: *mut PyObject,
        operation: c_int,
    ) -> Py_ssize_t;
    pub fn PySequence_In(o: *mut PyObject, value: *mut PyObject) -> c_int;
<<<<<<< HEAD
    #[cfg_attr(PyPy, link_name = "PyPySequence_Index")]
    pub fn PySequence_Index(o: *mut PyObject, value: *mut PyObject) -> Py_ssize_t;
    #[cfg_attr(PyPy, link_name = "PyPySequence_InPlaceConcat")]
    pub fn PySequence_InPlaceConcat(o1: *mut PyObject, o2: *mut PyObject) -> *mut PyObject;
    #[cfg_attr(PyPy, link_name = "PyPySequence_InPlaceRepeat")]
    pub fn PySequence_InPlaceRepeat(o: *mut PyObject, count: Py_ssize_t) -> *mut PyObject;
    #[cfg_attr(PyPy, link_name = "PyPyMapping_Check")]
=======
    pub fn PySequence_Index(o: *mut PyObject, value: *mut PyObject) -> Py_ssize_t;
    pub fn PySequence_InPlaceConcat(o1: *mut PyObject, o2: *mut PyObject) -> *mut PyObject;
    pub fn PySequence_InPlaceRepeat(o: *mut PyObject, count: Py_ssize_t) -> *mut PyObject;
>>>>>>> c9d9e80a
    pub fn PyMapping_Check(o: *mut PyObject) -> c_int;
    #[cfg_attr(PyPy, link_name = "PyPyMapping_Size")]
    pub fn PyMapping_Size(o: *mut PyObject) -> Py_ssize_t;
    #[cfg_attr(PyPy, link_name = "PyPyMapping_Length")]
    pub fn PyMapping_Length(o: *mut PyObject) -> Py_ssize_t;
<<<<<<< HEAD
    #[cfg_attr(PyPy, link_name = "PyPyMapping_HasKeyString")]
    pub fn PyMapping_HasKeyString(o: *mut PyObject, key: *mut c_char) -> c_int;
    #[cfg_attr(PyPy, link_name = "PyPyMapping_HasKey")]
    pub fn PyMapping_HasKey(o: *mut PyObject, key: *mut PyObject) -> c_int;
    #[cfg_attr(PyPy, link_name = "PyPyMapping_GetItemString")]
    pub fn PyMapping_GetItemString(o: *mut PyObject, key: *mut c_char) -> *mut PyObject;
    #[cfg_attr(PyPy, link_name = "PyPyMapping_SetItemString")]
=======
    pub fn PyMapping_HasKeyString(o: *mut PyObject, key: *mut c_char) -> c_int;
    pub fn PyMapping_HasKey(o: *mut PyObject, key: *mut PyObject) -> c_int;
    pub fn PyMapping_GetItemString(o: *mut PyObject, key: *mut c_char) -> *mut PyObject;
>>>>>>> c9d9e80a
    pub fn PyMapping_SetItemString(
        o: *mut PyObject,
        key: *mut c_char,
        value: *mut PyObject,
    ) -> c_int;
<<<<<<< HEAD
    #[cfg_attr(PyPy, link_name = "PyPyObject_IsInstance")]
    pub fn PyObject_IsInstance(object: *mut PyObject, typeorclass: *mut PyObject) -> c_int;
    #[cfg_attr(PyPy, link_name = "PyPyObject_IsSubclass")]
=======
    pub fn PyObject_IsInstance(object: *mut PyObject, typeorclass: *mut PyObject) -> c_int;
>>>>>>> c9d9e80a
    pub fn PyObject_IsSubclass(object: *mut PyObject, typeorclass: *mut PyObject) -> c_int;
}

#[inline]
pub unsafe fn PyObject_CheckBuffer(obj: *mut PyObject) -> c_int {
    let t = (*obj).ob_type;
    let b = (*t).tp_as_buffer;
    (!b.is_null()
        && (PyType_HasFeature(t, Py_TPFLAGS_HAVE_NEWBUFFER) != 0)
        && ((*b).bf_getbuffer.is_some())) as c_int
}

#[inline]
#[cfg_attr(PyPy, link_name = "PyPyIter_Check")]
pub unsafe fn PyIter_Check(obj: *mut PyObject) -> c_int {
    let t = (*obj).ob_type;
    (PyType_HasFeature(t, Py_TPFLAGS_HAVE_ITER) != 0
        && match (*t).tp_iternext {
            None => false,
            Some(f) => f as *const c_void != _PyObject_NextNotImplemented as *const c_void,
        }) as c_int
}

#[inline]
#[cfg_attr(PyPy, link_name = "PyPyIndex_Check")]
pub unsafe fn PyIndex_Check(obj: *mut PyObject) -> c_int {
    let t = (*obj).ob_type;
    let n = (*t).tp_as_number;
    (!n.is_null() && PyType_HasFeature(t, Py_TPFLAGS_HAVE_INDEX) != 0 && (*n).nb_index.is_some())
        as c_int
}

#[inline]
<<<<<<< HEAD
#[cfg_attr(PyPy, link_name = "PyPySequence_Fast_GET_SIZE")]
=======
>>>>>>> c9d9e80a
pub unsafe fn PySequence_Fast_GET_SIZE(o: *mut PyObject) -> Py_ssize_t {
    if ffi2::listobject::PyList_Check(o) != 0 {
        #[cfg_attr(PyPy, link_name = "PyPyList_GET_SIZE")]
        ffi2::listobject::PyList_GET_SIZE(o)
    } else {
        ffi2::tupleobject::PyTuple_GET_SIZE(o)
    }
}

#[inline]
<<<<<<< HEAD
#[cfg_attr(PyPy, link_name = "PyPySequence_Fast_GET_ITEM")]
=======
>>>>>>> c9d9e80a
pub unsafe fn PySequence_Fast_GET_ITEM(o: *mut PyObject, i: Py_ssize_t) -> *mut PyObject {
    if ffi2::listobject::PyList_Check(o) != 0 {
        #[cfg_attr(PyPy, link_name = "PyPyList_GET_ITEM")]
        ffi2::listobject::PyList_GET_ITEM(o, i)
    } else {
        ffi2::tupleobject::PyTuple_GET_ITEM(o, i)
    }
}

#[inline]
<<<<<<< HEAD
#[cfg_attr(PyPy, link_name = "PyPySequence_Fast_ITEMS")]
=======
>>>>>>> c9d9e80a
pub unsafe fn PySequence_Fast_ITEMS(o: *mut PyObject) -> *mut *mut PyObject {
    if ffi2::listobject::PyList_Check(o) != 0 {
        (*(o as *mut ffi2::listobject::PyListObject)).ob_item
    } else {
        (*(o as *mut ffi2::tupleobject::PyTupleObject))
            .ob_item
            .as_mut_ptr()
    }
}

#[inline]
<<<<<<< HEAD
#[cfg_attr(PyPy, link_name = "PyPySequence_ITEM")]
=======
>>>>>>> c9d9e80a
pub unsafe fn PySequence_ITEM(o: *mut PyObject, i: Py_ssize_t) -> *mut PyObject {
    (*(*Py_TYPE(o)).tp_as_sequence)
        .sq_item
        .expect("Failed to get sq_item")(o, i)
}

pub const PY_ITERSEARCH_COUNT: c_int = 1;
pub const PY_ITERSEARCH_INDEX: c_int = 2;
pub const PY_ITERSEARCH_CONTAINS: c_int = 3;

#[inline]
pub unsafe fn PyMapping_DelItemString(o: *mut PyObject, key: *mut c_char) -> c_int {
    PyObject_DelItemString(o, key)
}

#[inline]
pub unsafe fn PyMapping_DelItem(o: *mut PyObject, key: *mut PyObject) -> c_int {
    PyObject_DelItem(o, key)
}

#[inline]
<<<<<<< HEAD
#[cfg_attr(PyPy, link_name = "PyPyMapping_Keys")]
pub unsafe fn PyMapping_Keys(o: *mut PyObject) -> *mut PyObject {
    PyObject_CallMethod(o, "keys\0".as_ptr() as *mut i8, ptr::null_mut())
}

#[inline]
#[cfg_attr(PyPy, link_name = "PyPyMapping_Values")]
pub unsafe fn PyMapping_Values(o: *mut PyObject) -> *mut PyObject {
    PyObject_CallMethod(o, "values\0".as_ptr() as *mut i8, ptr::null_mut())
}

#[inline]
#[cfg_attr(PyPy, link_name = "PyPyMapping_Items")]
pub unsafe fn PyMapping_Items(o: *mut PyObject) -> *mut PyObject {
    PyObject_CallMethod(o, "items\0".as_ptr() as *mut i8, ptr::null_mut())
=======
pub unsafe fn PyMapping_Keys(o: *mut PyObject) -> *mut PyObject {
    PyObject_CallMethod(o, "keys\0".as_ptr() as *mut c_char, ptr::null_mut())
}

#[inline]
pub unsafe fn PyMapping_Values(o: *mut PyObject) -> *mut PyObject {
    PyObject_CallMethod(o, "values\0".as_ptr() as *mut c_char, ptr::null_mut())
}

#[inline]
pub unsafe fn PyMapping_Items(o: *mut PyObject) -> *mut PyObject {
    PyObject_CallMethod(o, "items\0".as_ptr() as *mut c_char, ptr::null_mut())
>>>>>>> c9d9e80a
}<|MERGE_RESOLUTION|>--- conflicted
+++ resolved
@@ -19,75 +19,51 @@
 #[cfg_attr(windows, link(name = "pythonXY"))]
 extern "C" {
     pub fn PyObject_Cmp(o1: *mut PyObject, o2: *mut PyObject, result: *mut c_int) -> c_int;
-<<<<<<< HEAD
     #[cfg_attr(PyPy, link_name = "PyPyObject_Call")]
-=======
->>>>>>> c9d9e80a
     pub fn PyObject_Call(
         callable_object: *mut PyObject,
         args: *mut PyObject,
         kw: *mut PyObject,
     ) -> *mut PyObject;
-<<<<<<< HEAD
     #[cfg_attr(PyPy, link_name = "PyPyObject_CallObject")]
-=======
->>>>>>> c9d9e80a
     pub fn PyObject_CallObject(
         callable_object: *mut PyObject,
         args: *mut PyObject,
     ) -> *mut PyObject;
-<<<<<<< HEAD
     #[cfg_attr(PyPy, link_name = "PyPyObject_CallFunction")]
-=======
->>>>>>> c9d9e80a
     pub fn PyObject_CallFunction(
         callable_object: *mut PyObject,
         format: *mut c_char,
         ...
     ) -> *mut PyObject;
-<<<<<<< HEAD
     #[cfg_attr(PyPy, link_name = "PyPyObject_CallMethod")]
-=======
->>>>>>> c9d9e80a
     pub fn PyObject_CallMethod(
         o: *mut PyObject,
         m: *mut c_char,
         format: *mut c_char,
         ...
     ) -> *mut PyObject;
-<<<<<<< HEAD
     #[cfg_attr(PyPy, link_name = "_PyPyObject_CallFunction_SizeT")]
-=======
->>>>>>> c9d9e80a
     fn _PyObject_CallFunction_SizeT(
         callable: *mut PyObject,
         format: *mut c_char,
         ...
     ) -> *mut PyObject;
-<<<<<<< HEAD
     #[cfg_attr(PyPy, link_name = "_PyPyObject_CallMethod_SizeT")]
-=======
->>>>>>> c9d9e80a
     fn _PyObject_CallMethod_SizeT(
         o: *mut PyObject,
         name: *mut c_char,
         format: *mut c_char,
         ...
     ) -> *mut PyObject;
-<<<<<<< HEAD
     #[cfg_attr(PyPy, link_name = "PyPyObject_CallFunctionObjArgs")]
     pub fn PyObject_CallFunctionObjArgs(callable: *mut PyObject, ...) -> *mut PyObject;
     #[cfg_attr(PyPy, link_name = "PyPyObject_CallMethodObjArgs")]
     pub fn PyObject_CallMethodObjArgs(o: *mut PyObject, m: *mut PyObject, ...) -> *mut PyObject;
     #[cfg_attr(PyPy, link_name = "PyPyObject_Type")]
-=======
-    pub fn PyObject_CallFunctionObjArgs(callable: *mut PyObject, ...) -> *mut PyObject;
-    pub fn PyObject_CallMethodObjArgs(o: *mut PyObject, m: *mut PyObject, ...) -> *mut PyObject;
->>>>>>> c9d9e80a
     pub fn PyObject_Type(o: *mut PyObject) -> *mut PyObject;
     #[cfg_attr(PyPy, link_name = "PyPyObject_Size")]
     pub fn PyObject_Size(o: *mut PyObject) -> Py_ssize_t;
-<<<<<<< HEAD
     #[cfg_attr(PyPy, link_name = "PyPyObject_LengthHint")]
     pub fn _PyObject_LengthHint(o: *mut PyObject, arg1: Py_ssize_t) -> Py_ssize_t;
     #[cfg_attr(PyPy, link_name = "PyPyObject_GetItem")]
@@ -97,62 +73,39 @@
     pub fn PyObject_DelItemString(o: *mut PyObject, key: *mut c_char) -> c_int;
     pub fn PyObject_DelItem(o: *mut PyObject, key: *mut PyObject) -> c_int;
     #[cfg_attr(PyPy, link_name = "PyPyObject_AsCharBuffer")]
-=======
-    pub fn _PyObject_LengthHint(o: *mut PyObject, arg1: Py_ssize_t) -> Py_ssize_t;
-    pub fn PyObject_GetItem(o: *mut PyObject, key: *mut PyObject) -> *mut PyObject;
-    pub fn PyObject_SetItem(o: *mut PyObject, key: *mut PyObject, v: *mut PyObject) -> c_int;
-    pub fn PyObject_DelItemString(o: *mut PyObject, key: *mut c_char) -> c_int;
-    pub fn PyObject_DelItem(o: *mut PyObject, key: *mut PyObject) -> c_int;
->>>>>>> c9d9e80a
     pub fn PyObject_AsCharBuffer(
         obj: *mut PyObject,
         buffer: *mut *const c_char,
         buffer_len: *mut Py_ssize_t,
     ) -> c_int;
-<<<<<<< HEAD
     #[cfg_attr(PyPy, link_name = "PyPyObject_CheckReadBuffer")]
     pub fn PyObject_CheckReadBuffer(obj: *mut PyObject) -> c_int;
     #[cfg_attr(PyPy, link_name = "PyPyObject_AsReadBuffer")]
-=======
-    pub fn PyObject_CheckReadBuffer(obj: *mut PyObject) -> c_int;
->>>>>>> c9d9e80a
     pub fn PyObject_AsReadBuffer(
         obj: *mut PyObject,
         buffer: *mut *const c_void,
         buffer_len: *mut Py_ssize_t,
     ) -> c_int;
-<<<<<<< HEAD
     #[cfg_attr(PyPy, link_name = "PyPyObject_AsWriteBuffer")]
-=======
->>>>>>> c9d9e80a
     pub fn PyObject_AsWriteBuffer(
         obj: *mut PyObject,
         buffer: *mut *mut c_void,
         buffer_len: *mut Py_ssize_t,
     ) -> c_int;
 
-<<<<<<< HEAD
     #[cfg_attr(PyPy, link_name = "PyPyObject_GetBuffer")]
     pub fn PyObject_GetBuffer(obj: *mut PyObject, view: *mut Py_buffer, flags: c_int) -> c_int;
 
     #[cfg_attr(PyPy, link_name = "PyPyBuffer_GetPointer")]
     pub fn PyBuffer_GetPointer(view: *mut Py_buffer, indices: *mut Py_ssize_t) -> *mut c_void;
     #[cfg_attr(PyPy, link_name = "PyPyBuffer_ToContiguous")]
-=======
-    pub fn PyObject_GetBuffer(obj: *mut PyObject, view: *mut Py_buffer, flags: c_int) -> c_int;
-
-    pub fn PyBuffer_GetPointer(view: *mut Py_buffer, indices: *mut Py_ssize_t) -> *mut c_void;
->>>>>>> c9d9e80a
     pub fn PyBuffer_ToContiguous(
         buf: *mut c_void,
         view: *mut Py_buffer,
         len: Py_ssize_t,
         fort: c_char,
     ) -> c_int;
-<<<<<<< HEAD
     #[cfg_attr(PyPy, link_name = "PyPyBuffer_FromContiguous")]
-=======
->>>>>>> c9d9e80a
     pub fn PyBuffer_FromContiguous(
         view: *mut Py_buffer,
         buf: *mut c_void,
@@ -160,10 +113,7 @@
         fort: c_char,
     ) -> c_int;
     pub fn PyObject_CopyData(dest: *mut PyObject, src: *mut PyObject) -> c_int;
-<<<<<<< HEAD
     #[cfg_attr(PyPy, link_name = "PyPyBuffer_IsContiguous")]
-=======
->>>>>>> c9d9e80a
     pub fn PyBuffer_IsContiguous(view: *mut Py_buffer, fort: c_char) -> c_int;
     pub fn PyBuffer_FillContiguousStrides(
         ndims: c_int,
@@ -172,10 +122,7 @@
         itemsize: c_int,
         fort: c_char,
     );
-<<<<<<< HEAD
     #[cfg_attr(PyPy, link_name = "PyPyBuffer_FillInfo")]
-=======
->>>>>>> c9d9e80a
     pub fn PyBuffer_FillInfo(
         view: *mut Py_buffer,
         o: *mut PyObject,
@@ -184,16 +131,11 @@
         readonly: c_int,
         flags: c_int,
     ) -> c_int;
-<<<<<<< HEAD
     #[cfg_attr(PyPy, link_name = "PyPyBuffer_Release")]
     pub fn PyBuffer_Release(view: *mut Py_buffer);
     #[cfg_attr(PyPy, link_name = "PyPyObject_Format")]
     pub fn PyObject_Format(obj: *mut PyObject, format_spec: *mut PyObject) -> *mut PyObject;
     #[cfg_attr(PyPy, link_name = "PyPyObject_GetIter")]
-=======
-    pub fn PyBuffer_Release(view: *mut Py_buffer);
-    pub fn PyObject_Format(obj: *mut PyObject, format_spec: *mut PyObject) -> *mut PyObject;
->>>>>>> c9d9e80a
     pub fn PyObject_GetIter(arg1: *mut PyObject) -> *mut PyObject;
     #[cfg_attr(PyPy, link_name = "PyPyIter_Next")]
     pub fn PyIter_Next(arg1: *mut PyObject) -> *mut PyObject;
@@ -201,7 +143,6 @@
 
     #[cfg_attr(PyPy, link_name = "PyPyNumber_Check")]
     pub fn PyNumber_Check(o: *mut PyObject) -> c_int;
-<<<<<<< HEAD
     #[cfg_attr(PyPy, link_name = "PyPyNumber_Add")]
     pub fn PyNumber_Add(o1: *mut PyObject, o2: *mut PyObject) -> *mut PyObject;
     #[cfg_attr(PyPy, link_name = "PyPyNumber_Subtract")]
@@ -222,18 +163,6 @@
     pub fn PyNumber_Power(o1: *mut PyObject, o2: *mut PyObject, o3: *mut PyObject)
         -> *mut PyObject;
     #[cfg_attr(PyPy, link_name = "PyPyNumber_Negative")]
-=======
-    pub fn PyNumber_Add(o1: *mut PyObject, o2: *mut PyObject) -> *mut PyObject;
-    pub fn PyNumber_Subtract(o1: *mut PyObject, o2: *mut PyObject) -> *mut PyObject;
-    pub fn PyNumber_Multiply(o1: *mut PyObject, o2: *mut PyObject) -> *mut PyObject;
-    pub fn PyNumber_Divide(o1: *mut PyObject, o2: *mut PyObject) -> *mut PyObject;
-    pub fn PyNumber_FloorDivide(o1: *mut PyObject, o2: *mut PyObject) -> *mut PyObject;
-    pub fn PyNumber_TrueDivide(o1: *mut PyObject, o2: *mut PyObject) -> *mut PyObject;
-    pub fn PyNumber_Remainder(o1: *mut PyObject, o2: *mut PyObject) -> *mut PyObject;
-    pub fn PyNumber_Divmod(o1: *mut PyObject, o2: *mut PyObject) -> *mut PyObject;
-    pub fn PyNumber_Power(o1: *mut PyObject, o2: *mut PyObject, o3: *mut PyObject)
-        -> *mut PyObject;
->>>>>>> c9d9e80a
     pub fn PyNumber_Negative(o: *mut PyObject) -> *mut PyObject;
     #[cfg_attr(PyPy, link_name = "PyPyNumber_Positive")]
     pub fn PyNumber_Positive(o: *mut PyObject) -> *mut PyObject;
@@ -241,7 +170,6 @@
     pub fn PyNumber_Absolute(o: *mut PyObject) -> *mut PyObject;
     #[cfg_attr(PyPy, link_name = "PyPyNumber_Invert")]
     pub fn PyNumber_Invert(o: *mut PyObject) -> *mut PyObject;
-<<<<<<< HEAD
     #[cfg_attr(PyPy, link_name = "PyPyNumber_Lshift")]
     pub fn PyNumber_Lshift(o1: *mut PyObject, o2: *mut PyObject) -> *mut PyObject;
     #[cfg_attr(PyPy, link_name = "PyPyNumber_Rshift")]
@@ -251,19 +179,10 @@
     #[cfg_attr(PyPy, link_name = "PyPyNumber_Xor")]
     pub fn PyNumber_Xor(o1: *mut PyObject, o2: *mut PyObject) -> *mut PyObject;
     #[cfg_attr(PyPy, link_name = "PyPyNumber_Or")]
-=======
-    pub fn PyNumber_Lshift(o1: *mut PyObject, o2: *mut PyObject) -> *mut PyObject;
-    pub fn PyNumber_Rshift(o1: *mut PyObject, o2: *mut PyObject) -> *mut PyObject;
-    pub fn PyNumber_And(o1: *mut PyObject, o2: *mut PyObject) -> *mut PyObject;
-    pub fn PyNumber_Xor(o1: *mut PyObject, o2: *mut PyObject) -> *mut PyObject;
->>>>>>> c9d9e80a
     pub fn PyNumber_Or(o1: *mut PyObject, o2: *mut PyObject) -> *mut PyObject;
     #[cfg_attr(PyPy, link_name = "PyPyNumber_Index")]
     pub fn PyNumber_Index(o: *mut PyObject) -> *mut PyObject;
-<<<<<<< HEAD
     #[cfg_attr(PyPy, link_name = "PyPyNumber_AsSsize_t")]
-=======
->>>>>>> c9d9e80a
     pub fn PyNumber_AsSsize_t(o: *mut PyObject, exc: *mut PyObject) -> Py_ssize_t;
     fn _PyNumber_ConvertIntegralToInt(
         integral: *mut PyObject,
@@ -274,7 +193,6 @@
     pub fn PyNumber_Long(o: *mut PyObject) -> *mut PyObject;
     #[cfg_attr(PyPy, link_name = "PyPyNumber_Float")]
     pub fn PyNumber_Float(o: *mut PyObject) -> *mut PyObject;
-<<<<<<< HEAD
     #[cfg_attr(PyPy, link_name = "PyPyNumber_InPlaceAdd")]
     pub fn PyNumber_InPlaceAdd(o1: *mut PyObject, o2: *mut PyObject) -> *mut PyObject;
     #[cfg_attr(PyPy, link_name = "PyPyNumber_InPlaceSubtract")]
@@ -290,21 +208,11 @@
     #[cfg_attr(PyPy, link_name = "PyPyNumber_InPlaceRemainder")]
     pub fn PyNumber_InPlaceRemainder(o1: *mut PyObject, o2: *mut PyObject) -> *mut PyObject;
     #[cfg_attr(PyPy, link_name = "PyPyNumber_InPlacePower")]
-=======
-    pub fn PyNumber_InPlaceAdd(o1: *mut PyObject, o2: *mut PyObject) -> *mut PyObject;
-    pub fn PyNumber_InPlaceSubtract(o1: *mut PyObject, o2: *mut PyObject) -> *mut PyObject;
-    pub fn PyNumber_InPlaceMultiply(o1: *mut PyObject, o2: *mut PyObject) -> *mut PyObject;
-    pub fn PyNumber_InPlaceDivide(o1: *mut PyObject, o2: *mut PyObject) -> *mut PyObject;
-    pub fn PyNumber_InPlaceFloorDivide(o1: *mut PyObject, o2: *mut PyObject) -> *mut PyObject;
-    pub fn PyNumber_InPlaceTrueDivide(o1: *mut PyObject, o2: *mut PyObject) -> *mut PyObject;
-    pub fn PyNumber_InPlaceRemainder(o1: *mut PyObject, o2: *mut PyObject) -> *mut PyObject;
->>>>>>> c9d9e80a
     pub fn PyNumber_InPlacePower(
         o1: *mut PyObject,
         o2: *mut PyObject,
         o3: *mut PyObject,
     ) -> *mut PyObject;
-<<<<<<< HEAD
     #[cfg_attr(PyPy, link_name = "PyPyNumber_InPlaceLshift")]
     pub fn PyNumber_InPlaceLshift(o1: *mut PyObject, o2: *mut PyObject) -> *mut PyObject;
     #[cfg_attr(PyPy, link_name = "PyPyNumber_InPlaceRshift")]
@@ -317,20 +225,11 @@
     pub fn PyNumber_InPlaceOr(o1: *mut PyObject, o2: *mut PyObject) -> *mut PyObject;
     pub fn PyNumber_ToBase(n: *mut PyObject, base: c_int) -> *mut PyObject;
     #[cfg_attr(PyPy, link_name = "PyPySequence_Check")]
-=======
-    pub fn PyNumber_InPlaceLshift(o1: *mut PyObject, o2: *mut PyObject) -> *mut PyObject;
-    pub fn PyNumber_InPlaceRshift(o1: *mut PyObject, o2: *mut PyObject) -> *mut PyObject;
-    pub fn PyNumber_InPlaceAnd(o1: *mut PyObject, o2: *mut PyObject) -> *mut PyObject;
-    pub fn PyNumber_InPlaceXor(o1: *mut PyObject, o2: *mut PyObject) -> *mut PyObject;
-    pub fn PyNumber_InPlaceOr(o1: *mut PyObject, o2: *mut PyObject) -> *mut PyObject;
-    pub fn PyNumber_ToBase(n: *mut PyObject, base: c_int) -> *mut PyObject;
->>>>>>> c9d9e80a
     pub fn PySequence_Check(o: *mut PyObject) -> c_int;
     #[cfg_attr(PyPy, link_name = "PyPySequence_Size")]
     pub fn PySequence_Size(o: *mut PyObject) -> Py_ssize_t;
     #[cfg_attr(PyPy, link_name = "PyPySequence_Length")]
     pub fn PySequence_Length(o: *mut PyObject) -> Py_ssize_t;
-<<<<<<< HEAD
     #[cfg_attr(PyPy, link_name = "PyPySequence_Concat")]
     pub fn PySequence_Concat(o1: *mut PyObject, o2: *mut PyObject) -> *mut PyObject;
     #[cfg_attr(PyPy, link_name = "PyPySequence_Repeat")]
@@ -344,39 +243,22 @@
     #[cfg_attr(PyPy, link_name = "PyPySequence_DelItem")]
     pub fn PySequence_DelItem(o: *mut PyObject, i: Py_ssize_t) -> c_int;
     #[cfg_attr(PyPy, link_name = "PyPySequence_SetSlice")]
-=======
-    pub fn PySequence_Concat(o1: *mut PyObject, o2: *mut PyObject) -> *mut PyObject;
-    pub fn PySequence_Repeat(o: *mut PyObject, count: Py_ssize_t) -> *mut PyObject;
-    pub fn PySequence_GetItem(o: *mut PyObject, i: Py_ssize_t) -> *mut PyObject;
-    pub fn PySequence_GetSlice(o: *mut PyObject, i1: Py_ssize_t, i2: Py_ssize_t) -> *mut PyObject;
-    pub fn PySequence_SetItem(o: *mut PyObject, i: Py_ssize_t, v: *mut PyObject) -> c_int;
-    pub fn PySequence_DelItem(o: *mut PyObject, i: Py_ssize_t) -> c_int;
->>>>>>> c9d9e80a
     pub fn PySequence_SetSlice(
         o: *mut PyObject,
         i1: Py_ssize_t,
         i2: Py_ssize_t,
         v: *mut PyObject,
     ) -> c_int;
-<<<<<<< HEAD
     #[cfg_attr(PyPy, link_name = "PyPySequence_DelSlice")]
     pub fn PySequence_DelSlice(o: *mut PyObject, i1: Py_ssize_t, i2: Py_ssize_t) -> c_int;
     #[cfg_attr(PyPy, link_name = "PyPySequence_Tuple")]
-=======
-    pub fn PySequence_DelSlice(o: *mut PyObject, i1: Py_ssize_t, i2: Py_ssize_t) -> c_int;
->>>>>>> c9d9e80a
     pub fn PySequence_Tuple(o: *mut PyObject) -> *mut PyObject;
     #[cfg_attr(PyPy, link_name = "PyPySequence_List")]
     pub fn PySequence_List(o: *mut PyObject) -> *mut PyObject;
-<<<<<<< HEAD
     #[cfg_attr(PyPy, link_name = "PyPySequence_Fast")]
     pub fn PySequence_Fast(o: *mut PyObject, m: *const c_char) -> *mut PyObject;
     pub fn PySequence_Count(o: *mut PyObject, value: *mut PyObject) -> Py_ssize_t;
     #[cfg_attr(PyPy, link_name = "PyPySequence_Contains")]
-=======
-    pub fn PySequence_Fast(o: *mut PyObject, m: *const c_char) -> *mut PyObject;
-    pub fn PySequence_Count(o: *mut PyObject, value: *mut PyObject) -> Py_ssize_t;
->>>>>>> c9d9e80a
     pub fn PySequence_Contains(seq: *mut PyObject, ob: *mut PyObject) -> c_int;
     pub fn _PySequence_IterSearch(
         seq: *mut PyObject,
@@ -384,7 +266,6 @@
         operation: c_int,
     ) -> Py_ssize_t;
     pub fn PySequence_In(o: *mut PyObject, value: *mut PyObject) -> c_int;
-<<<<<<< HEAD
     #[cfg_attr(PyPy, link_name = "PyPySequence_Index")]
     pub fn PySequence_Index(o: *mut PyObject, value: *mut PyObject) -> Py_ssize_t;
     #[cfg_attr(PyPy, link_name = "PyPySequence_InPlaceConcat")]
@@ -392,17 +273,11 @@
     #[cfg_attr(PyPy, link_name = "PyPySequence_InPlaceRepeat")]
     pub fn PySequence_InPlaceRepeat(o: *mut PyObject, count: Py_ssize_t) -> *mut PyObject;
     #[cfg_attr(PyPy, link_name = "PyPyMapping_Check")]
-=======
-    pub fn PySequence_Index(o: *mut PyObject, value: *mut PyObject) -> Py_ssize_t;
-    pub fn PySequence_InPlaceConcat(o1: *mut PyObject, o2: *mut PyObject) -> *mut PyObject;
-    pub fn PySequence_InPlaceRepeat(o: *mut PyObject, count: Py_ssize_t) -> *mut PyObject;
->>>>>>> c9d9e80a
     pub fn PyMapping_Check(o: *mut PyObject) -> c_int;
     #[cfg_attr(PyPy, link_name = "PyPyMapping_Size")]
     pub fn PyMapping_Size(o: *mut PyObject) -> Py_ssize_t;
     #[cfg_attr(PyPy, link_name = "PyPyMapping_Length")]
     pub fn PyMapping_Length(o: *mut PyObject) -> Py_ssize_t;
-<<<<<<< HEAD
     #[cfg_attr(PyPy, link_name = "PyPyMapping_HasKeyString")]
     pub fn PyMapping_HasKeyString(o: *mut PyObject, key: *mut c_char) -> c_int;
     #[cfg_attr(PyPy, link_name = "PyPyMapping_HasKey")]
@@ -410,23 +285,14 @@
     #[cfg_attr(PyPy, link_name = "PyPyMapping_GetItemString")]
     pub fn PyMapping_GetItemString(o: *mut PyObject, key: *mut c_char) -> *mut PyObject;
     #[cfg_attr(PyPy, link_name = "PyPyMapping_SetItemString")]
-=======
-    pub fn PyMapping_HasKeyString(o: *mut PyObject, key: *mut c_char) -> c_int;
-    pub fn PyMapping_HasKey(o: *mut PyObject, key: *mut PyObject) -> c_int;
-    pub fn PyMapping_GetItemString(o: *mut PyObject, key: *mut c_char) -> *mut PyObject;
->>>>>>> c9d9e80a
     pub fn PyMapping_SetItemString(
         o: *mut PyObject,
         key: *mut c_char,
         value: *mut PyObject,
     ) -> c_int;
-<<<<<<< HEAD
     #[cfg_attr(PyPy, link_name = "PyPyObject_IsInstance")]
     pub fn PyObject_IsInstance(object: *mut PyObject, typeorclass: *mut PyObject) -> c_int;
     #[cfg_attr(PyPy, link_name = "PyPyObject_IsSubclass")]
-=======
-    pub fn PyObject_IsInstance(object: *mut PyObject, typeorclass: *mut PyObject) -> c_int;
->>>>>>> c9d9e80a
     pub fn PyObject_IsSubclass(object: *mut PyObject, typeorclass: *mut PyObject) -> c_int;
 }
 
@@ -460,10 +326,7 @@
 }
 
 #[inline]
-<<<<<<< HEAD
 #[cfg_attr(PyPy, link_name = "PyPySequence_Fast_GET_SIZE")]
-=======
->>>>>>> c9d9e80a
 pub unsafe fn PySequence_Fast_GET_SIZE(o: *mut PyObject) -> Py_ssize_t {
     if ffi2::listobject::PyList_Check(o) != 0 {
         #[cfg_attr(PyPy, link_name = "PyPyList_GET_SIZE")]
@@ -474,10 +337,7 @@
 }
 
 #[inline]
-<<<<<<< HEAD
 #[cfg_attr(PyPy, link_name = "PyPySequence_Fast_GET_ITEM")]
-=======
->>>>>>> c9d9e80a
 pub unsafe fn PySequence_Fast_GET_ITEM(o: *mut PyObject, i: Py_ssize_t) -> *mut PyObject {
     if ffi2::listobject::PyList_Check(o) != 0 {
         #[cfg_attr(PyPy, link_name = "PyPyList_GET_ITEM")]
@@ -488,10 +348,7 @@
 }
 
 #[inline]
-<<<<<<< HEAD
 #[cfg_attr(PyPy, link_name = "PyPySequence_Fast_ITEMS")]
-=======
->>>>>>> c9d9e80a
 pub unsafe fn PySequence_Fast_ITEMS(o: *mut PyObject) -> *mut *mut PyObject {
     if ffi2::listobject::PyList_Check(o) != 0 {
         (*(o as *mut ffi2::listobject::PyListObject)).ob_item
@@ -503,10 +360,7 @@
 }
 
 #[inline]
-<<<<<<< HEAD
 #[cfg_attr(PyPy, link_name = "PyPySequence_ITEM")]
-=======
->>>>>>> c9d9e80a
 pub unsafe fn PySequence_ITEM(o: *mut PyObject, i: Py_ssize_t) -> *mut PyObject {
     (*(*Py_TYPE(o)).tp_as_sequence)
         .sq_item
@@ -528,34 +382,18 @@
 }
 
 #[inline]
-<<<<<<< HEAD
 #[cfg_attr(PyPy, link_name = "PyPyMapping_Keys")]
 pub unsafe fn PyMapping_Keys(o: *mut PyObject) -> *mut PyObject {
-    PyObject_CallMethod(o, "keys\0".as_ptr() as *mut i8, ptr::null_mut())
+    PyObject_CallMethod(o, "keys\0".as_ptr() as *mut c_char, ptr::null_mut())
 }
 
 #[inline]
 #[cfg_attr(PyPy, link_name = "PyPyMapping_Values")]
 pub unsafe fn PyMapping_Values(o: *mut PyObject) -> *mut PyObject {
-    PyObject_CallMethod(o, "values\0".as_ptr() as *mut i8, ptr::null_mut())
-}
-
+    PyObject_CallMethod(o, "values\0".as_ptr() as *mut c_char, ptr::null_mut())
+}
 #[inline]
 #[cfg_attr(PyPy, link_name = "PyPyMapping_Items")]
 pub unsafe fn PyMapping_Items(o: *mut PyObject) -> *mut PyObject {
-    PyObject_CallMethod(o, "items\0".as_ptr() as *mut i8, ptr::null_mut())
-=======
-pub unsafe fn PyMapping_Keys(o: *mut PyObject) -> *mut PyObject {
-    PyObject_CallMethod(o, "keys\0".as_ptr() as *mut c_char, ptr::null_mut())
-}
-
-#[inline]
-pub unsafe fn PyMapping_Values(o: *mut PyObject) -> *mut PyObject {
-    PyObject_CallMethod(o, "values\0".as_ptr() as *mut c_char, ptr::null_mut())
-}
-
-#[inline]
-pub unsafe fn PyMapping_Items(o: *mut PyObject) -> *mut PyObject {
     PyObject_CallMethod(o, "items\0".as_ptr() as *mut c_char, ptr::null_mut())
->>>>>>> c9d9e80a
 }