use ffi2::object::*;
use ffi2::pyport::Py_ssize_t;
use std::os::raw::{c_char, c_int, c_void};

#[repr(C)]
#[derive(Copy, Clone)]
pub struct PyCodeObject {
    #[cfg(py_sys_config = "Py_TRACE_REFS")]
    pub _ob_next: *mut PyObject,
    #[cfg(py_sys_config = "Py_TRACE_REFS")]
    pub _ob_prev: *mut PyObject,
    pub ob_refcnt: Py_ssize_t,
    pub ob_type: *mut PyTypeObject,
    pub co_argcount: c_int,
    pub co_nlocals: c_int,
    pub co_stacksize: c_int,
    pub co_flags: c_int,
    pub co_code: *mut PyObject,
    pub co_consts: *mut PyObject,
    pub co_names: *mut PyObject,
    pub co_varnames: *mut PyObject,
    pub co_freevars: *mut PyObject,
    pub co_cellvars: *mut PyObject,
    pub co_filename: *mut PyObject,
    pub co_name: *mut PyObject,
    pub co_firstlineno: c_int,
    pub co_lnotab: *mut PyObject,
    pub co_zombieframe: *mut c_void,
    pub co_weakreflist: *mut PyObject,
}

/* Masks for co_flags */
pub const CO_OPTIMIZED: c_int = 0x0001;
pub const CO_NEWLOCALS: c_int = 0x0002;
pub const CO_VARARGS: c_int = 0x0004;
pub const CO_VARKEYWORDS: c_int = 0x0008;
pub const CO_NESTED: c_int = 0x0010;
pub const CO_GENERATOR: c_int = 0x0020;
/* The CO_NOFREE flag is set if there are no free or cell variables.
   This information is redundant, but it allows a single flag test
   to determine whether there is any extra work to be done when the
   call frame it setup.
*/
pub const CO_NOFREE: c_int = 0x0040;

pub const CO_FUTURE_DIVISION: c_int = 0x2000;
pub const CO_FUTURE_ABSOLUTE_IMPORT: c_int = 0x4000; /* do absolute imports by default */
pub const CO_FUTURE_WITH_STATEMENT: c_int = 0x8000;
pub const CO_FUTURE_PRINT_FUNCTION: c_int = 0x1_0000;
pub const CO_FUTURE_UNICODE_LITERALS: c_int = 0x2_0000;

pub const CO_MAXBLOCKS: usize = 20;

#[cfg_attr(windows, link(name = "pythonXY"))]
extern "C" {
    pub static mut PyCode_Type: PyTypeObject;

<<<<<<< HEAD
    #[cfg_attr(PyPy, link_name = "PyPyCode_New")]
=======
>>>>>>> c9d9e80a
    pub fn PyCode_New(
        arg1: c_int,
        arg2: c_int,
        arg3: c_int,
        arg4: c_int,
        arg5: *mut PyObject,
        arg6: *mut PyObject,
        arg7: *mut PyObject,
        arg8: *mut PyObject,
        arg9: *mut PyObject,
        arg10: *mut PyObject,
        arg11: *mut PyObject,
        arg12: *mut PyObject,
        arg13: c_int,
        arg14: *mut PyObject,
    ) -> *mut PyCodeObject;
<<<<<<< HEAD
    #[cfg_attr(PyPy, link_name = "PyPyCode_NewEmpty")]
=======
>>>>>>> c9d9e80a
    pub fn PyCode_NewEmpty(
        filename: *const c_char,
        funcname: *const c_char,
        firstlineno: c_int,
    ) -> *mut PyCodeObject;
    pub fn PyCode_Addr2Line(arg1: *mut PyCodeObject, arg2: c_int) -> c_int;
<<<<<<< HEAD
    #[cfg_attr(PyPy, link_name = "PyPyCode_Check")]
=======
>>>>>>> c9d9e80a
    //fn _PyCode_CheckLineNumber(co: *mut PyCodeObject,
    //                               lasti: c_int,
    //                               bounds: *mut PyAddrPair) -> c_int;
    pub fn PyCode_Optimize(
        code: *mut PyObject,
        consts: *mut PyObject,
        names: *mut PyObject,
        lineno_obj: *mut PyObject,
    ) -> *mut PyObject;
}

<<<<<<< HEAD
#[inline(always)]
=======
#[inline]
>>>>>>> c9d9e80a
pub unsafe fn PyCode_Check(op: *mut PyObject) -> c_int {
    (Py_TYPE(op) == &mut PyCode_Type) as c_int
}

#[inline]
<<<<<<< HEAD
#[cfg_attr(PyPy, link_name = "PyPyCode_GetNumFree")]
=======
>>>>>>> c9d9e80a
pub unsafe fn PyCode_GetNumFree(op: *mut PyCodeObject) -> Py_ssize_t {
    ::ffi2::tupleobject::PyTuple_GET_SIZE((*op).co_freevars)
}<|MERGE_RESOLUTION|>--- conflicted
+++ resolved
@@ -55,10 +55,7 @@
 extern "C" {
     pub static mut PyCode_Type: PyTypeObject;
 
-<<<<<<< HEAD
     #[cfg_attr(PyPy, link_name = "PyPyCode_New")]
-=======
->>>>>>> c9d9e80a
     pub fn PyCode_New(
         arg1: c_int,
         arg2: c_int,
@@ -75,20 +72,14 @@
         arg13: c_int,
         arg14: *mut PyObject,
     ) -> *mut PyCodeObject;
-<<<<<<< HEAD
     #[cfg_attr(PyPy, link_name = "PyPyCode_NewEmpty")]
-=======
->>>>>>> c9d9e80a
     pub fn PyCode_NewEmpty(
         filename: *const c_char,
         funcname: *const c_char,
         firstlineno: c_int,
     ) -> *mut PyCodeObject;
     pub fn PyCode_Addr2Line(arg1: *mut PyCodeObject, arg2: c_int) -> c_int;
-<<<<<<< HEAD
     #[cfg_attr(PyPy, link_name = "PyPyCode_Check")]
-=======
->>>>>>> c9d9e80a
     //fn _PyCode_CheckLineNumber(co: *mut PyCodeObject,
     //                               lasti: c_int,
     //                               bounds: *mut PyAddrPair) -> c_int;
@@ -100,20 +91,13 @@
     ) -> *mut PyObject;
 }
 
-<<<<<<< HEAD
-#[inline(always)]
-=======
 #[inline]
->>>>>>> c9d9e80a
 pub unsafe fn PyCode_Check(op: *mut PyObject) -> c_int {
     (Py_TYPE(op) == &mut PyCode_Type) as c_int
 }
 
 #[inline]
-<<<<<<< HEAD
 #[cfg_attr(PyPy, link_name = "PyPyCode_GetNumFree")]
-=======
->>>>>>> c9d9e80a
 pub unsafe fn PyCode_GetNumFree(op: *mut PyCodeObject) -> Py_ssize_t {
     ::ffi2::tupleobject::PyTuple_GET_SIZE((*op).co_freevars)
 }