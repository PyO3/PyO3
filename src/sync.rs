--- conflicted
+++ resolved
@@ -525,7 +525,6 @@
         })
     }
 
-<<<<<<< HEAD
     #[test]
     fn test_once_cell_drop() {
         #[derive(Debug)]
@@ -546,7 +545,9 @@
             assert!(!*drop_container.0);
             drop(cell);
             assert!(dropped);
-=======
+        });
+    }
+
     #[cfg(feature = "macros")]
     #[cfg(not(target_arch = "wasm32"))] // We are building wasm Python with pthreads disabled
     #[test]
@@ -586,7 +587,6 @@
                     });
                 });
             });
->>>>>>> cb884785
         });
     }
 }