--- conflicted
+++ resolved
@@ -1,7 +1,4 @@
 // Copyright (c) 2017-present PyO3 Project and Contributors
-<<<<<<< HEAD
-use libc;
-=======
 
 use crate::conversion::{IntoPyObject, ToBorrowedObject, ToPyObject};
 use crate::ffi;
@@ -11,119 +8,11 @@
 use crate::typeob::PyTypeObject;
 use crate::types::{exceptions, PyObjectRef, PyType};
 use libc::c_int;
->>>>>>> c9d9e80a
 use std;
 use std::error::Error;
 use std::ffi::CString;
 use std::io;
 use std::os::raw::c_char;
-<<<<<<< HEAD
-
-use conversion::{IntoPyObject, ToBorrowedObject, ToPyObject};
-use ffi;
-use instance::Py;
-use object::PyObject;
-use objects::{exc, PyObjectRef, PyType};
-use python::{IntoPyPointer, Python, ToPyPointer};
-use typeob::PyTypeObject;
-
-/// Defines a new exception type.
-///
-/// # Syntax
-/// `py_exception!(module, MyError)`
-///
-/// * `module` is the name of the containing module.
-/// * `MyError` is the name of the new exception type.
-///
-/// # Example
-/// ```
-/// #[macro_use]
-/// extern crate pyo3;
-///
-/// use pyo3::{Python, PyDict};
-///
-/// py_exception!(mymodule, CustomError);
-///
-/// fn main() {
-///     let gil = Python::acquire_gil();
-///     let py = gil.python();
-///     let ctx = PyDict::new(py);
-///
-///     ctx.set_item("CustomError", py.get_type::<CustomError>()).unwrap();
-///
-///     py.run("assert str(CustomError) == \"<class 'mymodule.CustomError'>\"",
-///            None, Some(&ctx)).unwrap();
-///     py.run("assert CustomError('oops').args == ('oops',)", None, Some(ctx)).unwrap();
-/// }
-/// ```
-#[macro_export]
-macro_rules! py_exception {
-    ($module: ident, $name: ident, $base: ty) => {
-        pub struct $name;
-
-        impl ::std::convert::From<$name> for $crate::PyErr {
-            fn from(_err: $name) -> $crate::PyErr {
-                $crate::PyErr::new::<$name, _>(())
-            }
-        }
-
-        impl<T> std::convert::Into<$crate::PyResult<T>> for $name {
-            fn into(self) -> $crate::PyResult<T> {
-                $crate::PyErr::new::<$name, _>(()).into()
-            }
-        }
-
-        impl $name {
-            pub fn new<T: $crate::ToPyObject + 'static>(args: T) -> $crate::PyErr {
-                $crate::PyErr::new::<$name, T>(args)
-            }
-            pub fn into<R, T: $crate::ToPyObject + 'static>(args: T) -> $crate::PyResult<R> {
-                $crate::PyErr::new::<$name, T>(args).into()
-            }
-            #[inline]
-            fn type_object() -> *mut $crate::ffi::PyTypeObject {
-                static mut TYPE_OBJECT: *mut $crate::ffi::PyTypeObject =
-                    0 as *mut $crate::ffi::PyTypeObject;
-
-                unsafe {
-                    if TYPE_OBJECT.is_null() {
-                        let gil = $crate::Python::acquire_gil();
-                        let py = gil.python();
-
-                        TYPE_OBJECT = $crate::PyErr::new_type(
-                            py,
-                            concat!(stringify!($module), ".", stringify!($name)),
-                            Some(py.get_type::<$base>()),
-                            None,
-                        );
-                    }
-                    TYPE_OBJECT
-                }
-            }
-        }
-
-        impl $crate::typeob::PyTypeObject for $name {
-            #[inline(always)]
-            fn init_type() {
-                let _ = $name::type_object();
-            }
-
-            #[inline]
-            fn type_object() -> $crate::Py<$crate::PyType> {
-                unsafe {
-                    $crate::Py::from_borrowed_ptr(
-                        $name::type_object() as *const _ as *mut $crate::ffi::PyObject
-                    )
-                }
-            }
-        }
-    };
-    ($module: ident, $name: ident) => {
-        py_exception!($module, $name, $crate::exc::Exception);
-    };
-}
-=======
->>>>>>> c9d9e80a
 
 /// Represents a `PyErr` value
 pub enum PyErrValue {
@@ -242,11 +131,7 @@
             }
         } else {
             PyErr {
-<<<<<<< HEAD
-                ptype: exc::TypeError::type_object(),
-=======
                 ptype: exceptions::TypeError::type_object(),
->>>>>>> c9d9e80a
                 pvalue: PyErrValue::ToObject(Box::new("exceptions must derive from BaseException")),
                 ptraceback: None,
             }
@@ -549,32 +434,6 @@
     fn from(err: io::Error) -> PyErr {
         match err.kind() {
             io::ErrorKind::BrokenPipe => {
-<<<<<<< HEAD
-                PyErr::from_value::<exc::BrokenPipeError>(PyErrValue::ToArgs(Box::new(err)))
-            }
-            io::ErrorKind::ConnectionRefused => {
-                PyErr::from_value::<exc::ConnectionRefusedError>(PyErrValue::ToArgs(Box::new(err)))
-            }
-            io::ErrorKind::ConnectionAborted => {
-                PyErr::from_value::<exc::ConnectionAbortedError>(PyErrValue::ToArgs(Box::new(err)))
-            }
-            io::ErrorKind::ConnectionReset => {
-                PyErr::from_value::<exc::ConnectionResetError>(PyErrValue::ToArgs(Box::new(err)))
-            }
-            io::ErrorKind::Interrupted => {
-                PyErr::from_value::<exc::InterruptedError>(PyErrValue::ToArgs(Box::new(err)))
-            }
-            io::ErrorKind::NotFound => {
-                PyErr::from_value::<exc::FileNotFoundError>(PyErrValue::ToArgs(Box::new(err)))
-            }
-            io::ErrorKind::WouldBlock => {
-                PyErr::from_value::<exc::BlockingIOError>(PyErrValue::ToArgs(Box::new(err)))
-            }
-            io::ErrorKind::TimedOut => {
-                PyErr::from_value::<exc::TimeoutError>(PyErrValue::ToArgs(Box::new(err)))
-            }
-            _ => PyErr::from_value::<exc::OSError>(PyErrValue::ToArgs(Box::new(err))),
-=======
                 PyErr::from_value::<exceptions::BrokenPipeError>(PyErrValue::ToArgs(Box::new(err)))
             }
             io::ErrorKind::ConnectionRefused => PyErr::from_value::<
@@ -601,7 +460,6 @@
                 PyErr::from_value::<exceptions::TimeoutError>(PyErrValue::ToArgs(Box::new(err)))
             }
             _ => PyErr::from_value::<exceptions::OSError>(PyErrValue::ToArgs(Box::new(err))),
->>>>>>> c9d9e80a
         }
     }
 }
@@ -664,13 +522,8 @@
 
 #[cfg(test)]
 mod tests {
-<<<<<<< HEAD
-    use objects::exc;
-    use {PyErr, Python};
-=======
     use crate::types::exceptions;
     use crate::{PyErr, Python};
->>>>>>> c9d9e80a
 
     #[test]
     fn set_typeerror() {
