--- conflicted
+++ resolved
@@ -685,13 +685,8 @@
 ///     }
 /// }
 /// # Python::with_gil(|py| {
-<<<<<<< HEAD
-/// #     let sub = PyCell::new(py, Child::new()).unwrap();
-/// #     pyo3::py_run!(py, sub, "assert sub.format() == 'Caterpillar(base: Butterfly, cnt: 4)', sub.format()");
-=======
 /// #     let sub = Py::new(py, Child::new()).unwrap();
-/// #     pyo3::py_run!(py, sub, "assert sub.format() == 'Caterpillar(base: Butterfly, cnt: 4)'");
->>>>>>> cd1c0dbf
+/// #     pyo3::py_run!(py, sub, "assert sub.format() == 'Caterpillar(base: Butterfly, cnt: 5)', sub.format()");
 /// # });
 /// ```
 ///
