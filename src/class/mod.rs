--- conflicted
+++ resolved
@@ -14,15 +14,9 @@
 pub mod mapping;
 pub mod methods;
 pub mod number;
-<<<<<<< HEAD
-pub mod sequence;
-
-pub use self::async::PyAsyncProtocol;
-=======
 pub mod pyasync;
 pub mod sequence;
 
->>>>>>> c9d9e80a
 pub use self::basic::PyObjectProtocol;
 pub use self::buffer::PyBufferProtocol;
 pub use self::context::PyContextProtocol;
@@ -30,10 +24,7 @@
 pub use self::iter::PyIterProtocol;
 pub use self::mapping::PyMappingProtocol;
 pub use self::number::PyNumberProtocol;
-<<<<<<< HEAD
-=======
 pub use self::pyasync::PyAsyncProtocol;
->>>>>>> c9d9e80a
 pub use self::sequence::PySequenceProtocol;
 
 pub use self::gc::{PyGCProtocol, PyTraverseError, PyVisit};
