// Copyright (c) 2017-present PyO3 Project and Contributors

//! Python Description Interface
//!
//! [Python information](
//! https://docs.python.org/3/reference/datamodel.html#implementing-descriptors)

use std::os::raw::c_int;

<<<<<<< HEAD
use callback::{PyObjectCallbackConverter, UnitCallbackConverter};
use class::methods::PyMethodDef;
use conversion::{FromPyObject, IntoPyObject};
use err::PyResult;
use ffi;
use objects::{PyObjectRef, PyType};
use typeob::PyTypeInfo;
=======
use crate::callback::{PyObjectCallbackConverter, UnitCallbackConverter};
use crate::class::methods::PyMethodDef;
use crate::conversion::{FromPyObject, IntoPyObject};
use crate::err::PyResult;
use crate::ffi;
use crate::typeob::PyTypeInfo;
use crate::types::{PyObjectRef, PyType};
>>>>>>> c9d9e80a

/// Descriptor interface
#[allow(unused_variables)]
pub trait PyDescrProtocol<'p>: PyTypeInfo {
    fn __get__(&'p self, instance: &'p PyObjectRef, owner: Option<&'p PyType>) -> Self::Result
    where
        Self: PyDescrGetProtocol<'p>,
    {
        unimplemented!()
    }

    fn __set__(&'p self, instance: &'p PyObjectRef, value: &'p PyObjectRef) -> Self::Result
    where
        Self: PyDescrSetProtocol<'p>,
    {
        unimplemented!()
    }

    fn __delete__(&'p self, instance: &'p PyObjectRef) -> Self::Result
    where
        Self: PyDescrDeleteProtocol<'p>,
    {
        unimplemented!()
    }

    fn __set_name__(&'p self, instance: &'p PyObjectRef) -> Self::Result
    where
        Self: PyDescrSetNameProtocol<'p>,
    {
        unimplemented!()
    }
}

pub trait PyDescrGetProtocol<'p>: PyDescrProtocol<'p> {
    type Inst: FromPyObject<'p>;
    type Owner: FromPyObject<'p>;
    type Success: IntoPyObject;
    type Result: Into<PyResult<Self::Success>>;
}

pub trait PyDescrSetProtocol<'p>: PyDescrProtocol<'p> {
    type Inst: FromPyObject<'p>;
    type Value: FromPyObject<'p>;
    type Result: Into<PyResult<()>>;
}

pub trait PyDescrDeleteProtocol<'p>: PyDescrProtocol<'p> {
    type Inst: FromPyObject<'p>;
    type Result: Into<PyResult<()>>;
}

pub trait PyDescrSetNameProtocol<'p>: PyDescrProtocol<'p> {
    type Inst: FromPyObject<'p>;
    type Result: Into<PyResult<()>>;
}

trait PyDescrGetProtocolImpl {
<<<<<<< HEAD
    fn tp_descr_get() -> Option<ffi::descrgetfunc>;
}
impl<'p, T> PyDescrGetProtocolImpl for T
where
    T: PyDescrProtocol<'p>,
{
    default fn tp_descr_get() -> Option<ffi::descrgetfunc> {
        None
    }
}
=======
    fn tp_descr_get() -> Option<ffi::descrgetfunc> {
        None
    }
}
impl<'p, T> PyDescrGetProtocolImpl for T where T: PyDescrProtocol<'p> {}

>>>>>>> c9d9e80a
impl<T> PyDescrGetProtocolImpl for T
where
    T: for<'p> PyDescrGetProtocol<'p>,
{
    fn tp_descr_get() -> Option<ffi::descrgetfunc> {
        py_ternary_func!(
            PyDescrGetProtocol,
            T::__get__,
            T::Success,
            PyObjectCallbackConverter
        )
    }
}

trait PyDescrSetProtocolImpl {
<<<<<<< HEAD
    fn tp_descr_set() -> Option<ffi::descrsetfunc>;
}
impl<'p, T> PyDescrSetProtocolImpl for T
where
    T: PyDescrProtocol<'p>,
{
    default fn tp_descr_set() -> Option<ffi::descrsetfunc> {
        None
    }
}
=======
    fn tp_descr_set() -> Option<ffi::descrsetfunc> {
        None
    }
}
impl<'p, T> PyDescrSetProtocolImpl for T where T: PyDescrProtocol<'p> {}
>>>>>>> c9d9e80a
impl<T> PyDescrSetProtocolImpl for T
where
    T: for<'p> PyDescrSetProtocol<'p>,
{
    fn tp_descr_set() -> Option<ffi::descrsetfunc> {
        py_ternary_func!(
            PyDescrSetProtocol,
            T::__set__,
            (),
            UnitCallbackConverter,
            c_int
        )
    }
}

trait PyDescrDelProtocolImpl {
<<<<<<< HEAD
    fn __del__() -> Option<PyMethodDef>;
}
impl<'p, T> PyDescrDelProtocolImpl for T
where
    T: PyDescrProtocol<'p>,
{
    default fn __del__() -> Option<PyMethodDef> {
=======
    fn __del__() -> Option<PyMethodDef> {
>>>>>>> c9d9e80a
        None
    }
}
impl<'p, T> PyDescrDelProtocolImpl for T where T: PyDescrProtocol<'p> {}

trait PyDescrSetNameProtocolImpl {
<<<<<<< HEAD
    fn __set_name__() -> Option<PyMethodDef>;
}
impl<'p, T> PyDescrSetNameProtocolImpl for T
where
    T: PyDescrProtocol<'p>,
{
    default fn __set_name__() -> Option<PyMethodDef> {
=======
    fn __set_name__() -> Option<PyMethodDef> {
>>>>>>> c9d9e80a
        None
    }
}
impl<'p, T> PyDescrSetNameProtocolImpl for T where T: PyDescrProtocol<'p> {}

#[doc(hidden)]
pub trait PyDescrProtocolImpl {
    fn methods() -> Vec<PyMethodDef> {
        Vec::new()
    }
<<<<<<< HEAD
    default fn tp_as_descr(_type_object: &mut ffi::PyTypeObject) {}
}

=======
    fn tp_as_descr(_type_object: &mut ffi::PyTypeObject) {}
}

impl<T> PyDescrProtocolImpl for T {}

>>>>>>> c9d9e80a
impl<'p, T> PyDescrProtocolImpl for T
where
    T: PyDescrProtocol<'p>,
{
    fn methods() -> Vec<PyMethodDef> {
        Vec::new()
    }
    fn tp_as_descr(type_object: &mut ffi::PyTypeObject) {
        type_object.tp_descr_get = Self::tp_descr_get();
        type_object.tp_descr_set = Self::tp_descr_set();
    }
}<|MERGE_RESOLUTION|>--- conflicted
+++ resolved
@@ -7,15 +7,6 @@
 
 use std::os::raw::c_int;
 
-<<<<<<< HEAD
-use callback::{PyObjectCallbackConverter, UnitCallbackConverter};
-use class::methods::PyMethodDef;
-use conversion::{FromPyObject, IntoPyObject};
-use err::PyResult;
-use ffi;
-use objects::{PyObjectRef, PyType};
-use typeob::PyTypeInfo;
-=======
 use crate::callback::{PyObjectCallbackConverter, UnitCallbackConverter};
 use crate::class::methods::PyMethodDef;
 use crate::conversion::{FromPyObject, IntoPyObject};
@@ -23,7 +14,6 @@
 use crate::ffi;
 use crate::typeob::PyTypeInfo;
 use crate::types::{PyObjectRef, PyType};
->>>>>>> c9d9e80a
 
 /// Descriptor interface
 #[allow(unused_variables)]
@@ -81,25 +71,12 @@
 }
 
 trait PyDescrGetProtocolImpl {
-<<<<<<< HEAD
-    fn tp_descr_get() -> Option<ffi::descrgetfunc>;
-}
-impl<'p, T> PyDescrGetProtocolImpl for T
-where
-    T: PyDescrProtocol<'p>,
-{
-    default fn tp_descr_get() -> Option<ffi::descrgetfunc> {
-        None
-    }
-}
-=======
     fn tp_descr_get() -> Option<ffi::descrgetfunc> {
         None
     }
 }
 impl<'p, T> PyDescrGetProtocolImpl for T where T: PyDescrProtocol<'p> {}
 
->>>>>>> c9d9e80a
 impl<T> PyDescrGetProtocolImpl for T
 where
     T: for<'p> PyDescrGetProtocol<'p>,
@@ -115,24 +92,11 @@
 }
 
 trait PyDescrSetProtocolImpl {
-<<<<<<< HEAD
-    fn tp_descr_set() -> Option<ffi::descrsetfunc>;
-}
-impl<'p, T> PyDescrSetProtocolImpl for T
-where
-    T: PyDescrProtocol<'p>,
-{
-    default fn tp_descr_set() -> Option<ffi::descrsetfunc> {
-        None
-    }
-}
-=======
     fn tp_descr_set() -> Option<ffi::descrsetfunc> {
         None
     }
 }
 impl<'p, T> PyDescrSetProtocolImpl for T where T: PyDescrProtocol<'p> {}
->>>>>>> c9d9e80a
 impl<T> PyDescrSetProtocolImpl for T
 where
     T: for<'p> PyDescrSetProtocol<'p>,
@@ -149,34 +113,14 @@
 }
 
 trait PyDescrDelProtocolImpl {
-<<<<<<< HEAD
-    fn __del__() -> Option<PyMethodDef>;
-}
-impl<'p, T> PyDescrDelProtocolImpl for T
-where
-    T: PyDescrProtocol<'p>,
-{
-    default fn __del__() -> Option<PyMethodDef> {
-=======
     fn __del__() -> Option<PyMethodDef> {
->>>>>>> c9d9e80a
         None
     }
 }
 impl<'p, T> PyDescrDelProtocolImpl for T where T: PyDescrProtocol<'p> {}
 
 trait PyDescrSetNameProtocolImpl {
-<<<<<<< HEAD
-    fn __set_name__() -> Option<PyMethodDef>;
-}
-impl<'p, T> PyDescrSetNameProtocolImpl for T
-where
-    T: PyDescrProtocol<'p>,
-{
-    default fn __set_name__() -> Option<PyMethodDef> {
-=======
     fn __set_name__() -> Option<PyMethodDef> {
->>>>>>> c9d9e80a
         None
     }
 }
@@ -187,17 +131,11 @@
     fn methods() -> Vec<PyMethodDef> {
         Vec::new()
     }
-<<<<<<< HEAD
-    default fn tp_as_descr(_type_object: &mut ffi::PyTypeObject) {}
-}
-
-=======
     fn tp_as_descr(_type_object: &mut ffi::PyTypeObject) {}
 }
 
 impl<T> PyDescrProtocolImpl for T {}
 
->>>>>>> c9d9e80a
 impl<'p, T> PyDescrProtocolImpl for T
 where
     T: PyDescrProtocol<'p>,
