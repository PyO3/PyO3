--- conflicted
+++ resolved
@@ -4,15 +4,9 @@
 //! Trait and support implementation for context manager api
 //!
 
-<<<<<<< HEAD
-use class::methods::PyMethodDef;
-use err::PyResult;
-use typeob::PyTypeInfo;
-=======
 use crate::class::methods::PyMethodDef;
 use crate::err::PyResult;
 use crate::typeob::PyTypeInfo;
->>>>>>> c9d9e80a
 
 /// Context manager interface
 #[allow(unused_variables)]
@@ -57,11 +51,8 @@
     }
 }
 
-<<<<<<< HEAD
-=======
 impl<T> PyContextProtocolImpl for T {}
 
->>>>>>> c9d9e80a
 impl<'p, T> PyContextProtocolImpl for T
 where
     T: PyContextProtocol<'p>,
@@ -83,19 +74,7 @@
 
 #[doc(hidden)]
 pub trait PyContextEnterProtocolImpl {
-<<<<<<< HEAD
-    fn __enter__() -> Option<PyMethodDef>;
-}
-
-impl<'p, T> PyContextEnterProtocolImpl for T
-where
-    T: PyContextProtocol<'p>,
-{
-    #[inline]
-    default fn __enter__() -> Option<PyMethodDef> {
-=======
     fn __enter__() -> Option<PyMethodDef> {
->>>>>>> c9d9e80a
         None
     }
 }
@@ -104,19 +83,7 @@
 
 #[doc(hidden)]
 pub trait PyContextExitProtocolImpl {
-<<<<<<< HEAD
-    fn __exit__() -> Option<PyMethodDef>;
-}
-
-impl<'p, T> PyContextExitProtocolImpl for T
-where
-    T: PyContextProtocol<'p>,
-{
-    #[inline]
-    default fn __exit__() -> Option<PyMethodDef> {
-=======
     fn __exit__() -> Option<PyMethodDef> {
->>>>>>> c9d9e80a
         None
     }
 }
