// Copyright (c) 2017-present PyO3 Project and Contributors

//! Python Sequence Interface
//! Trait and support implementation for implementing sequence

use crate::callback::{BoolCallbackConverter, LenResultConverter, PyObjectCallbackConverter};
use crate::conversion::{FromPyObject, IntoPyObject};
use crate::err::{PyErr, PyResult};
use crate::ffi;
use crate::objectprotocol::ObjectProtocol;
use crate::python::Python;
use crate::typeob::PyTypeInfo;
use crate::types::{exceptions, PyObjectRef};
use std::os::raw::c_int;

<<<<<<< HEAD
use callback::{BoolCallbackConverter, LenResultConverter, PyObjectCallbackConverter};
use conversion::{FromPyObject, IntoPyObject};
use err::{PyErr, PyResult};
use ffi;
use objectprotocol::ObjectProtocol;
use objects::{exc, PyObjectRef};
use python::Python;
use typeob::PyTypeInfo;

=======
>>>>>>> c9d9e80a
/// Sequece interface
#[allow(unused_variables)]
pub trait PySequenceProtocol<'p>: PyTypeInfo + Sized {
    fn __len__(&'p self) -> Self::Result
    where
        Self: PySequenceLenProtocol<'p>,
    {
        unimplemented!()
    }

    fn __getitem__(&'p self, key: isize) -> Self::Result
    where
        Self: PySequenceGetItemProtocol<'p>,
    {
        unimplemented!()
    }

    fn __setitem__(&'p mut self, key: isize, value: Self::Value) -> Self::Result
    where
        Self: PySequenceSetItemProtocol<'p>,
    {
        unimplemented!()
    }

    fn __delitem__(&'p mut self, key: isize) -> Self::Result
    where
        Self: PySequenceDelItemProtocol<'p>,
    {
        unimplemented!()
    }

    fn __contains__(&'p self, item: Self::Item) -> Self::Result
    where
        Self: PySequenceContainsProtocol<'p>,
    {
        unimplemented!()
    }

    fn __concat__(&'p self, other: Self::Other) -> Self::Result
    where
        Self: PySequenceConcatProtocol<'p>,
    {
        unimplemented!()
    }

    fn __repeat__(&'p self, count: isize) -> Self::Result
    where
        Self: PySequenceRepeatProtocol<'p>,
    {
        unimplemented!()
    }

    fn __inplace_concat__(&'p mut self, other: Self::Other) -> Self::Result
    where
        Self: PySequenceInplaceConcatProtocol<'p>,
    {
        unimplemented!()
    }

    fn __inplace_repeat__(&'p mut self, count: isize) -> Self::Result
    where
        Self: PySequenceInplaceRepeatProtocol<'p>,
    {
        unimplemented!()
    }
}

// The following are a bunch of marker traits used to detect
// the existance of a slotted method.

pub trait PySequenceLenProtocol<'p>: PySequenceProtocol<'p> {
    type Result: Into<PyResult<usize>>;
}

pub trait PySequenceGetItemProtocol<'p>: PySequenceProtocol<'p> {
    type Success: IntoPyObject;
    type Result: Into<PyResult<Self::Success>>;
}

pub trait PySequenceSetItemProtocol<'p>: PySequenceProtocol<'p> {
    type Value: FromPyObject<'p>;
    type Result: Into<PyResult<()>>;
}

pub trait PySequenceDelItemProtocol<'p>: PySequenceProtocol<'p> {
    type Result: Into<PyResult<()>>;
}

pub trait PySequenceContainsProtocol<'p>: PySequenceProtocol<'p> {
    type Item: FromPyObject<'p>;
    type Result: Into<PyResult<bool>>;
}

pub trait PySequenceConcatProtocol<'p>: PySequenceProtocol<'p> {
    type Other: FromPyObject<'p>;
    type Success: IntoPyObject;
    type Result: Into<PyResult<Self::Success>>;
}

pub trait PySequenceRepeatProtocol<'p>: PySequenceProtocol<'p> {
    type Success: IntoPyObject;
    type Result: Into<PyResult<Self::Success>>;
}

pub trait PySequenceInplaceConcatProtocol<'p>: PySequenceProtocol<'p> + IntoPyObject {
    type Other: FromPyObject<'p>;
    type Result: Into<PyResult<Self>>;
}

pub trait PySequenceInplaceRepeatProtocol<'p>: PySequenceProtocol<'p> + IntoPyObject {
    type Result: Into<PyResult<Self>>;
}

#[doc(hidden)]
pub trait PySequenceProtocolImpl {
    fn tp_as_sequence() -> Option<ffi::PySequenceMethods> {
        None
    }
}

<<<<<<< HEAD
impl<'p, T> PySequenceProtocolImpl for T
where
    T: PySequenceProtocol<'p>,
{
    #[cfg(Py_3)]
    #[inline]
    fn tp_as_sequence() -> Option<ffi::PySequenceMethods> {
        let f = if let Some(df) = Self::sq_del_item() {
            Some(df)
        } else {
            Self::sq_ass_item()
        };
=======
impl<T> PySequenceProtocolImpl for T {}
>>>>>>> c9d9e80a

impl<'p, T> PySequenceProtocolImpl for T
where
    T: PySequenceProtocol<'p>,
{
    fn tp_as_sequence() -> Option<ffi::PySequenceMethods> {
        #[cfg(Py_3)]
        return Some(ffi::PySequenceMethods {
            sq_length: Self::sq_length(),
            sq_concat: Self::sq_concat(),
            sq_repeat: Self::sq_repeat(),
            sq_item: Self::sq_item(),
            was_sq_slice: ::std::ptr::null_mut(),
            sq_ass_item: sq_ass_item_impl::sq_ass_item::<Self>(),
            was_sq_ass_slice: ::std::ptr::null_mut(),
            sq_contains: Self::sq_contains(),
            sq_inplace_concat: Self::sq_inplace_concat(),
            sq_inplace_repeat: Self::sq_inplace_repeat(),
        });

        #[cfg(not(Py_3))]
        return Some(ffi::PySequenceMethods {
            sq_length: Self::sq_length(),
            sq_concat: Self::sq_concat(),
            sq_repeat: Self::sq_repeat(),
            sq_item: Self::sq_item(),
            sq_slice: None,
            sq_ass_item: sq_ass_item_impl::sq_ass_item::<Self>(),
            sq_ass_slice: None,
            sq_contains: Self::sq_contains(),
            sq_inplace_concat: Self::sq_inplace_concat(),
            sq_inplace_repeat: Self::sq_inplace_repeat(),
        });
    }
}

trait PySequenceLenProtocolImpl {
<<<<<<< HEAD
    fn sq_length() -> Option<ffi::lenfunc>;
}

impl<'p, T> PySequenceLenProtocolImpl for T
where
    T: PySequenceProtocol<'p>,
{
    #[inline]
    default fn sq_length() -> Option<ffi::lenfunc> {
=======
    fn sq_length() -> Option<ffi::lenfunc> {
>>>>>>> c9d9e80a
        None
    }
}

<<<<<<< HEAD
=======
impl<'p, T> PySequenceLenProtocolImpl for T where T: PySequenceProtocol<'p> {}

>>>>>>> c9d9e80a
impl<T> PySequenceLenProtocolImpl for T
where
    T: for<'p> PySequenceLenProtocol<'p>,
{
    fn sq_length() -> Option<ffi::lenfunc> {
        py_len_func!(PySequenceLenProtocol, T::__len__, LenResultConverter)
    }
}

trait PySequenceGetItemProtocolImpl {
<<<<<<< HEAD
    fn sq_item() -> Option<ffi::ssizeargfunc>;
}

impl<'p, T> PySequenceGetItemProtocolImpl for T
where
    T: PySequenceProtocol<'p>,
{
    #[inline]
    default fn sq_item() -> Option<ffi::ssizeargfunc> {
=======
    fn sq_item() -> Option<ffi::ssizeargfunc> {
>>>>>>> c9d9e80a
        None
    }
}

impl<'p, T> PySequenceGetItemProtocolImpl for T where T: PySequenceProtocol<'p> {}

impl<T> PySequenceGetItemProtocolImpl for T
where
    T: for<'p> PySequenceGetItemProtocol<'p>,
{
    fn sq_item() -> Option<ffi::ssizeargfunc> {
        py_ssizearg_func!(
            PySequenceGetItemProtocol,
            T::__getitem__,
            T::Success,
            PyObjectCallbackConverter
        )
    }
}

trait PySequenceSetItemProtocolImpl {
<<<<<<< HEAD
    fn sq_ass_item() -> Option<ffi::ssizeobjargproc>;
}

impl<'p, T> PySequenceSetItemProtocolImpl for T
where
    T: PySequenceProtocol<'p>,
{
    #[inline]
    default fn sq_ass_item() -> Option<ffi::ssizeobjargproc> {
=======
    fn sq_ass_item() -> Option<ffi::ssizeobjargproc> {
>>>>>>> c9d9e80a
        None
    }
}

impl<'p, T> PySequenceSetItemProtocolImpl for T where T: PySequenceProtocol<'p> {}

impl<T> PySequenceSetItemProtocolImpl for T
where
    T: for<'p> PySequenceSetItemProtocol<'p>,
{
    fn sq_ass_item() -> Option<ffi::ssizeobjargproc> {
        unsafe extern "C" fn wrap<T>(
            slf: *mut ffi::PyObject,
            key: ffi::Py_ssize_t,
            value: *mut ffi::PyObject,
        ) -> c_int
        where
            T: for<'p> PySequenceSetItemProtocol<'p>,
        {
            let _pool = crate::GILPool::new();
            let py = Python::assume_gil_acquired();
            let slf = py.mut_from_borrowed_ptr::<T>(slf);

<<<<<<< HEAD
            if value.is_null() {
                let e = PyErr::new::<exc::NotImplementedError, _>(format!(
                    "Item deletion not supported by {:?}",
                    stringify!(T)
                ));
                e.restore(py);
                -1
            } else {
                let value = py.from_borrowed_ptr::<PyObjectRef>(value);
                let result = match value.extract() {
=======
            let result = if value.is_null() {
                Err(PyErr::new::<exceptions::NotImplementedError, _>(format!(
                    "Item deletion not supported by {:?}",
                    stringify!(T)
                )))
            } else {
                let value = py.from_borrowed_ptr::<PyObjectRef>(value);
                match value.extract() {
>>>>>>> c9d9e80a
                    Ok(value) => slf.__setitem__(key as isize, value).into(),
                    Err(e) => Err(e),
                }
            };
            match result {
                Ok(_) => 0,
                Err(e) => {
                    e.restore(py);
                    -1
                }
            }
        }
        Some(wrap::<T>)
    }
}

<<<<<<< HEAD
trait PySequenceDelItemProtocolImpl {
    fn sq_del_item() -> Option<ffi::ssizeobjargproc>;
}
impl<'p, T> PySequenceDelItemProtocolImpl for T
where
    T: PySequenceProtocol<'p>,
{
    #[inline]
    default fn sq_del_item() -> Option<ffi::ssizeobjargproc> {
        None
=======
/// It can be possible to delete and set items (PySequenceSetItemProtocol and
/// PySequenceDelItemProtocol implemented), only to delete (PySequenceDelItemProtocol implemented)
/// or no deleting or setting is possible
mod sq_ass_item_impl {
    use super::*;

    /// ssizeobjargproc PySequenceMethods.sq_ass_item
    ///
    /// This function is used by PySequence_SetItem() and has the same signature. It is also used
    /// by PyObject_SetItem() and PyObject_DelItem(), after trying the item assignment and deletion
    /// via the mp_ass_subscript slot. This slot may be left to NULL if the object does not support
    /// item assignment and deletion.
    pub(super) fn sq_ass_item<'p, T>() -> Option<ffi::ssizeobjargproc>
    where
        T: PySequenceProtocol<'p>,
    {
        if let Some(del_set_item) = T::del_set_item() {
            Some(del_set_item)
        } else if let Some(del_item) = T::del_item() {
            Some(del_item)
        } else {
            None
        }
>>>>>>> c9d9e80a
    }

<<<<<<< HEAD
impl<T> PySequenceDelItemProtocolImpl for T
where
    T: for<'p> PySequenceDelItemProtocol<'p>,
{
    #[inline]
    default fn sq_del_item() -> Option<ffi::ssizeobjargproc> {
        unsafe extern "C" fn wrap<T>(
            slf: *mut ffi::PyObject,
            key: ffi::Py_ssize_t,
            value: *mut ffi::PyObject,
        ) -> c_int
        where
            T: for<'p> PySequenceDelItemProtocol<'p>,
        {
            let _pool = ::GILPool::new();
            let py = Python::assume_gil_acquired();
            let slf = py.mut_from_borrowed_ptr::<T>(slf);
=======
    trait DelItem {
        fn del_item() -> Option<ffi::ssizeobjargproc> {
            None
        }
    }

    impl<'p, T> DelItem for T where T: PySequenceProtocol<'p> {}

    impl<T> DelItem for T
    where
        T: for<'p> PySequenceDelItemProtocol<'p>,
    {
        fn del_item() -> Option<ffi::ssizeobjargproc> {
            unsafe extern "C" fn wrap<T>(
                slf: *mut ffi::PyObject,
                key: ffi::Py_ssize_t,
                value: *mut ffi::PyObject,
            ) -> c_int
            where
                T: for<'p> PySequenceDelItemProtocol<'p>,
            {
                let _pool = crate::GILPool::new();
                let py = Python::assume_gil_acquired();
                let slf = py.mut_from_borrowed_ptr::<T>(slf);

                let result = if value.is_null() {
                    slf.__delitem__(key as isize).into()
                } else {
                    Err(PyErr::new::<exceptions::NotImplementedError, _>(format!(
                        "Item assignment not supported by {:?}",
                        stringify!(T)
                    )))
                };
>>>>>>> c9d9e80a

                match result {
                    Ok(_) => 0,
                    Err(e) => {
                        e.restore(py);
                        -1
                    }
                }
<<<<<<< HEAD
            } else {
                let e = PyErr::new::<exc::NotImplementedError, _>(format!(
                    "Item assignment not supported by {:?}",
                    stringify!(T)
                ));
                e.restore(py);
                -1
=======
>>>>>>> c9d9e80a
            }
            Some(wrap::<T>)
        }
    }

<<<<<<< HEAD
impl<T> PySequenceDelItemProtocolImpl for T
where
    T: for<'p> PySequenceSetItemProtocol<'p> + for<'p> PySequenceDelItemProtocol<'p>,
{
    #[inline]
    fn sq_del_item() -> Option<ffi::ssizeobjargproc> {
        unsafe extern "C" fn wrap<T>(
            slf: *mut ffi::PyObject,
            key: ffi::Py_ssize_t,
            value: *mut ffi::PyObject,
        ) -> c_int
        where
            T: for<'p> PySequenceSetItemProtocol<'p> + for<'p> PySequenceDelItemProtocol<'p>,
        {
            let _pool = ::GILPool::new();
            let py = Python::assume_gil_acquired();
            let slf = py.mut_from_borrowed_ptr::<T>(slf);
=======
    trait DelSetItem {
        fn del_set_item() -> Option<ffi::ssizeobjargproc> {
            None
        }
    }
>>>>>>> c9d9e80a

    impl<'p, T> DelSetItem for T where T: PySequenceProtocol<'p> {}

    impl<T> DelSetItem for T
    where
        T: for<'p> PySequenceSetItemProtocol<'p> + for<'p> PySequenceDelItemProtocol<'p>,
    {
        fn del_set_item() -> Option<ffi::ssizeobjargproc> {
            unsafe extern "C" fn wrap<T>(
                slf: *mut ffi::PyObject,
                key: ffi::Py_ssize_t,
                value: *mut ffi::PyObject,
            ) -> c_int
            where
                T: for<'p> PySequenceSetItemProtocol<'p> + for<'p> PySequenceDelItemProtocol<'p>,
            {
                let _pool = crate::GILPool::new();
                let py = Python::assume_gil_acquired();
                let slf = py.mut_from_borrowed_ptr::<T>(slf);

                let result = if value.is_null() {
                    slf.__delitem__(key as isize).into()
                } else {
                    let value = py.from_borrowed_ptr::<PyObjectRef>(value);
                    match value.extract() {
                        Ok(value) => slf.__setitem__(key as isize, value).into(),
                        Err(e) => Err(e),
                    }
<<<<<<< HEAD
                }
            } else {
                let value = py.from_borrowed_ptr::<PyObjectRef>(value);
                let result = match value.extract() {
                    Ok(value) => slf.__setitem__(key as isize, value).into(),
                    Err(e) => Err(e),
=======
>>>>>>> c9d9e80a
                };
                match result {
                    Ok(_) => 0,
                    Err(e) => {
                        e.restore(py);
                        -1
                    }
                }
            }
            Some(wrap::<T>)
        }
    }
}

trait PySequenceContainsProtocolImpl {
<<<<<<< HEAD
    fn sq_contains() -> Option<ffi::objobjproc>;
}

impl<'p, T> PySequenceContainsProtocolImpl for T
where
    T: PySequenceProtocol<'p>,
{
    #[inline]
    default fn sq_contains() -> Option<ffi::objobjproc> {
=======
    fn sq_contains() -> Option<ffi::objobjproc> {
>>>>>>> c9d9e80a
        None
    }
}

impl<'p, T> PySequenceContainsProtocolImpl for T where T: PySequenceProtocol<'p> {}

impl<T> PySequenceContainsProtocolImpl for T
where
    T: for<'p> PySequenceContainsProtocol<'p>,
{
    fn sq_contains() -> Option<ffi::objobjproc> {
        py_binary_func!(
            PySequenceContainsProtocol,
            T::__contains__,
            bool,
            BoolCallbackConverter,
            c_int
        )
    }
}

trait PySequenceConcatProtocolImpl {
<<<<<<< HEAD
    fn sq_concat() -> Option<ffi::binaryfunc>;
}

impl<'p, T> PySequenceConcatProtocolImpl for T
where
    T: PySequenceProtocol<'p>,
{
    #[inline]
    default fn sq_concat() -> Option<ffi::binaryfunc> {
=======
    fn sq_concat() -> Option<ffi::binaryfunc> {
>>>>>>> c9d9e80a
        None
    }
}

impl<'p, T> PySequenceConcatProtocolImpl for T where T: PySequenceProtocol<'p> {}

impl<T> PySequenceConcatProtocolImpl for T
where
    T: for<'p> PySequenceConcatProtocol<'p>,
{
    fn sq_concat() -> Option<ffi::binaryfunc> {
        py_binary_func!(
            PySequenceConcatProtocol,
            T::__concat__,
            T::Success,
            PyObjectCallbackConverter
        )
    }
}

trait PySequenceRepeatProtocolImpl {
<<<<<<< HEAD
    fn sq_repeat() -> Option<ffi::ssizeargfunc>;
}

impl<'p, T> PySequenceRepeatProtocolImpl for T
where
    T: PySequenceProtocol<'p>,
{
    #[inline]
    default fn sq_repeat() -> Option<ffi::ssizeargfunc> {
=======
    fn sq_repeat() -> Option<ffi::ssizeargfunc> {
>>>>>>> c9d9e80a
        None
    }
}

<<<<<<< HEAD
=======
impl<'p, T> PySequenceRepeatProtocolImpl for T where T: PySequenceProtocol<'p> {}

>>>>>>> c9d9e80a
impl<T> PySequenceRepeatProtocolImpl for T
where
    T: for<'p> PySequenceRepeatProtocol<'p>,
{
    fn sq_repeat() -> Option<ffi::ssizeargfunc> {
        py_ssizearg_func!(
            PySequenceRepeatProtocol,
            T::__repeat__,
            T::Success,
            PyObjectCallbackConverter
        )
    }
}

trait PySequenceInplaceConcatProtocolImpl {
<<<<<<< HEAD
    fn sq_inplace_concat() -> Option<ffi::binaryfunc>;
}

impl<'p, T> PySequenceInplaceConcatProtocolImpl for T
where
    T: PySequenceProtocol<'p>,
{
    #[inline]
    default fn sq_inplace_concat() -> Option<ffi::binaryfunc> {
=======
    fn sq_inplace_concat() -> Option<ffi::binaryfunc> {
>>>>>>> c9d9e80a
        None
    }
}

impl<'p, T> PySequenceInplaceConcatProtocolImpl for T where T: PySequenceProtocol<'p> {}

impl<T> PySequenceInplaceConcatProtocolImpl for T
where
    T: for<'p> PySequenceInplaceConcatProtocol<'p>,
{
    fn sq_inplace_concat() -> Option<ffi::binaryfunc> {
        py_binary_func!(
            PySequenceInplaceConcatProtocol,
            T::__inplace_concat__,
            T,
            PyObjectCallbackConverter
        )
    }
}

trait PySequenceInplaceRepeatProtocolImpl {
<<<<<<< HEAD
    fn sq_inplace_repeat() -> Option<ffi::ssizeargfunc>;
}

impl<'p, T> PySequenceInplaceRepeatProtocolImpl for T
where
    T: PySequenceProtocol<'p>,
{
    #[inline]
    default fn sq_inplace_repeat() -> Option<ffi::ssizeargfunc> {
=======
    fn sq_inplace_repeat() -> Option<ffi::ssizeargfunc> {
>>>>>>> c9d9e80a
        None
    }
}

impl<'p, T> PySequenceInplaceRepeatProtocolImpl for T where T: PySequenceProtocol<'p> {}

impl<T> PySequenceInplaceRepeatProtocolImpl for T
where
    T: for<'p> PySequenceInplaceRepeatProtocol<'p>,
{
    fn sq_inplace_repeat() -> Option<ffi::ssizeargfunc> {
        py_ssizearg_func!(
            PySequenceInplaceRepeatProtocol,
            T::__inplace_repeat__,
            T,
            PyObjectCallbackConverter
        )
    }
}<|MERGE_RESOLUTION|>--- conflicted
+++ resolved
@@ -13,18 +13,6 @@
 use crate::types::{exceptions, PyObjectRef};
 use std::os::raw::c_int;
 
-<<<<<<< HEAD
-use callback::{BoolCallbackConverter, LenResultConverter, PyObjectCallbackConverter};
-use conversion::{FromPyObject, IntoPyObject};
-use err::{PyErr, PyResult};
-use ffi;
-use objectprotocol::ObjectProtocol;
-use objects::{exc, PyObjectRef};
-use python::Python;
-use typeob::PyTypeInfo;
-
-=======
->>>>>>> c9d9e80a
 /// Sequece interface
 #[allow(unused_variables)]
 pub trait PySequenceProtocol<'p>: PyTypeInfo + Sized {
@@ -145,22 +133,7 @@
     }
 }
 
-<<<<<<< HEAD
-impl<'p, T> PySequenceProtocolImpl for T
-where
-    T: PySequenceProtocol<'p>,
-{
-    #[cfg(Py_3)]
-    #[inline]
-    fn tp_as_sequence() -> Option<ffi::PySequenceMethods> {
-        let f = if let Some(df) = Self::sq_del_item() {
-            Some(df)
-        } else {
-            Self::sq_ass_item()
-        };
-=======
 impl<T> PySequenceProtocolImpl for T {}
->>>>>>> c9d9e80a
 
 impl<'p, T> PySequenceProtocolImpl for T
 where
@@ -198,28 +171,13 @@
 }
 
 trait PySequenceLenProtocolImpl {
-<<<<<<< HEAD
-    fn sq_length() -> Option<ffi::lenfunc>;
-}
-
-impl<'p, T> PySequenceLenProtocolImpl for T
-where
-    T: PySequenceProtocol<'p>,
-{
-    #[inline]
-    default fn sq_length() -> Option<ffi::lenfunc> {
-=======
     fn sq_length() -> Option<ffi::lenfunc> {
->>>>>>> c9d9e80a
-        None
-    }
-}
-
-<<<<<<< HEAD
-=======
+        None
+    }
+}
+
 impl<'p, T> PySequenceLenProtocolImpl for T where T: PySequenceProtocol<'p> {}
 
->>>>>>> c9d9e80a
 impl<T> PySequenceLenProtocolImpl for T
 where
     T: for<'p> PySequenceLenProtocol<'p>,
@@ -230,19 +188,7 @@
 }
 
 trait PySequenceGetItemProtocolImpl {
-<<<<<<< HEAD
-    fn sq_item() -> Option<ffi::ssizeargfunc>;
-}
-
-impl<'p, T> PySequenceGetItemProtocolImpl for T
-where
-    T: PySequenceProtocol<'p>,
-{
-    #[inline]
-    default fn sq_item() -> Option<ffi::ssizeargfunc> {
-=======
     fn sq_item() -> Option<ffi::ssizeargfunc> {
->>>>>>> c9d9e80a
         None
     }
 }
@@ -264,19 +210,7 @@
 }
 
 trait PySequenceSetItemProtocolImpl {
-<<<<<<< HEAD
-    fn sq_ass_item() -> Option<ffi::ssizeobjargproc>;
-}
-
-impl<'p, T> PySequenceSetItemProtocolImpl for T
-where
-    T: PySequenceProtocol<'p>,
-{
-    #[inline]
-    default fn sq_ass_item() -> Option<ffi::ssizeobjargproc> {
-=======
     fn sq_ass_item() -> Option<ffi::ssizeobjargproc> {
->>>>>>> c9d9e80a
         None
     }
 }
@@ -300,18 +234,6 @@
             let py = Python::assume_gil_acquired();
             let slf = py.mut_from_borrowed_ptr::<T>(slf);
 
-<<<<<<< HEAD
-            if value.is_null() {
-                let e = PyErr::new::<exc::NotImplementedError, _>(format!(
-                    "Item deletion not supported by {:?}",
-                    stringify!(T)
-                ));
-                e.restore(py);
-                -1
-            } else {
-                let value = py.from_borrowed_ptr::<PyObjectRef>(value);
-                let result = match value.extract() {
-=======
             let result = if value.is_null() {
                 Err(PyErr::new::<exceptions::NotImplementedError, _>(format!(
                     "Item deletion not supported by {:?}",
@@ -320,7 +242,6 @@
             } else {
                 let value = py.from_borrowed_ptr::<PyObjectRef>(value);
                 match value.extract() {
->>>>>>> c9d9e80a
                     Ok(value) => slf.__setitem__(key as isize, value).into(),
                     Err(e) => Err(e),
                 }
@@ -337,18 +258,6 @@
     }
 }
 
-<<<<<<< HEAD
-trait PySequenceDelItemProtocolImpl {
-    fn sq_del_item() -> Option<ffi::ssizeobjargproc>;
-}
-impl<'p, T> PySequenceDelItemProtocolImpl for T
-where
-    T: PySequenceProtocol<'p>,
-{
-    #[inline]
-    default fn sq_del_item() -> Option<ffi::ssizeobjargproc> {
-        None
-=======
 /// It can be possible to delete and set items (PySequenceSetItemProtocol and
 /// PySequenceDelItemProtocol implemented), only to delete (PySequenceDelItemProtocol implemented)
 /// or no deleting or setting is possible
@@ -372,28 +281,8 @@
         } else {
             None
         }
->>>>>>> c9d9e80a
-    }
-
-<<<<<<< HEAD
-impl<T> PySequenceDelItemProtocolImpl for T
-where
-    T: for<'p> PySequenceDelItemProtocol<'p>,
-{
-    #[inline]
-    default fn sq_del_item() -> Option<ffi::ssizeobjargproc> {
-        unsafe extern "C" fn wrap<T>(
-            slf: *mut ffi::PyObject,
-            key: ffi::Py_ssize_t,
-            value: *mut ffi::PyObject,
-        ) -> c_int
-        where
-            T: for<'p> PySequenceDelItemProtocol<'p>,
-        {
-            let _pool = ::GILPool::new();
-            let py = Python::assume_gil_acquired();
-            let slf = py.mut_from_borrowed_ptr::<T>(slf);
-=======
+    }
+
     trait DelItem {
         fn del_item() -> Option<ffi::ssizeobjargproc> {
             None
@@ -427,7 +316,6 @@
                         stringify!(T)
                     )))
                 };
->>>>>>> c9d9e80a
 
                 match result {
                     Ok(_) => 0,
@@ -436,46 +324,16 @@
                         -1
                     }
                 }
-<<<<<<< HEAD
-            } else {
-                let e = PyErr::new::<exc::NotImplementedError, _>(format!(
-                    "Item assignment not supported by {:?}",
-                    stringify!(T)
-                ));
-                e.restore(py);
-                -1
-=======
->>>>>>> c9d9e80a
             }
             Some(wrap::<T>)
         }
     }
 
-<<<<<<< HEAD
-impl<T> PySequenceDelItemProtocolImpl for T
-where
-    T: for<'p> PySequenceSetItemProtocol<'p> + for<'p> PySequenceDelItemProtocol<'p>,
-{
-    #[inline]
-    fn sq_del_item() -> Option<ffi::ssizeobjargproc> {
-        unsafe extern "C" fn wrap<T>(
-            slf: *mut ffi::PyObject,
-            key: ffi::Py_ssize_t,
-            value: *mut ffi::PyObject,
-        ) -> c_int
-        where
-            T: for<'p> PySequenceSetItemProtocol<'p> + for<'p> PySequenceDelItemProtocol<'p>,
-        {
-            let _pool = ::GILPool::new();
-            let py = Python::assume_gil_acquired();
-            let slf = py.mut_from_borrowed_ptr::<T>(slf);
-=======
     trait DelSetItem {
         fn del_set_item() -> Option<ffi::ssizeobjargproc> {
             None
         }
     }
->>>>>>> c9d9e80a
 
     impl<'p, T> DelSetItem for T where T: PySequenceProtocol<'p> {}
 
@@ -504,15 +362,6 @@
                         Ok(value) => slf.__setitem__(key as isize, value).into(),
                         Err(e) => Err(e),
                     }
-<<<<<<< HEAD
-                }
-            } else {
-                let value = py.from_borrowed_ptr::<PyObjectRef>(value);
-                let result = match value.extract() {
-                    Ok(value) => slf.__setitem__(key as isize, value).into(),
-                    Err(e) => Err(e),
-=======
->>>>>>> c9d9e80a
                 };
                 match result {
                     Ok(_) => 0,
@@ -528,19 +377,7 @@
 }
 
 trait PySequenceContainsProtocolImpl {
-<<<<<<< HEAD
-    fn sq_contains() -> Option<ffi::objobjproc>;
-}
-
-impl<'p, T> PySequenceContainsProtocolImpl for T
-where
-    T: PySequenceProtocol<'p>,
-{
-    #[inline]
-    default fn sq_contains() -> Option<ffi::objobjproc> {
-=======
     fn sq_contains() -> Option<ffi::objobjproc> {
->>>>>>> c9d9e80a
         None
     }
 }
@@ -563,19 +400,7 @@
 }
 
 trait PySequenceConcatProtocolImpl {
-<<<<<<< HEAD
-    fn sq_concat() -> Option<ffi::binaryfunc>;
-}
-
-impl<'p, T> PySequenceConcatProtocolImpl for T
-where
-    T: PySequenceProtocol<'p>,
-{
-    #[inline]
-    default fn sq_concat() -> Option<ffi::binaryfunc> {
-=======
     fn sq_concat() -> Option<ffi::binaryfunc> {
->>>>>>> c9d9e80a
         None
     }
 }
@@ -597,28 +422,13 @@
 }
 
 trait PySequenceRepeatProtocolImpl {
-<<<<<<< HEAD
-    fn sq_repeat() -> Option<ffi::ssizeargfunc>;
-}
-
-impl<'p, T> PySequenceRepeatProtocolImpl for T
-where
-    T: PySequenceProtocol<'p>,
-{
-    #[inline]
-    default fn sq_repeat() -> Option<ffi::ssizeargfunc> {
-=======
     fn sq_repeat() -> Option<ffi::ssizeargfunc> {
->>>>>>> c9d9e80a
-        None
-    }
-}
-
-<<<<<<< HEAD
-=======
+        None
+    }
+}
+
 impl<'p, T> PySequenceRepeatProtocolImpl for T where T: PySequenceProtocol<'p> {}
 
->>>>>>> c9d9e80a
 impl<T> PySequenceRepeatProtocolImpl for T
 where
     T: for<'p> PySequenceRepeatProtocol<'p>,
@@ -634,19 +444,7 @@
 }
 
 trait PySequenceInplaceConcatProtocolImpl {
-<<<<<<< HEAD
-    fn sq_inplace_concat() -> Option<ffi::binaryfunc>;
-}
-
-impl<'p, T> PySequenceInplaceConcatProtocolImpl for T
-where
-    T: PySequenceProtocol<'p>,
-{
-    #[inline]
-    default fn sq_inplace_concat() -> Option<ffi::binaryfunc> {
-=======
     fn sq_inplace_concat() -> Option<ffi::binaryfunc> {
->>>>>>> c9d9e80a
         None
     }
 }
@@ -668,19 +466,7 @@
 }
 
 trait PySequenceInplaceRepeatProtocolImpl {
-<<<<<<< HEAD
-    fn sq_inplace_repeat() -> Option<ffi::ssizeargfunc>;
-}
-
-impl<'p, T> PySequenceInplaceRepeatProtocolImpl for T
-where
-    T: PySequenceProtocol<'p>,
-{
-    #[inline]
-    default fn sq_inplace_repeat() -> Option<ffi::ssizeargfunc> {
-=======
     fn sq_inplace_repeat() -> Option<ffi::ssizeargfunc> {
->>>>>>> c9d9e80a
         None
     }
 }
