use crate::instance::Bound;
use crate::panic::PanicException;
use crate::type_object::PyTypeInfo;
use crate::types::any::PyAnyMethods;
use crate::types::{typeobject::PyTypeMethods, PyTraceback, PyType};
use crate::{
    exceptions::{self, PyBaseException},
    ffi,
};
use crate::{IntoPy, Py, PyAny, PyNativeType, PyObject, Python, ToPyObject};
use std::borrow::Cow;
use std::cell::UnsafeCell;
use std::ffi::CString;

mod err_state;
mod impls;

pub use err_state::PyErrArguments;
use err_state::{PyErrState, PyErrStateLazyFnOutput, PyErrStateNormalized};

/// Represents a Python exception.
///
/// To avoid needing access to [`Python`] in `Into` conversions to create `PyErr` (thus improving
/// compatibility with `?` and other Rust errors) this type supports creating exceptions instances
/// in a lazy fashion, where the full Python object for the exception is created only when needed.
///
/// Accessing the contained exception in any way, such as with [`value`](PyErr::value),
/// [`get_type`](PyErr::get_type), or [`is_instance`](PyErr::is_instance) will create the full
/// exception object if it was not already created.
pub struct PyErr {
    // Safety: can only hand out references when in the "normalized" state. Will never change
    // after normalization.
    //
    // The state is temporarily removed from the PyErr during normalization, to avoid
    // concurrent modifications.
    state: UnsafeCell<Option<PyErrState>>,
}

// The inner value is only accessed through ways that require proving the gil is held
#[cfg(feature = "nightly")]
unsafe impl crate::marker::Ungil for PyErr {}
unsafe impl Send for PyErr {}
unsafe impl Sync for PyErr {}

/// Represents the result of a Python call.
pub type PyResult<T> = Result<T, PyErr>;

/// Error that indicates a failure to convert a PyAny to a more specific Python type.
#[derive(Debug)]
pub struct PyDowncastError<'a> {
    from: &'a PyAny,
    to: Cow<'static, str>,
}

impl<'a> PyDowncastError<'a> {
    /// Create a new `PyDowncastError` representing a failure to convert the object
    /// `from` into the type named in `to`.
    pub fn new(from: &'a PyAny, to: impl Into<Cow<'static, str>>) -> Self {
        PyDowncastError {
            from,
            to: to.into(),
        }
    }
}

/// Error that indicates a failure to convert a PyAny to a more specific Python type.
#[derive(Debug)]
pub struct DowncastError<'a, 'py> {
    from: &'a Bound<'py, PyAny>,
    to: Cow<'static, str>,
}

impl<'a, 'py> DowncastError<'a, 'py> {
    /// Create a new `PyDowncastError` representing a failure to convert the object
    /// `from` into the type named in `to`.
    pub fn new(from: &'a Bound<'py, PyAny>, to: impl Into<Cow<'static, str>>) -> Self {
        DowncastError {
            from,
            to: to.into(),
        }
    }
}

/// Error that indicates a failure to convert a PyAny to a more specific Python type.
#[derive(Debug)]
pub struct DowncastIntoError<'py> {
    from: Bound<'py, PyAny>,
    to: Cow<'static, str>,
}

impl<'py> DowncastIntoError<'py> {
    /// Create a new `DowncastIntoError` representing a failure to convert the object
    /// `from` into the type named in `to`.
    pub fn new(from: Bound<'py, PyAny>, to: impl Into<Cow<'static, str>>) -> Self {
        DowncastIntoError {
            from,
            to: to.into(),
        }
    }

    /// Consumes this `DowncastIntoError` and returns the original object, allowing continued
    /// use of it after a failed conversion.
    ///
    /// See [`downcast_into`][PyAnyMethods::downcast_into] for an example.
    pub fn into_inner(self) -> Bound<'py, PyAny> {
        self.from
    }
}

impl PyErr {
    /// Creates a new PyErr of type `T`.
    ///
    /// `args` can be:
    /// * a tuple: the exception instance will be created using the equivalent to the Python
    ///   expression `T(*tuple)`
    /// * any other value: the exception instance will be created using the equivalent to the Python
    ///   expression `T(value)`
    ///
    /// This exception instance will be initialized lazily. This avoids the need for the Python GIL
    /// to be held, but requires `args` to be `Send` and `Sync`. If `args` is not `Send` or `Sync`,
    /// consider using [`PyErr::from_value`] instead.
    ///
    /// If `T` does not inherit from `BaseException`, then a `TypeError` will be returned.
    ///
    /// If calling T's constructor with `args` raises an exception, that exception will be returned.
    ///
    /// # Examples
    ///
    /// ```
    /// use pyo3::prelude::*;
    /// use pyo3::exceptions::PyTypeError;
    ///
    /// #[pyfunction]
    /// fn always_throws() -> PyResult<()> {
    ///     Err(PyErr::new::<PyTypeError, _>("Error message"))
    /// }
    /// #
    /// # Python::with_gil(|py| {
    /// #     let fun = pyo3::wrap_pyfunction!(always_throws, py).unwrap();
    /// #     let err = fun.call0().expect_err("called a function that should always return an error but the return value was Ok");
    /// #     assert!(err.is_instance_of::<PyTypeError>(py))
    /// # });
    /// ```
    ///
    /// In most cases, you can use a concrete exception's constructor instead:
    ///
    /// ```
    /// use pyo3::prelude::*;
    /// use pyo3::exceptions::PyTypeError;
    ///
    /// #[pyfunction]
    /// fn always_throws() -> PyResult<()> {
    ///     Err(PyTypeError::new_err("Error message"))
    /// }
    /// #
    /// # Python::with_gil(|py| {
    /// #     let fun = pyo3::wrap_pyfunction!(always_throws, py).unwrap();
    /// #     let err = fun.call0().expect_err("called a function that should always return an error but the return value was Ok");
    /// #     assert!(err.is_instance_of::<PyTypeError>(py))
    /// # });
    /// ```
    #[inline]
    pub fn new<T, A>(args: A) -> PyErr
    where
        T: PyTypeInfo,
        A: PyErrArguments + Send + Sync + 'static,
    {
        PyErr::from_state(PyErrState::Lazy(Box::new(move |py| {
            PyErrStateLazyFnOutput {
                ptype: T::type_object_bound(py).into(),
                pvalue: args.arguments(py),
            }
        })))
    }

    /// Constructs a new PyErr from the given Python type and arguments.
    ///
    /// `ty` is the exception type; usually one of the standard exceptions
    /// like `exceptions::PyRuntimeError`.
    ///
    /// `args` is either a tuple or a single value, with the same meaning as in [`PyErr::new`].
    ///
    /// If `ty` does not inherit from `BaseException`, then a `TypeError` will be returned.
    ///
    /// If calling `ty` with `args` raises an exception, that exception will be returned.
    pub fn from_type<A>(ty: &PyType, args: A) -> PyErr
    where
        A: PyErrArguments + Send + Sync + 'static,
    {
        PyErr::from_state(PyErrState::lazy(ty.into(), args))
    }

    /// Deprecated form of [`PyErr::from_value_bound`].
    #[cfg_attr(
        not(feature = "gil-refs"),
        deprecated(
            since = "0.21.0",
            note = "`PyErr::from_value` will be replaced by `PyErr::from_value_bound` in a future PyO3 version"
        )
    )]
    pub fn from_value(obj: &PyAny) -> PyErr {
        PyErr::from_value_bound(obj.as_borrowed().to_owned())
    }

    /// Creates a new PyErr.
    ///
    /// If `obj` is a Python exception object, the PyErr will contain that object.
    ///
    /// If `obj` is a Python exception type object, this is equivalent to `PyErr::from_type(obj, ())`.
    ///
    /// Otherwise, a `TypeError` is created.
    ///
    /// # Examples
    /// ```rust
    /// use pyo3::prelude::*;
    /// use pyo3::PyTypeInfo;
    /// use pyo3::exceptions::PyTypeError;
    /// use pyo3::types::PyString;
    ///
    /// Python::with_gil(|py| {
    ///     // Case #1: Exception object
    ///     let err = PyErr::from_value_bound(PyTypeError::new_err("some type error")
    ///         .value_bound(py).clone().into_any());
    ///     assert_eq!(err.to_string(), "TypeError: some type error");
    ///
    ///     // Case #2: Exception type
<<<<<<< HEAD
    ///     let err = PyErr::from_value(PyType::new_bound::<PyTypeError>(py).as_gil_ref());
=======
    ///     let err = PyErr::from_value_bound(PyTypeError::type_object_bound(py).into_any());
>>>>>>> 5f42c02e
    ///     assert_eq!(err.to_string(), "TypeError: ");
    ///
    ///     // Case #3: Invalid exception value
    ///     let err = PyErr::from_value_bound(PyString::new_bound(py, "foo").into_any());
    ///     assert_eq!(
    ///         err.to_string(),
    ///         "TypeError: exceptions must derive from BaseException"
    ///     );
    /// });
    /// ```
    pub fn from_value_bound(obj: Bound<'_, PyAny>) -> PyErr {
        let state = match obj.downcast_into::<PyBaseException>() {
            Ok(obj) => PyErrState::normalized(obj),
            Err(err) => {
                // Assume obj is Type[Exception]; let later normalization handle if this
                // is not the case
                let obj = err.into_inner();
                let py = obj.py();
                PyErrState::lazy(obj.into_py(py), py.None())
            }
        };

        PyErr::from_state(state)
    }

    /// Deprecated form of [`PyErr::get_type_bound`].
    #[cfg_attr(
        not(feature = "gil-refs"),
        deprecated(
            since = "0.21.0",
            note = "`PyErr::get_type` will be replaced by `PyErr::get_type_bound` in a future PyO3 version"
        )
    )]
    pub fn get_type<'py>(&'py self, py: Python<'py>) -> &'py PyType {
        self.get_type_bound(py).into_gil_ref()
    }

    /// Returns the type of this exception.
    ///
    /// # Examples
    /// ```rust
    /// use pyo3::{prelude::*, exceptions::PyTypeError, types::PyType};
    ///
    /// Python::with_gil(|py| {
    ///     let err: PyErr = PyTypeError::new_err(("some type error",));
    ///     assert!(err.get_type_bound(py).is(&PyType::new_bound::<PyTypeError>(py)));
    /// });
    /// ```
    pub fn get_type_bound<'py>(&self, py: Python<'py>) -> Bound<'py, PyType> {
        self.normalized(py).ptype(py)
    }

    /// Deprecated form of [`PyErr::value_bound`].
    #[cfg_attr(
        not(feature = "gil-refs"),
        deprecated(
            since = "0.21.0",
            note = "`PyErr::value` will be replaced by `PyErr::value_bound` in a future PyO3 version"
        )
    )]
    pub fn value<'py>(&'py self, py: Python<'py>) -> &'py PyBaseException {
        self.value_bound(py).as_gil_ref()
    }

    /// Returns the value of this exception.
    ///
    /// # Examples
    ///
    /// ```rust
    /// use pyo3::{exceptions::PyTypeError, PyErr, Python};
    ///
    /// Python::with_gil(|py| {
    ///     let err: PyErr = PyTypeError::new_err(("some type error",));
    ///     assert!(err.is_instance_of::<PyTypeError>(py));
    ///     assert_eq!(err.value_bound(py).to_string(), "some type error");
    /// });
    /// ```
    pub fn value_bound<'py>(&self, py: Python<'py>) -> &Bound<'py, PyBaseException> {
        self.normalized(py).pvalue.bind(py)
    }

    /// Consumes self to take ownership of the exception value contained in this error.
    pub fn into_value(self, py: Python<'_>) -> Py<PyBaseException> {
        // NB technically this causes one reference count increase and decrease in quick succession
        // on pvalue, but it's probably not worth optimizing this right now for the additional code
        // complexity.
        let normalized = self.normalized(py);
        let exc = normalized.pvalue.clone_ref(py);
        if let Some(tb) = normalized.ptraceback(py) {
            unsafe {
                ffi::PyException_SetTraceback(exc.as_ptr(), tb.as_ptr());
            }
        }
        exc
    }

    /// Deprecated form of [`PyErr::traceback_bound`].
    #[cfg_attr(
        not(feature = "gil-refs"),
        deprecated(
            since = "0.21.0",
            note = "`PyErr::traceback` will be replaced by `PyErr::traceback_bound` in a future PyO3 version"
        )
    )]
    pub fn traceback<'py>(&'py self, py: Python<'py>) -> Option<&'py PyTraceback> {
        self.normalized(py).ptraceback(py).map(|b| b.into_gil_ref())
    }

    /// Returns the traceback of this exception object.
    ///
    /// # Examples
    /// ```rust
    /// use pyo3::{exceptions::PyTypeError, Python};
    ///
    /// Python::with_gil(|py| {
    ///     let err = PyTypeError::new_err(("some type error",));
    ///     assert!(err.traceback_bound(py).is_none());
    /// });
    /// ```
    pub fn traceback_bound<'py>(&self, py: Python<'py>) -> Option<Bound<'py, PyTraceback>> {
        self.normalized(py).ptraceback(py)
    }

    /// Gets whether an error is present in the Python interpreter's global state.
    #[inline]
    pub fn occurred(_: Python<'_>) -> bool {
        unsafe { !ffi::PyErr_Occurred().is_null() }
    }

    /// Takes the current error from the Python interpreter's global state and clears the global
    /// state. If no error is set, returns `None`.
    ///
    /// If the error is a `PanicException` (which would have originated from a panic in a pyo3
    /// callback) then this function will resume the panic.
    ///
    /// Use this function when it is not known if an error should be present. If the error is
    /// expected to have been set, for example from [`PyErr::occurred`] or by an error return value
    /// from a C FFI function, use [`PyErr::fetch`].
    pub fn take(py: Python<'_>) -> Option<PyErr> {
        Self::_take(py)
    }

    #[cfg(not(Py_3_12))]
    fn _take(py: Python<'_>) -> Option<PyErr> {
        let (ptype, pvalue, ptraceback) = unsafe {
            let mut ptype: *mut ffi::PyObject = std::ptr::null_mut();
            let mut pvalue: *mut ffi::PyObject = std::ptr::null_mut();
            let mut ptraceback: *mut ffi::PyObject = std::ptr::null_mut();
            ffi::PyErr_Fetch(&mut ptype, &mut pvalue, &mut ptraceback);

            // Convert to Py immediately so that any references are freed by early return.
            let ptype = PyObject::from_owned_ptr_or_opt(py, ptype);
            let pvalue = PyObject::from_owned_ptr_or_opt(py, pvalue);
            let ptraceback = PyObject::from_owned_ptr_or_opt(py, ptraceback);

            // A valid exception state should always have a non-null ptype, but the other two may be
            // null.
            let ptype = match ptype {
                Some(ptype) => ptype,
                None => {
                    debug_assert!(
                        pvalue.is_none(),
                        "Exception type was null but value was not null"
                    );
                    debug_assert!(
                        ptraceback.is_none(),
                        "Exception type was null but traceback was not null"
                    );
                    return None;
                }
            };

            (ptype, pvalue, ptraceback)
        };

        if ptype.as_ptr() == PanicException::type_object_raw(py).cast() {
            let msg = pvalue
                .as_ref()
                .and_then(|obj| obj.as_ref(py).str().ok())
                .map(|py_str| py_str.to_string_lossy().into())
                .unwrap_or_else(|| String::from("Unwrapped panic from Python code"));

            let state = PyErrState::FfiTuple {
                ptype,
                pvalue,
                ptraceback,
            };
            Self::print_panic_and_unwind(py, state, msg)
        }

        Some(PyErr::from_state(PyErrState::FfiTuple {
            ptype,
            pvalue,
            ptraceback,
        }))
    }

    #[cfg(Py_3_12)]
    fn _take(py: Python<'_>) -> Option<PyErr> {
        let state = PyErrStateNormalized::take(py)?;
        let pvalue = state.pvalue.as_ref(py);
        if pvalue.get_type().as_ptr() == PanicException::type_object_raw(py).cast() {
            let msg: String = pvalue
                .str()
                .map(|py_str| py_str.to_string_lossy().into())
                .unwrap_or_else(|_| String::from("Unwrapped panic from Python code"));
            Self::print_panic_and_unwind(py, PyErrState::Normalized(state), msg)
        }

        Some(PyErr::from_state(PyErrState::Normalized(state)))
    }

    fn print_panic_and_unwind(py: Python<'_>, state: PyErrState, msg: String) -> ! {
        eprintln!("--- PyO3 is resuming a panic after fetching a PanicException from Python. ---");
        eprintln!("Python stack trace below:");

        state.restore(py);

        unsafe {
            ffi::PyErr_PrintEx(0);
        }

        std::panic::resume_unwind(Box::new(msg))
    }

    /// Equivalent to [PyErr::take], but when no error is set:
    ///  - Panics in debug mode.
    ///  - Returns a `SystemError` in release mode.
    ///
    /// This behavior is consistent with Python's internal handling of what happens when a C return
    /// value indicates an error occurred but the global error state is empty. (A lack of exception
    /// should be treated as a bug in the code which returned an error code but did not set an
    /// exception.)
    ///
    /// Use this function when the error is expected to have been set, for example from
    /// [PyErr::occurred] or by an error return value from a C FFI function.
    #[cfg_attr(all(debug_assertions, track_caller), track_caller)]
    #[inline]
    pub fn fetch(py: Python<'_>) -> PyErr {
        const FAILED_TO_FETCH: &str = "attempted to fetch exception but none was set";
        match PyErr::take(py) {
            Some(err) => err,
            #[cfg(debug_assertions)]
            None => panic!("{}", FAILED_TO_FETCH),
            #[cfg(not(debug_assertions))]
            None => exceptions::PySystemError::new_err(FAILED_TO_FETCH),
        }
    }

    /// Deprecated form of [`PyErr::new_type_bound`]
    #[cfg_attr(
        not(feature = "gil-refs"),
        deprecated(
            since = "0.21.0",
            note = "`PyErr::new_type` will be replaced by `PyErr::new_type_bound` in a future PyO3 version"
        )
    )]
    pub fn new_type(
        py: Python<'_>,
        name: &str,
        doc: Option<&str>,
        base: Option<&PyType>,
        dict: Option<PyObject>,
    ) -> PyResult<Py<PyType>> {
        Self::new_type_bound(
            py,
            name,
            doc,
            base.map(PyNativeType::as_borrowed).as_deref(),
            dict,
        )
    }

    /// Creates a new exception type with the given name and docstring.
    ///
    /// - `base` can be an existing exception type to subclass, or a tuple of classes.
    /// - `dict` specifies an optional dictionary of class variables and methods.
    /// - `doc` will be the docstring seen by python users.
    ///
    ///
    /// # Errors
    ///
    /// This function returns an error if `name` is not of the form `<module>.<ExceptionName>`.
    ///
    /// # Panics
    ///
    /// This function will panic if  `name` or `doc` cannot be converted to [`CString`]s.
    pub fn new_type_bound<'py>(
        py: Python<'py>,
        name: &str,
        doc: Option<&str>,
        base: Option<&Bound<'py, PyType>>,
        dict: Option<PyObject>,
    ) -> PyResult<Py<PyType>> {
        let base: *mut ffi::PyObject = match base {
            None => std::ptr::null_mut(),
            Some(obj) => obj.as_ptr(),
        };

        let dict: *mut ffi::PyObject = match dict {
            None => std::ptr::null_mut(),
            Some(obj) => obj.as_ptr(),
        };

        let null_terminated_name =
            CString::new(name).expect("Failed to initialize nul terminated exception name");

        let null_terminated_doc =
            doc.map(|d| CString::new(d).expect("Failed to initialize nul terminated docstring"));

        let null_terminated_doc_ptr = match null_terminated_doc.as_ref() {
            Some(c) => c.as_ptr(),
            None => std::ptr::null(),
        };

        let ptr = unsafe {
            ffi::PyErr_NewExceptionWithDoc(
                null_terminated_name.as_ptr(),
                null_terminated_doc_ptr,
                base,
                dict,
            )
        };

        unsafe { Py::from_owned_ptr_or_err(py, ptr) }
    }

    /// Prints a standard traceback to `sys.stderr`.
    pub fn display(&self, py: Python<'_>) {
        #[cfg(Py_3_12)]
        unsafe {
            ffi::PyErr_DisplayException(self.value_bound(py).as_ptr())
        }

        #[cfg(not(Py_3_12))]
        unsafe {
            // keep the bound `traceback` alive for entire duration of
            // PyErr_Display. if we inline this, the `Bound` will be dropped
            // after the argument got evaluated, leading to call with a dangling
            // pointer.
            let traceback = self.traceback_bound(py);
            let type_bound = self.get_type_bound(py);
            ffi::PyErr_Display(
                type_bound.as_ptr(),
                self.value_bound(py).as_ptr(),
                traceback
                    .as_ref()
                    .map_or(std::ptr::null_mut(), |traceback| traceback.as_ptr()),
            )
        }
    }

    /// Calls `sys.excepthook` and then prints a standard traceback to `sys.stderr`.
    pub fn print(&self, py: Python<'_>) {
        self.clone_ref(py).restore(py);
        unsafe { ffi::PyErr_PrintEx(0) }
    }

    /// Calls `sys.excepthook` and then prints a standard traceback to `sys.stderr`.
    ///
    /// Additionally sets `sys.last_{type,value,traceback,exc}` attributes to this exception.
    pub fn print_and_set_sys_last_vars(&self, py: Python<'_>) {
        self.clone_ref(py).restore(py);
        unsafe { ffi::PyErr_PrintEx(1) }
    }

    /// Returns true if the current exception matches the exception in `exc`.
    ///
    /// If `exc` is a class object, this also returns `true` when `self` is an instance of a subclass.
    /// If `exc` is a tuple, all exceptions in the tuple (and recursively in subtuples) are searched for a match.
    pub fn matches<T>(&self, py: Python<'_>, exc: T) -> bool
    where
        T: ToPyObject,
    {
        self.is_instance_bound(py, exc.to_object(py).bind(py))
    }

    /// Deprecated form of `PyErr::is_instance_bound`.
    #[cfg_attr(
        not(feature = "gil-refs"),
        deprecated(
            since = "0.21.0",
            note = "`PyErr::is_instance` will be replaced by `PyErr::is_instance_bound` in a future PyO3 version"
        )
    )]
    #[inline]
    pub fn is_instance(&self, py: Python<'_>, ty: &PyAny) -> bool {
        self.is_instance_bound(py, &ty.as_borrowed())
    }

    /// Returns true if the current exception is instance of `T`.
    #[inline]
    pub fn is_instance_bound(&self, py: Python<'_>, ty: &Bound<'_, PyAny>) -> bool {
        let type_bound = self.get_type_bound(py);
        (unsafe { ffi::PyErr_GivenExceptionMatches(type_bound.as_ptr(), ty.as_ptr()) }) != 0
    }

    /// Returns true if the current exception is instance of `T`.
    #[inline]
    pub fn is_instance_of<T>(&self, py: Python<'_>) -> bool
    where
        T: PyTypeInfo,
    {
        self.is_instance_bound(py, &T::type_object_bound(py))
    }

    /// Writes the error back to the Python interpreter's global state.
    /// This is the opposite of `PyErr::fetch()`.
    #[inline]
    pub fn restore(self, py: Python<'_>) {
        self.state
            .into_inner()
            .expect("PyErr state should never be invalid outside of normalization")
            .restore(py)
    }

    /// Deprecated form of `PyErr::write_unraisable_bound`.
    #[cfg_attr(
        not(feature = "gil-refs"),
        deprecated(
            since = "0.21.0",
            note = "`PyErr::write_unraisable` will be replaced by `PyErr::write_unraisable_bound` in a future PyO3 version"
        )
    )]
    #[inline]
    pub fn write_unraisable(self, py: Python<'_>, obj: Option<&PyAny>) {
        self.write_unraisable_bound(py, obj.map(PyAny::as_borrowed).as_deref())
    }

    /// Reports the error as unraisable.
    ///
    /// This calls `sys.unraisablehook()` using the current exception and obj argument.
    ///
    /// This method is useful to report errors in situations where there is no good mechanism
    /// to report back to the Python land.  In Python this is used to indicate errors in
    /// background threads or destructors which are protected.  In Rust code this is commonly
    /// useful when you are calling into a Python callback which might fail, but there is no
    /// obvious way to handle this error other than logging it.
    ///
    /// Calling this method has the benefit that the error goes back into a standardized callback
    /// in Python which for instance allows unittests to ensure that no unraisable error
    /// actually happend by hooking `sys.unraisablehook`.
    ///
    /// Example:
    /// ```rust
    /// # use pyo3::prelude::*;
    /// # use pyo3::exceptions::PyRuntimeError;
    /// # fn failing_function() -> PyResult<()> { Err(PyRuntimeError::new_err("foo")) }
    /// # fn main() -> PyResult<()> {
    /// Python::with_gil(|py| {
    ///     match failing_function() {
    ///         Err(pyerr) => pyerr.write_unraisable_bound(py, None),
    ///         Ok(..) => { /* do something here */ }
    ///     }
    ///     Ok(())
    /// })
    /// # }
    #[inline]
    pub fn write_unraisable_bound(self, py: Python<'_>, obj: Option<&Bound<'_, PyAny>>) {
        self.restore(py);
        unsafe { ffi::PyErr_WriteUnraisable(obj.map_or(std::ptr::null_mut(), Bound::as_ptr)) }
    }

    /// Deprecated form of [`PyErr::warn_bound`].
    #[cfg_attr(
        not(feature = "gil-refs"),
        deprecated(
            since = "0.21.0",
            note = "`PyErr::warn` will be replaced by `PyErr::warn_bound` in a future PyO3 version"
        )
    )]
    pub fn warn(py: Python<'_>, category: &PyAny, message: &str, stacklevel: i32) -> PyResult<()> {
        Self::warn_bound(py, &category.as_borrowed(), message, stacklevel)
    }

    /// Issues a warning message.
    ///
    /// May return an `Err(PyErr)` if warnings-as-errors is enabled.
    ///
    /// Equivalent to `warnings.warn()` in Python.
    ///
    /// The `category` should be one of the `Warning` classes available in
    /// [`pyo3::exceptions`](crate::exceptions), or a subclass.  The Python
    /// object can be retrieved using [`Python::get_type()`].
    ///
    /// Example:
    /// ```rust
    /// # use pyo3::prelude::*;
    /// # fn main() -> PyResult<()> {
    /// Python::with_gil(|py| {
    ///     let user_warning = py.get_type::<pyo3::exceptions::PyUserWarning>().as_borrowed();
    ///     PyErr::warn_bound(py, &user_warning, "I am warning you", 0)?;
    ///     Ok(())
    /// })
    /// # }
    /// ```
    pub fn warn_bound<'py>(
        py: Python<'py>,
        category: &Bound<'py, PyAny>,
        message: &str,
        stacklevel: i32,
    ) -> PyResult<()> {
        let message = CString::new(message)?;
        error_on_minusone(py, unsafe {
            ffi::PyErr_WarnEx(
                category.as_ptr(),
                message.as_ptr(),
                stacklevel as ffi::Py_ssize_t,
            )
        })
    }

    /// Deprecated form of [`PyErr::warn_explicit_bound`].
    #[cfg_attr(
        not(feature = "gil-refs"),
        deprecated(
            since = "0.21.0",
            note = "`PyErr::warn_explicit` will be replaced by `PyErr::warn_explicit_bound` in a future PyO3 version"
        )
    )]
    pub fn warn_explicit(
        py: Python<'_>,
        category: &PyAny,
        message: &str,
        filename: &str,
        lineno: i32,
        module: Option<&str>,
        registry: Option<&PyAny>,
    ) -> PyResult<()> {
        Self::warn_explicit_bound(
            py,
            &category.as_borrowed(),
            message,
            filename,
            lineno,
            module,
            registry.map(PyNativeType::as_borrowed).as_deref(),
        )
    }

    /// Issues a warning message, with more control over the warning attributes.
    ///
    /// May return a `PyErr` if warnings-as-errors is enabled.
    ///
    /// Equivalent to `warnings.warn_explicit()` in Python.
    ///
    /// The `category` should be one of the `Warning` classes available in
    /// [`pyo3::exceptions`](crate::exceptions), or a subclass.
    pub fn warn_explicit_bound<'py>(
        py: Python<'py>,
        category: &Bound<'py, PyAny>,
        message: &str,
        filename: &str,
        lineno: i32,
        module: Option<&str>,
        registry: Option<&Bound<'py, PyAny>>,
    ) -> PyResult<()> {
        let message = CString::new(message)?;
        let filename = CString::new(filename)?;
        let module = module.map(CString::new).transpose()?;
        let module_ptr = match module {
            None => std::ptr::null_mut(),
            Some(s) => s.as_ptr(),
        };
        let registry: *mut ffi::PyObject = match registry {
            None => std::ptr::null_mut(),
            Some(obj) => obj.as_ptr(),
        };
        error_on_minusone(py, unsafe {
            ffi::PyErr_WarnExplicit(
                category.as_ptr(),
                message.as_ptr(),
                filename.as_ptr(),
                lineno,
                module_ptr,
                registry,
            )
        })
    }

    /// Clone the PyErr. This requires the GIL, which is why PyErr does not implement Clone.
    ///
    /// # Examples
    /// ```rust
    /// use pyo3::{exceptions::PyTypeError, PyErr, Python, prelude::PyAnyMethods};
    /// Python::with_gil(|py| {
    ///     let err: PyErr = PyTypeError::new_err(("some type error",));
    ///     let err_clone = err.clone_ref(py);
    ///     assert!(err.get_type_bound(py).is(&err_clone.get_type_bound(py)));
    ///     assert!(err.value_bound(py).is(err_clone.value_bound(py)));
    ///     match err.traceback_bound(py) {
    ///         None => assert!(err_clone.traceback_bound(py).is_none()),
    ///         Some(tb) => assert!(err_clone.traceback_bound(py).unwrap().is(&tb)),
    ///     }
    /// });
    /// ```
    #[inline]
    pub fn clone_ref(&self, py: Python<'_>) -> PyErr {
        PyErr::from_state(PyErrState::Normalized(self.normalized(py).clone()))
    }

    /// Return the cause (either an exception instance, or None, set by `raise ... from ...`)
    /// associated with the exception, as accessible from Python through `__cause__`.
    pub fn cause(&self, py: Python<'_>) -> Option<PyErr> {
        use crate::ffi_ptr_ext::FfiPtrExt;
        unsafe { ffi::PyException_GetCause(self.value_bound(py).as_ptr()).assume_owned_or_opt(py) }
            .map(Self::from_value_bound)
    }

    /// Set the cause associated with the exception, pass `None` to clear it.
    pub fn set_cause(&self, py: Python<'_>, cause: Option<Self>) {
        let value = self.value_bound(py);
        let cause = cause.map(|err| err.into_value(py));
        unsafe {
            // PyException_SetCause _steals_ a reference to cause, so must use .into_ptr()
            ffi::PyException_SetCause(
                value.as_ptr(),
                cause.map_or(std::ptr::null_mut(), Py::into_ptr),
            );
        }
    }

    #[inline]
    fn from_state(state: PyErrState) -> PyErr {
        PyErr {
            state: UnsafeCell::new(Some(state)),
        }
    }

    #[inline]
    fn normalized(&self, py: Python<'_>) -> &PyErrStateNormalized {
        if let Some(PyErrState::Normalized(n)) = unsafe {
            // Safety: self.state will never be written again once normalized.
            &*self.state.get()
        } {
            return n;
        }

        self.make_normalized(py)
    }

    #[cold]
    fn make_normalized(&self, py: Python<'_>) -> &PyErrStateNormalized {
        // This process is safe because:
        // - Access is guaranteed not to be concurrent thanks to `Python` GIL token
        // - Write happens only once, and then never will change again.
        // - State is set to None during the normalization process, so that a second
        //   concurrent normalization attempt will panic before changing anything.

        let state = unsafe {
            (*self.state.get())
                .take()
                .expect("Cannot normalize a PyErr while already normalizing it.")
        };

        unsafe {
            let self_state = &mut *self.state.get();
            *self_state = Some(PyErrState::Normalized(state.normalize(py)));
            match self_state {
                Some(PyErrState::Normalized(n)) => n,
                _ => unreachable!(),
            }
        }
    }
}

impl std::fmt::Debug for PyErr {
    fn fmt(&self, f: &mut std::fmt::Formatter<'_>) -> Result<(), std::fmt::Error> {
        Python::with_gil(|py| {
            f.debug_struct("PyErr")
                .field("type", &self.get_type_bound(py))
                .field("value", self.value_bound(py))
                .field("traceback", &self.traceback_bound(py))
                .finish()
        })
    }
}

impl std::fmt::Display for PyErr {
    fn fmt(&self, f: &mut std::fmt::Formatter<'_>) -> std::fmt::Result {
        use crate::types::string::PyStringMethods;
        Python::with_gil(|py| {
            let value = self.value_bound(py);
            let type_name = value.get_type().qualname().map_err(|_| std::fmt::Error)?;
            write!(f, "{}", type_name)?;
            if let Ok(s) = value.str() {
                write!(f, ": {}", &s.to_string_lossy())
            } else {
                write!(f, ": <exception str() failed>")
            }
        })
    }
}

impl std::error::Error for PyErr {}

impl IntoPy<PyObject> for PyErr {
    fn into_py(self, py: Python<'_>) -> PyObject {
        self.into_value(py).into()
    }
}

impl ToPyObject for PyErr {
    fn to_object(&self, py: Python<'_>) -> PyObject {
        self.clone_ref(py).into_py(py)
    }
}

impl<'a> IntoPy<PyObject> for &'a PyErr {
    fn into_py(self, py: Python<'_>) -> PyObject {
        self.clone_ref(py).into_py(py)
    }
}

struct PyDowncastErrorArguments {
    from: Py<PyType>,
    to: Cow<'static, str>,
}

impl PyErrArguments for PyDowncastErrorArguments {
    fn arguments(self, py: Python<'_>) -> PyObject {
        format!(
            "'{}' object cannot be converted to '{}'",
            self.from
                .as_ref(py)
                .qualname()
                .as_deref()
                .unwrap_or("<failed to extract type name>"),
            self.to
        )
        .to_object(py)
    }
}

/// Convert `PyDowncastError` to Python `TypeError`.
impl<'a> std::convert::From<PyDowncastError<'a>> for PyErr {
    fn from(err: PyDowncastError<'_>) -> PyErr {
        let args = PyDowncastErrorArguments {
            from: err.from.get_type().into(),
            to: err.to,
        };

        exceptions::PyTypeError::new_err(args)
    }
}

impl<'a> std::error::Error for PyDowncastError<'a> {}

impl<'a> std::fmt::Display for PyDowncastError<'a> {
    fn fmt(&self, f: &mut std::fmt::Formatter<'_>) -> Result<(), std::fmt::Error> {
        display_downcast_error(f, &self.from.as_borrowed(), &self.to)
    }
}

/// Convert `DowncastError` to Python `TypeError`.
impl std::convert::From<DowncastError<'_, '_>> for PyErr {
    fn from(err: DowncastError<'_, '_>) -> PyErr {
        let args = PyDowncastErrorArguments {
            from: err.from.get_type().into(),
            to: err.to,
        };

        exceptions::PyTypeError::new_err(args)
    }
}

impl std::error::Error for DowncastError<'_, '_> {}

impl std::fmt::Display for DowncastError<'_, '_> {
    fn fmt(&self, f: &mut std::fmt::Formatter<'_>) -> Result<(), std::fmt::Error> {
        display_downcast_error(f, self.from, &self.to)
    }
}

/// Convert `DowncastIntoError` to Python `TypeError`.
impl std::convert::From<DowncastIntoError<'_>> for PyErr {
    fn from(err: DowncastIntoError<'_>) -> PyErr {
        let args = PyDowncastErrorArguments {
            from: err.from.get_type().into(),
            to: err.to,
        };

        exceptions::PyTypeError::new_err(args)
    }
}

impl std::error::Error for DowncastIntoError<'_> {}

impl std::fmt::Display for DowncastIntoError<'_> {
    fn fmt(&self, f: &mut std::fmt::Formatter<'_>) -> Result<(), std::fmt::Error> {
        display_downcast_error(f, &self.from, &self.to)
    }
}

fn display_downcast_error(
    f: &mut std::fmt::Formatter<'_>,
    from: &Bound<'_, PyAny>,
    to: &str,
) -> std::fmt::Result {
    write!(
        f,
        "'{}' object cannot be converted to '{}'",
        from.get_type().qualname().map_err(|_| std::fmt::Error)?,
        to
    )
}

pub fn panic_after_error(_py: Python<'_>) -> ! {
    unsafe {
        ffi::PyErr_Print();
    }
    panic!("Python API call failed");
}

/// Returns Ok if the error code is not -1.
#[inline]
pub(crate) fn error_on_minusone<T: SignedInteger>(py: Python<'_>, result: T) -> PyResult<()> {
    if result != T::MINUS_ONE {
        Ok(())
    } else {
        Err(PyErr::fetch(py))
    }
}

pub(crate) trait SignedInteger: Eq {
    const MINUS_ONE: Self;
}

macro_rules! impl_signed_integer {
    ($t:ty) => {
        impl SignedInteger for $t {
            const MINUS_ONE: Self = -1;
        }
    };
}

impl_signed_integer!(i8);
impl_signed_integer!(i16);
impl_signed_integer!(i32);
impl_signed_integer!(i64);
impl_signed_integer!(i128);
impl_signed_integer!(isize);

#[cfg(test)]
mod tests {
    use super::PyErrState;
    use crate::exceptions::{self, PyTypeError, PyValueError};
    use crate::{PyErr, PyNativeType, PyTypeInfo, Python};

    #[test]
    fn no_error() {
        assert!(Python::with_gil(PyErr::take).is_none());
    }

    #[test]
    fn set_valueerror() {
        Python::with_gil(|py| {
            let err: PyErr = exceptions::PyValueError::new_err("some exception message");
            assert!(err.is_instance_of::<exceptions::PyValueError>(py));
            err.restore(py);
            assert!(PyErr::occurred(py));
            let err = PyErr::fetch(py);
            assert!(err.is_instance_of::<exceptions::PyValueError>(py));
            assert_eq!(err.to_string(), "ValueError: some exception message");
        })
    }

    #[test]
    fn invalid_error_type() {
        Python::with_gil(|py| {
            let err: PyErr = PyErr::new::<crate::types::PyString, _>(());
            assert!(err.is_instance_of::<exceptions::PyTypeError>(py));
            err.restore(py);
            let err = PyErr::fetch(py);

            assert!(err.is_instance_of::<exceptions::PyTypeError>(py));
            assert_eq!(
                err.to_string(),
                "TypeError: exceptions must derive from BaseException"
            );
        })
    }

    #[test]
    fn set_typeerror() {
        Python::with_gil(|py| {
            let err: PyErr = exceptions::PyTypeError::new_err(());
            err.restore(py);
            assert!(PyErr::occurred(py));
            drop(PyErr::fetch(py));
        });
    }

    #[test]
    #[should_panic(expected = "new panic")]
    fn fetching_panic_exception_resumes_unwind() {
        use crate::panic::PanicException;

        Python::with_gil(|py| {
            let err: PyErr = PanicException::new_err("new panic");
            err.restore(py);
            assert!(PyErr::occurred(py));

            // should resume unwind
            let _ = PyErr::fetch(py);
        });
    }

    #[test]
    #[should_panic(expected = "new panic")]
    #[cfg(not(Py_3_12))]
    fn fetching_normalized_panic_exception_resumes_unwind() {
        use crate::panic::PanicException;

        Python::with_gil(|py| {
            let err: PyErr = PanicException::new_err("new panic");
            // Restoring an error doesn't normalize it before Python 3.12,
            // so we have to explicitly test this case.
            let _ = err.normalized(py);
            err.restore(py);
            assert!(PyErr::occurred(py));

            // should resume unwind
            let _ = PyErr::fetch(py);
        });
    }

    #[test]
    fn err_debug() {
        // Debug representation should be like the following (without the newlines):
        // PyErr {
        //     type: <class 'Exception'>,
        //     value: Exception('banana'),
        //     traceback: Some(<traceback object at 0x..)"
        // }

        Python::with_gil(|py| {
            let err = py
                .run_bound("raise Exception('banana')", None, None)
                .expect_err("raising should have given us an error");

            let debug_str = format!("{:?}", err);
            assert!(debug_str.starts_with("PyErr { "));
            assert!(debug_str.ends_with(" }"));

            // strip "PyErr { " and " }"
            let mut fields = debug_str["PyErr { ".len()..debug_str.len() - 2].split(", ");

            assert_eq!(fields.next().unwrap(), "type: <class 'Exception'>");
            assert_eq!(fields.next().unwrap(), "value: Exception('banana')");

            let traceback = fields.next().unwrap();
            assert!(traceback.starts_with("traceback: Some(<traceback object at 0x"));
            assert!(traceback.ends_with(">)"));

            assert!(fields.next().is_none());
        });
    }

    #[test]
    fn err_display() {
        Python::with_gil(|py| {
            let err = py
                .run_bound("raise Exception('banana')", None, None)
                .expect_err("raising should have given us an error");
            assert_eq!(err.to_string(), "Exception: banana");
        });
    }

    #[test]
    fn test_pyerr_send_sync() {
        fn is_send<T: Send>() {}
        fn is_sync<T: Sync>() {}

        is_send::<PyErr>();
        is_sync::<PyErr>();

        is_send::<PyErrState>();
        is_sync::<PyErrState>();
    }

    #[test]
    fn test_pyerr_matches() {
        Python::with_gil(|py| {
            let err = PyErr::new::<PyValueError, _>("foo");
            assert!(err.matches(py, PyValueError::type_object_bound(py)));

            assert!(err.matches(
                py,
                (
                    PyValueError::type_object_bound(py),
                    PyTypeError::type_object_bound(py)
                )
            ));

            assert!(!err.matches(py, PyTypeError::type_object_bound(py)));

            // String is not a valid exception class, so we should get a TypeError
            let err: PyErr = PyErr::from_type(
                crate::types::PyString::type_object_bound(py).as_gil_ref(),
                "foo",
            );
            assert!(err.matches(py, PyTypeError::type_object_bound(py)));
        })
    }

    #[test]
    fn test_pyerr_cause() {
        Python::with_gil(|py| {
            let err = py
                .run_bound("raise Exception('banana')", None, None)
                .expect_err("raising should have given us an error");
            assert!(err.cause(py).is_none());

            let err = py
                .run_bound(
                    "raise Exception('banana') from Exception('apple')",
                    None,
                    None,
                )
                .expect_err("raising should have given us an error");
            let cause = err
                .cause(py)
                .expect("raising from should have given us a cause");
            assert_eq!(cause.to_string(), "Exception: apple");

            err.set_cause(py, None);
            assert!(err.cause(py).is_none());

            let new_cause = exceptions::PyValueError::new_err("orange");
            err.set_cause(py, Some(new_cause));
            let cause = err
                .cause(py)
                .expect("set_cause should have given us a cause");
            assert_eq!(cause.to_string(), "ValueError: orange");
        });
    }

    #[test]
    fn warnings() {
        use crate::types::any::PyAnyMethods;
        // Note: although the warning filter is interpreter global, keeping the
        // GIL locked should prevent effects to be visible to other testing
        // threads.
        Python::with_gil(|py| {
            let cls = py.get_type::<exceptions::PyUserWarning>().as_borrowed();

            // Reset warning filter to default state
            let warnings = py.import_bound("warnings").unwrap();
            warnings.call_method0("resetwarnings").unwrap();

            // First, test the warning is emitted
            assert_warnings!(
                py,
                { PyErr::warn_bound(py, &cls, "I am warning you", 0).unwrap() },
                [(exceptions::PyUserWarning, "I am warning you")]
            );

            // Test with raising
            warnings
                .call_method1("simplefilter", ("error", cls))
                .unwrap();
            PyErr::warn_bound(py, &cls, "I am warning you", 0).unwrap_err();

            // Test with error for an explicit module
            warnings.call_method0("resetwarnings").unwrap();
            warnings
                .call_method1("filterwarnings", ("error", "", cls, "pyo3test"))
                .unwrap();

            // This has the wrong module and will not raise, just be emitted
            assert_warnings!(
                py,
                { PyErr::warn_bound(py, &cls, "I am warning you", 0).unwrap() },
                [(exceptions::PyUserWarning, "I am warning you")]
            );

            let err = PyErr::warn_explicit_bound(
                py,
                &cls,
                "I am warning you",
                "pyo3test.py",
                427,
                None,
                None,
            )
            .unwrap_err();
            assert!(err
                .value_bound(py)
                .getattr("args")
                .unwrap()
                .get_item(0)
                .unwrap()
                .eq("I am warning you")
                .unwrap());

            // Finally, reset filter again
            warnings.call_method0("resetwarnings").unwrap();
        });
    }
}<|MERGE_RESOLUTION|>--- conflicted
+++ resolved
@@ -224,11 +224,7 @@
     ///     assert_eq!(err.to_string(), "TypeError: some type error");
     ///
     ///     // Case #2: Exception type
-<<<<<<< HEAD
-    ///     let err = PyErr::from_value(PyType::new_bound::<PyTypeError>(py).as_gil_ref());
-=======
     ///     let err = PyErr::from_value_bound(PyTypeError::type_object_bound(py).into_any());
->>>>>>> 5f42c02e
     ///     assert_eq!(err.to_string(), "TypeError: ");
     ///
     ///     // Case #3: Invalid exception value
