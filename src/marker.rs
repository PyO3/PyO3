//! Fundamental properties of objects tied to the Python interpreter.
//!
//! The Python interpreter is not threadsafe. To protect the Python interpreter in multithreaded
//! scenarios there is a global lock, the *global interpreter lock* (hereafter referred to as *GIL*)
//! that must be held to safely interact with Python objects. This is why in PyO3 when you acquire
//! the GIL you get a [`Python`] marker token that carries the *lifetime* of holding the GIL and all
//! borrowed references to Python objects carry this lifetime as well. This will statically ensure
//! that you can never use Python objects after dropping the lock - if you mess this up it will be
//! caught at compile time and your program will fail to compile.
//!
//! It also supports this pattern that many extension modules employ:
//! - Drop the GIL, so that other Python threads can acquire it and make progress themselves
//! - Do something independently of the Python interpreter, like IO, a long running calculation or
//! awaiting a future
//! - Once that is done, reacquire the GIL
//!
//! That API is provided by [`Python::allow_threads`] and enforced via the [`Send`] bound on the
//! closure and the return type.
//!
<<<<<<< HEAD
//! In practice this API works quite well, but it comes with a big drawback:
//! There is no instrinsic reason to prevent `!Send` types like [`Rc`] from crossing the closure.
//! After all, we release the GIL to let other Python threads run, not necessarily to launch new threads.
=======
//! ```rust
//! # #![allow(dead_code)]
//! pub unsafe trait Ungil {}
//!
//! unsafe impl<T: Send> Ungil for T {}
//! ```
//!
//! We piggy-back off the `Send` auto trait because it is not possible to implement custom auto
//! traits on stable Rust. This is the solution which enables it for as many types as possible while
//! making the API usable.
>>>>>>> 388d1760
//!
//! But to isolate the closure from references bound to the current thread holding the GIL
//! and to close soundness holes implied by thread-local storage hiding such references,
//! we do need to run the closure on a dedicated runtime thread.
//!
//! ```rust
//! use pyo3::prelude::*;
//! use std::rc::Rc;
//!
//! Python::with_gil(|py| {
//!     let rc = Rc::new(5);
//!
//!     unsafe { py.allow_threads().local_unconstrained() }.with(|| {
//!         // This could be fine...
//!         println!("{:?}", *rc);
//!     });
//! });
//! ```
//!
//! However, running the closure on a distinct thread is required as otherwise
//! thread-local storage could be used to "smuggle" GIL-bound data into it
//! independently of any trait bounds (whether using `Send` or an auto trait
//! dedicated to handling GIL-bound data):
//!
//! ```rust, no_run
//! use pyo3::prelude::*;
//! use pyo3::types::PyString;
//! use scoped_tls::scoped_thread_local;
//!
//! scoped_thread_local!(static WRAPPED: PyString);
//!
//! fn callback() {
//!     WRAPPED.with(|smuggled: &PyString| {
//!         println!("{:?}", smuggled);
//!     });
//! }
//!
//! Python::with_gil(|py| {
//!     let string = PyString::new_bound(py, "foo");
//!
<<<<<<< HEAD
//!     WRAPPED.set(string, || {
//!         py.allow_threads().with(callback);
=======
//!     let wrapped = SendWrapper::new(string);
//!
//!     py.allow_threads(|| {
//! # #[cfg(not(feature = "nightly"))]
//! # {
//!         // 💥 Unsound! 💥
//!         let smuggled: &Bound<'_, PyString> = &*wrapped;
//!         println!("{:?}", smuggled);
//! # }
>>>>>>> 388d1760
//!     });
//! });
//! ```
//!
//! PyO3 tries to minimize the overhead of using dedicated threads by re-using them,
//! i.e. after a thread is spawned to execute a closure with the GIL temporarily released,
//! it is kept around for up to one minute to potentially service subsequent invocations of `allow_threads`.
//!
//! Note that PyO3 will however not wait to re-use an existing that is currently blocked by other work,
//! i.e. to keep latency to a minimum a new thread will be started to immediately run the given closure.
//!
//! These long-lived background threads are named `pyo3 allow_threads runtime`
//! to facilitate diagnosing any performance issues they might cause on the process level.
//!
<<<<<<< HEAD
//! One important consequence of this approach is that the state of thread-local storage (TLS)
//! is essentially undefined: The thread might be newly spawn so that TLS needs to be newly initialized,
//! but it might also be re-used so that TLS contains values created by previous calls to `allow_threads`.
=======
//! ```rust
//! # #[cfg(any())]
//! # {
//! #![feature(auto_traits, negative_impls)]
//!
//! pub unsafe auto trait Ungil {}
>>>>>>> 388d1760
//!
//! If the performance overhead of shunting the closure to another is too high
//! or code requires access to thread-local storage established by the calling thread,
//! there is the unsafe escape hatch `Python::unsafe_allow_threads`
//! which executes the closure directly after suspending the GIL.
//!
//! However, note establishing the required invariants to soundly call this function
//! requires highly non-local reasoning as thread-local storage allows "smuggling" GIL-bound references
//! using what is essentially global state.
//!
//! [`Rc`]: std::rc::Rc
//! [`Py`]: crate::Py
<<<<<<< HEAD
use crate::err::{self, PyDowncastError, PyErr, PyResult};
use crate::gil::{GILGuard, GILPool};
use crate::impl_::not_send::NotSend;
use crate::sync::RemoteAllowThreads;
use crate::type_object::HasPyGilRef;
=======
use crate::err::{self, PyErr, PyResult};
use crate::ffi_ptr_ext::FfiPtrExt;
use crate::gil::{GILGuard, SuspendGIL};
use crate::impl_::not_send::NotSend;
use crate::py_result_ext::PyResultExt;
use crate::types::any::PyAnyMethods;
>>>>>>> 388d1760
use crate::types::{
    PyAny, PyDict, PyEllipsis, PyModule, PyNone, PyNotImplemented, PyString, PyType,
};
use crate::version::PythonVersionInfo;
use crate::{ffi, Bound, IntoPy, Py, PyObject, PyTypeInfo};
#[allow(deprecated)]
#[cfg(feature = "gil-refs")]
use crate::{gil::GILPool, FromPyPointer, PyNativeType};
use std::ffi::{CStr, CString};
use std::marker::PhantomData;
use std::os::raw::c_int;

<<<<<<< HEAD
=======
/// Types that are safe to access while the GIL is not held.
///
/// # Safety
///
/// The type must not carry borrowed Python references or, if it does, not allow access to them if
/// the GIL is not held.
///
/// See the [module-level documentation](self) for more information.
///
/// # Examples
///
/// This tracking is currently imprecise as it relies on the [`Send`] auto trait on stable Rust.
/// For example, an `Rc` smart pointer should be usable without the GIL, but we currently prevent that:
///
/// ```compile_fail
/// # use pyo3::prelude::*;
/// use std::rc::Rc;
///
/// Python::with_gil(|py| {
///     let rc = Rc::new(42);
///
///     py.allow_threads(|| {
///         println!("{:?}", rc);
///     });
/// });
/// ```
///
/// This also implies that the interplay between `with_gil` and `allow_threads` is unsound, for example
/// one can circumvent this protection using the [`send_wrapper`](https://docs.rs/send_wrapper/) crate:
///
/// ```no_run
/// # use pyo3::prelude::*;
/// # use pyo3::types::PyString;
/// use send_wrapper::SendWrapper;
///
/// Python::with_gil(|py| {
///     let string = PyString::new_bound(py, "foo");
///
///     let wrapped = SendWrapper::new(string);
///
///     py.allow_threads(|| {
///         let sneaky: &Bound<'_, PyString> = &*wrapped;
///
///         println!("{:?}", sneaky);
///     });
/// });
/// ```
///
/// Fixing this loophole on stable Rust has significant ergonomic issues, but it is fixed when using
/// nightly Rust and the `nightly` feature, c.f. [#2141](https://github.com/PyO3/pyo3/issues/2141).
#[cfg_attr(docsrs, doc(cfg(all())))] // Hide the cfg flag
#[cfg(not(feature = "nightly"))]
pub unsafe trait Ungil {}

#[cfg_attr(docsrs, doc(cfg(all())))] // Hide the cfg flag
#[cfg(not(feature = "nightly"))]
unsafe impl<T: Send> Ungil for T {}

#[cfg(feature = "nightly")]
mod nightly {
    macro_rules! define {
        ($($tt:tt)*) => { $($tt)* }
    }

    define! {
        /// Types that are safe to access while the GIL is not held.
        ///
        /// # Safety
        ///
        /// The type must not carry borrowed Python references or, if it does, not allow access to them if
        /// the GIL is not held.
        ///
        /// See the [module-level documentation](self) for more information.
        ///
        /// # Examples
        ///
        /// Types which are `Ungil` cannot be used in contexts where the GIL was released, e.g.
        ///
        /// ```compile_fail
        /// # use pyo3::prelude::*;
        /// # use pyo3::types::PyString;
        /// Python::with_gil(|py| {
        ///     let string = PyString::new_bound(py, "foo");
        ///
        ///     py.allow_threads(|| {
        ///         println!("{:?}", string);
        ///     });
        /// });
        /// ```
        ///
        /// This applies to the GIL token `Python` itself as well, e.g.
        ///
        /// ```compile_fail
        /// # use pyo3::prelude::*;
        /// Python::with_gil(|py| {
        ///     py.allow_threads(|| {
        ///         drop(py);
        ///     });
        /// });
        /// ```
        ///
        /// On nightly Rust, this is not based on the [`Send`] auto trait and hence we are able
        /// to prevent incorrectly circumventing it using e.g. the [`send_wrapper`](https://docs.rs/send_wrapper/) crate:
        ///
        /// ```compile_fail
        /// # use pyo3::prelude::*;
        /// # use pyo3::types::PyString;
        /// use send_wrapper::SendWrapper;
        ///
        /// Python::with_gil(|py| {
        ///     let string = PyString::new_bound(py, "foo");
        ///
        ///     let wrapped = SendWrapper::new(string);
        ///
        ///     py.allow_threads(|| {
        ///         let sneaky: &PyString = *wrapped;
        ///
        ///         println!("{:?}", sneaky);
        ///     });
        /// });
        /// ```
        ///
        /// This also enables using non-[`Send`] types in `allow_threads`,
        /// at least if they are not also bound to the GIL:
        ///
        /// ```rust
        /// # use pyo3::prelude::*;
        /// use std::rc::Rc;
        ///
        /// Python::with_gil(|py| {
        ///     let rc = Rc::new(42);
        ///
        ///     py.allow_threads(|| {
        ///         println!("{:?}", rc);
        ///     });
        /// });
        /// ```
        pub unsafe auto trait Ungil {}
    }

    impl !Ungil for crate::Python<'_> {}

    // This means that PyString, PyList, etc all inherit !Ungil from  this.
    impl !Ungil for crate::PyAny {}

    // All the borrowing wrappers
    #[allow(deprecated)]
    impl<T> !Ungil for crate::PyCell<T> {}
    impl<T> !Ungil for crate::PyRef<'_, T> {}
    impl<T> !Ungil for crate::PyRefMut<'_, T> {}

    // FFI pointees
    impl !Ungil for crate::ffi::PyObject {}
    impl !Ungil for crate::ffi::PyLongObject {}

    impl !Ungil for crate::ffi::PyThreadState {}
    impl !Ungil for crate::ffi::PyInterpreterState {}
    impl !Ungil for crate::ffi::PyWeakReference {}
    impl !Ungil for crate::ffi::PyFrameObject {}
    impl !Ungil for crate::ffi::PyCodeObject {}
    #[cfg(not(Py_LIMITED_API))]
    impl !Ungil for crate::ffi::PyDictKeysObject {}
    #[cfg(not(any(Py_LIMITED_API, Py_3_10)))]
    impl !Ungil for crate::ffi::PyArena {}
}

#[cfg(feature = "nightly")]
pub use nightly::Ungil;

>>>>>>> 388d1760
/// A marker token that represents holding the GIL.
///
/// It serves three main purposes:
/// - It provides a global API for the Python interpreter, such as [`Python::eval_bound`].
/// - It can be passed to functions that require a proof of holding the GIL, such as
/// [`Py::clone_ref`].
/// - Its lifetime represents the scope of holding the GIL which can be used to create Rust
/// references that are bound to it, such as `&`[`PyAny`].
///
/// Note that there are some caveats to using it that you might need to be aware of. See the
/// [Deadlocks](#deadlocks) and [Releasing and freeing memory](#releasing-and-freeing-memory)
/// paragraphs for more information about that.
///
/// # Obtaining a Python token
///
/// The following are the recommended ways to obtain a [`Python`] token, in order of preference:
/// - In a function or method annotated with [`#[pyfunction]`](crate::pyfunction) or [`#[pymethods]`](crate::pymethods) you can declare it
/// as a parameter, and PyO3 will pass in the token when Python code calls it.
/// - If you already have something with a lifetime bound to the GIL, such as `&`[`PyAny`], you can
/// use its `.py()` method to get a token.
/// - When you need to acquire the GIL yourself, such as when calling Python code from Rust, you
/// should call [`Python::with_gil`] to do that and pass your code as a closure to it.
///
/// # Deadlocks
///
/// Note that the GIL can be temporarily released by the Python interpreter during a function call
/// (e.g. importing a module). In general, you don't need to worry about this because the GIL is
/// reacquired before returning to the Rust code:
///
/// ```text
/// `Python` exists   |=====================================|
/// GIL actually held |==========|         |================|
/// Rust code running |=======|                |==|  |======|
/// ```
///
/// This behaviour can cause deadlocks when trying to lock a Rust mutex while holding the GIL:
///
///  * Thread 1 acquires the GIL
///  * Thread 1 locks a mutex
///  * Thread 1 makes a call into the Python interpreter which releases the GIL
///  * Thread 2 acquires the GIL
///  * Thread 2 tries to locks the mutex, blocks
///  * Thread 1's Python interpreter call blocks trying to reacquire the GIL held by thread 2
///
/// To avoid deadlocking, you should release the GIL before trying to lock a mutex or `await`ing in
/// asynchronous code, e.g. with [`Python::allow_threads`].
///
/// # Releasing and freeing memory
///
/// The [`Python`] type can be used to create references to variables owned by the Python
/// interpreter, using functions such as [`Python::eval_bound`] and [`PyModule::import_bound`].
///
/// See the [Memory Management] chapter of the guide for more information about how PyO3 manages memory.
///
/// [scoping rules]: https://doc.rust-lang.org/stable/book/ch04-01-what-is-ownership.html#ownership-rules
/// [`Py::clone_ref`]: crate::Py::clone_ref
/// [Memory Management]: https://pyo3.rs/main/memory.html#gil-bound-memory
#[derive(Copy, Clone)]
pub struct Python<'py>(PhantomData<(&'py GILGuard, NotSend)>);

impl Python<'_> {
    /// Acquires the global interpreter lock, allowing access to the Python interpreter. The
    /// provided closure `F` will be executed with the acquired `Python` marker token.
    ///
    /// If implementing [`#[pymethods]`](crate::pymethods) or [`#[pyfunction]`](crate::pyfunction),
    /// declare `py: Python` as an argument. PyO3 will pass in the token to grant access to the GIL
    /// context in which the function is running, avoiding the need to call `with_gil`.
    ///
    /// If the [`auto-initialize`] feature is enabled and the Python runtime is not already
    /// initialized, this function will initialize it. See
    #[cfg_attr(
        not(any(PyPy, GraalPy)),
        doc = "[`prepare_freethreaded_python`](crate::prepare_freethreaded_python)"
    )]
    #[cfg_attr(PyPy, doc = "`prepare_freethreaded_python`")]
    /// for details.
    ///
    /// If the current thread does not yet have a Python "thread state" associated with it,
    /// a new one will be automatically created before `F` is executed and destroyed after `F`
    /// completes.
    ///
    /// # Panics
    ///
    /// - If the [`auto-initialize`] feature is not enabled and the Python interpreter is not
    ///   initialized.
    ///
    /// # Examples
    ///
    /// ```
    /// use pyo3::prelude::*;
    ///
    /// # fn main() -> PyResult<()> {
    /// Python::with_gil(|py| -> PyResult<()> {
    ///     let x: i32 = py.eval_bound("5", None, None)?.extract()?;
    ///     assert_eq!(x, 5);
    ///     Ok(())
    /// })
    /// # }
    /// ```
    ///
    /// [`auto-initialize`]: https://pyo3.rs/main/features.html#auto-initialize
    #[inline]
    pub fn with_gil<F, R>(f: F) -> R
    where
        F: for<'py> FnOnce(Python<'py>) -> R,
    {
        let guard = GILGuard::acquire();

        // SAFETY: Either the GIL was already acquired or we just created a new `GILGuard`.
        f(guard.python())
    }

    /// Like [`Python::with_gil`] except Python interpreter state checking is skipped.
    ///
    /// Normally when the GIL is acquired, we check that the Python interpreter is an
    /// appropriate state (e.g. it is fully initialized). This function skips those
    /// checks.
    ///
    /// # Safety
    ///
    /// If [`Python::with_gil`] would succeed, it is safe to call this function.
    ///
    /// In most cases, you should use [`Python::with_gil`].
    ///
    /// A justified scenario for calling this function is during multi-phase interpreter
    /// initialization when [`Python::with_gil`] would fail before
    // this link is only valid on 3.8+not pypy and up.
    #[cfg_attr(
        all(Py_3_8, not(PyPy)),
        doc = "[`_Py_InitializeMain`](crate::ffi::_Py_InitializeMain)"
    )]
    #[cfg_attr(any(not(Py_3_8), PyPy), doc = "`_Py_InitializeMain`")]
    /// is called because the interpreter is only partially initialized.
    ///
    /// Behavior in other scenarios is not documented.
    #[inline]
    pub unsafe fn with_gil_unchecked<F, R>(f: F) -> R
    where
        F: for<'py> FnOnce(Python<'py>) -> R,
    {
        let guard = GILGuard::acquire_unchecked();

        f(guard.python())
    }
}

impl<'py> Python<'py> {
    /// Temporarily releases the GIL, thus allowing other Python threads to run. The GIL will be
    /// reacquired when `F`'s scope ends.
    ///
    /// If you don't need to touch the Python interpreter for some time and have other Python threads around,
    /// this will let you run Rust-only code while letting those other Python threads make progress.
    ///
    /// Only types that implement [`Send`] can cross the closure
    /// because *it is executed on a dedicated runtime thread*
    /// to prevent access to GIL-bound references based on thread identity.
    ///
    /// If you need to pass Python objects into the closure you can use [`Py`]`<T>`to create a
    /// reference independent of the GIL lifetime. However, you cannot do much with those without a
    /// [`Python`] token, for which you'd need to reacquire the GIL.
    ///
    /// See the [module level documentation](self) for more information.
    ///
    /// # Example: Releasing the GIL while running a computation in Rust-only code
    ///
    /// ```
    /// use pyo3::prelude::*;
    ///
    /// #[pyfunction]
    /// fn sum_numbers(py: Python<'_>, numbers: Vec<u32>) -> PyResult<u32> {
    ///     // We release the GIL here so any other Python threads get a chance to run.
    ///     py.allow_threads().with(move || {
    ///         // An example of an "expensive" Rust calculation
    ///         let sum = numbers.iter().sum();
    ///
    ///         Ok(sum)
    ///     })
    /// }
    /// #
    /// # fn main() -> PyResult<()> {
    /// #     Python::with_gil(|py| -> PyResult<()> {
    /// #         let fun = pyo3::wrap_pyfunction_bound!(sum_numbers, py)?;
    /// #         let res = fun.call1((vec![1_u32, 2, 3],))?;
    /// #         assert_eq!(res.extract::<u32>()?, 6_u32);
    /// #         Ok(())
    /// #     })
    /// # }
    /// ```
    ///
    /// Please see the [Parallelism] chapter of the guide for a thorough discussion of using
    /// [`Python::allow_threads`] in this manner.
    ///
    /// # Example: Passing borrowed Python references into the closure is not allowed
    ///
    /// ```compile_fail
    /// use pyo3::prelude::*;
    /// use pyo3::types::PyString;
    ///
    /// fn parallel_print(py: Python<'_>) {
<<<<<<< HEAD
    ///     let s = PyString::new(py, "This object cannot be accessed without holding the GIL >_<");
    ///     py.allow_threads().with(move || {
=======
    ///     let s = PyString::new_bound(py, "This object cannot be accessed without holding the GIL >_<");
    ///     py.allow_threads(move || {
>>>>>>> 388d1760
    ///         println!("{:?}", s); // This causes a compile error.
    ///     });
    /// }
    /// ```
    ///
    /// # Example: The `send_wrapper` loophole is closed by running the closure on dedicated thread
    ///
    /// ```should_panic
    /// # use pyo3::prelude::*;
    /// # use pyo3::types::PyString;
    /// use send_wrapper::SendWrapper;
    ///
    /// Python::with_gil(|py| {
    ///     let string = PyString::new(py, "foo");
    ///
    ///     let wrapped = SendWrapper::new(string);
    ///
    ///     py.allow_threads().with(|| {
    ///         // panicks because this is not the thread which created `wrapped`
    ///         let sneaky: &PyString = *wrapped;
    ///         println!("{:?}", sneaky);
    ///     });
    /// });
    /// ```
    ///
    /// [`Py`]: crate::Py
    /// [`PyString`]: crate::types::PyString
    /// [auto-traits]: https://doc.rust-lang.org/nightly/unstable-book/language-features/auto-traits.html
    /// [Parallelism]: https://pyo3.rs/main/parallelism.html
    ///
    /// An unsafe version of [`allow_threads`][Self::allow_threads]
    ///
    /// This version does _not_ run the given closure on a dedicated runtime thread,
    /// therefore it is more efficient and has access to thread-local storage
    /// established at the call site.
    ///
    /// However, it is also subject to soundness loopholes based on thread identity
    /// for example when `send_wrapper` is used:
    ///
    /// ```no_run
    /// # use pyo3::prelude::*;
    /// # use pyo3::types::PyString;
    /// use send_wrapper::SendWrapper;
    ///
    /// Python::with_gil(|py| {
    ///     let string = PyString::new(py, "foo");
    ///
    ///     let wrapped = SendWrapper::new(string);
    ///
    ///     unsafe { py.allow_threads().local() }.with(|| {
    ///         // 💥 Unsound! 💥
    ///         let sneaky: &PyString = *wrapped;
    ///         println!("{:?}", sneaky);
    ///     });
    /// });
    /// ```
    ///
    /// See the [module level documentation](self) for more information.
    ///
    /// # Safety
    ///
    /// The caller must ensure that no code within the closure accesses GIL-protected data
    /// bound to the current thread. Note that this property is highly non-local as for example
    /// `scoped-tls` allows "smuggling" GIL-bound references using what is essentially global state.
    pub fn allow_threads(self) -> RemoteAllowThreads<'py> {
        RemoteAllowThreads(self)
    }

    /// Deprecated version of [`Python::eval_bound`]
    #[cfg(feature = "gil-refs")]
    #[deprecated(
        since = "0.21.0",
        note = "`Python::eval` will be replaced by `Python::eval_bound` in a future PyO3 version"
    )]
    pub fn eval(
        self,
        code: &str,
        globals: Option<&'py PyDict>,
        locals: Option<&'py PyDict>,
    ) -> PyResult<&'py PyAny> {
        self.eval_bound(
            code,
            globals.map(PyNativeType::as_borrowed).as_deref(),
            locals.map(PyNativeType::as_borrowed).as_deref(),
        )
        .map(Bound::into_gil_ref)
    }

    /// Evaluates a Python expression in the given context and returns the result.
    ///
    /// If `globals` is `None`, it defaults to Python module `__main__`.
    /// If `locals` is `None`, it defaults to the value of `globals`.
    ///
    /// If `globals` doesn't contain `__builtins__`, default `__builtins__`
    /// will be added automatically.
    ///
    /// # Examples
    ///
    /// ```
    /// # use pyo3::prelude::*;
    /// # Python::with_gil(|py| {
    /// let result = py.eval_bound("[i * 10 for i in range(5)]", None, None).unwrap();
    /// let res: Vec<i64> = result.extract().unwrap();
    /// assert_eq!(res, vec![0, 10, 20, 30, 40])
    /// # });
    /// ```
    pub fn eval_bound(
        self,
        code: &str,
        globals: Option<&Bound<'py, PyDict>>,
        locals: Option<&Bound<'py, PyDict>>,
    ) -> PyResult<Bound<'py, PyAny>> {
        self.run_code(code, ffi::Py_eval_input, globals, locals)
    }

    /// Deprecated version of [`Python::run_bound`]
    #[cfg(feature = "gil-refs")]
    #[deprecated(
        since = "0.21.0",
        note = "`Python::run` will be replaced by `Python::run_bound` in a future PyO3 version"
    )]
    pub fn run(
        self,
        code: &str,
        globals: Option<&PyDict>,
        locals: Option<&PyDict>,
    ) -> PyResult<()> {
        self.run_bound(
            code,
            globals.map(PyNativeType::as_borrowed).as_deref(),
            locals.map(PyNativeType::as_borrowed).as_deref(),
        )
    }

    /// Executes one or more Python statements in the given context.
    ///
    /// If `globals` is `None`, it defaults to Python module `__main__`.
    /// If `locals` is `None`, it defaults to the value of `globals`.
    ///
    /// If `globals` doesn't contain `__builtins__`, default `__builtins__`
    /// will be added automatically.
    ///
    /// # Examples
    /// ```
    /// use pyo3::{
    ///     prelude::*,
    ///     types::{PyBytes, PyDict},
    /// };
    /// Python::with_gil(|py| {
    ///     let locals = PyDict::new_bound(py);
    ///     py.run_bound(
    ///         r#"
    /// import base64
    /// s = 'Hello Rust!'
    /// ret = base64.b64encode(s.encode('utf-8'))
    /// "#,
    ///         None,
    ///         Some(&locals),
    ///     )
    ///     .unwrap();
    ///     let ret = locals.get_item("ret").unwrap().unwrap();
    ///     let b64 = ret.downcast::<PyBytes>().unwrap();
    ///     assert_eq!(b64.as_bytes(), b"SGVsbG8gUnVzdCE=");
    /// });
    /// ```
    ///
    /// You can use [`py_run!`](macro.py_run.html) for a handy alternative of `run`
    /// if you don't need `globals` and unwrapping is OK.
    pub fn run_bound(
        self,
        code: &str,
        globals: Option<&Bound<'py, PyDict>>,
        locals: Option<&Bound<'py, PyDict>>,
    ) -> PyResult<()> {
        let res = self.run_code(code, ffi::Py_file_input, globals, locals);
        res.map(|obj| {
            debug_assert!(obj.is_none());
        })
    }

    /// Runs code in the given context.
    ///
    /// `start` indicates the type of input expected: one of `Py_single_input`,
    /// `Py_file_input`, or `Py_eval_input`.
    ///
    /// If `globals` is `None`, it defaults to Python module `__main__`.
    /// If `locals` is `None`, it defaults to the value of `globals`.
    fn run_code(
        self,
        code: &str,
        start: c_int,
        globals: Option<&Bound<'py, PyDict>>,
        locals: Option<&Bound<'py, PyDict>>,
    ) -> PyResult<Bound<'py, PyAny>> {
        let code = CString::new(code)?;
        unsafe {
            let mptr = ffi::PyImport_AddModule("__main__\0".as_ptr() as *const _);
            if mptr.is_null() {
                return Err(PyErr::fetch(self));
            }

            let globals = globals
                .map(|dict| dict.as_ptr())
                .unwrap_or_else(|| ffi::PyModule_GetDict(mptr));
            let locals = locals.map(|dict| dict.as_ptr()).unwrap_or(globals);

            // If `globals` don't provide `__builtins__`, most of the code will fail if Python
            // version is <3.10. That's probably not what user intended, so insert `__builtins__`
            // for them.
            //
            // See also:
            // - https://github.com/python/cpython/pull/24564 (the same fix in CPython 3.10)
            // - https://github.com/PyO3/pyo3/issues/3370
            let builtins_s = crate::intern!(self, "__builtins__").as_ptr();
            let has_builtins = ffi::PyDict_Contains(globals, builtins_s);
            if has_builtins == -1 {
                return Err(PyErr::fetch(self));
            }
            if has_builtins == 0 {
                // Inherit current builtins.
                let builtins = ffi::PyEval_GetBuiltins();

                // `PyDict_SetItem` doesn't take ownership of `builtins`, but `PyEval_GetBuiltins`
                // seems to return a borrowed reference, so no leak here.
                if ffi::PyDict_SetItem(globals, builtins_s, builtins) == -1 {
                    return Err(PyErr::fetch(self));
                }
            }

            let code_obj = ffi::Py_CompileString(code.as_ptr(), "<string>\0".as_ptr() as _, start);
            if code_obj.is_null() {
                return Err(PyErr::fetch(self));
            }
            let res_ptr = ffi::PyEval_EvalCode(code_obj, globals, locals);
            ffi::Py_DECREF(code_obj);

            res_ptr.assume_owned_or_err(self).downcast_into_unchecked()
        }
    }

    /// Gets the Python type object for type `T`.
    #[cfg(feature = "gil-refs")]
    #[deprecated(
        since = "0.21.0",
        note = "`Python::get_type` will be replaced by `Python::get_type_bound` in a future PyO3 version"
    )]
    #[inline]
    pub fn get_type<T>(self) -> &'py PyType
    where
        T: PyTypeInfo,
    {
        self.get_type_bound::<T>().into_gil_ref()
    }

    /// Gets the Python type object for type `T`.
    #[inline]
    pub fn get_type_bound<T>(self) -> Bound<'py, PyType>
    where
        T: PyTypeInfo,
    {
        T::type_object_bound(self)
    }

    /// Deprecated form of [`Python::import_bound`]
    #[cfg(feature = "gil-refs")]
    #[deprecated(
        since = "0.21.0",
        note = "`Python::import` will be replaced by `Python::import_bound` in a future PyO3 version"
    )]
    pub fn import<N>(self, name: N) -> PyResult<&'py PyModule>
    where
        N: IntoPy<Py<PyString>>,
    {
        Self::import_bound(self, name).map(Bound::into_gil_ref)
    }

    /// Imports the Python module with the specified name.
    pub fn import_bound<N>(self, name: N) -> PyResult<Bound<'py, PyModule>>
    where
        N: IntoPy<Py<PyString>>,
    {
        PyModule::import_bound(self, name)
    }

    /// Gets the Python builtin value `None`.
    #[allow(non_snake_case)] // the Python keyword starts with uppercase
    #[inline]
    pub fn None(self) -> PyObject {
        PyNone::get_bound(self).into_py(self)
    }

    /// Gets the Python builtin value `Ellipsis`, or `...`.
    #[allow(non_snake_case)] // the Python keyword starts with uppercase
    #[inline]
    pub fn Ellipsis(self) -> PyObject {
        PyEllipsis::get_bound(self).into_py(self)
    }

    /// Gets the Python builtin value `NotImplemented`.
    #[allow(non_snake_case)] // the Python keyword starts with uppercase
    #[inline]
    pub fn NotImplemented(self) -> PyObject {
        PyNotImplemented::get_bound(self).into_py(self)
    }

    /// Gets the running Python interpreter version as a string.
    ///
    /// # Examples
    /// ```rust
    /// # use pyo3::Python;
    /// Python::with_gil(|py| {
    ///     // The full string could be, for example:
    ///     // "3.10.0 (tags/v3.10.0:b494f59, Oct  4 2021, 19:00:18) [MSC v.1929 64 bit (AMD64)]"
    ///     assert!(py.version().starts_with("3."));
    /// });
    /// ```
    pub fn version(self) -> &'py str {
        unsafe {
            CStr::from_ptr(ffi::Py_GetVersion())
                .to_str()
                .expect("Python version string not UTF-8")
        }
    }

    /// Gets the running Python interpreter version as a struct similar to
    /// `sys.version_info`.
    ///
    /// # Examples
    /// ```rust
    /// # use pyo3::Python;
    /// Python::with_gil(|py| {
    ///     // PyO3 supports Python 3.7 and up.
    ///     assert!(py.version_info() >= (3, 7));
    ///     assert!(py.version_info() >= (3, 7, 0));
    /// });
    /// ```
    pub fn version_info(self) -> PythonVersionInfo<'py> {
        let version_str = self.version();

        // Portion of the version string returned by Py_GetVersion up to the first space is the
        // version number.
        let version_number_str = version_str.split(' ').next().unwrap_or(version_str);

        PythonVersionInfo::from_str(version_number_str).unwrap()
    }

    /// Registers the object in the release pool, and tries to downcast to specific type.
    #[cfg(feature = "gil-refs")]
    #[deprecated(
        since = "0.21.0",
        note = "use `obj.downcast_bound::<T>(py)` instead of `py.checked_cast_as::<T>(obj)`"
    )]
    pub fn checked_cast_as<T>(
        self,
        obj: PyObject,
    ) -> Result<&'py T, crate::err::PyDowncastError<'py>>
    where
        T: crate::PyTypeCheck<AsRefTarget = T>,
    {
        #[allow(deprecated)]
        obj.into_ref(self).downcast()
    }

    /// Registers the object in the release pool, and does an unchecked downcast
    /// to the specific type.
    ///
    /// # Safety
    ///
    /// Callers must ensure that ensure that the cast is valid.
    #[cfg(feature = "gil-refs")]
    #[deprecated(
        since = "0.21.0",
        note = "use `obj.downcast_bound_unchecked::<T>(py)` instead of `py.cast_as::<T>(obj)`"
    )]
    pub unsafe fn cast_as<T>(self, obj: PyObject) -> &'py T
    where
        T: crate::type_object::HasPyGilRef<AsRefTarget = T>,
    {
        #[allow(deprecated)]
        obj.into_ref(self).downcast_unchecked()
    }

    /// Registers the object pointer in the release pool,
    /// and does an unchecked downcast to the specific type.
    ///
    /// # Safety
    ///
    /// Callers must ensure that ensure that the cast is valid.
    #[allow(clippy::wrong_self_convention, deprecated)]
    #[cfg(feature = "gil-refs")]
    #[deprecated(
        since = "0.21.0",
        note = "use `Py::from_owned_ptr(py, ptr)` or `Bound::from_owned_ptr(py, ptr)` instead"
    )]
    pub unsafe fn from_owned_ptr<T>(self, ptr: *mut ffi::PyObject) -> &'py T
    where
        T: FromPyPointer<'py>,
    {
        FromPyPointer::from_owned_ptr(self, ptr)
    }

    /// Registers the owned object pointer in the release pool.
    ///
    /// Returns `Err(PyErr)` if the pointer is NULL.
    /// Does an unchecked downcast to the specific type.
    ///
    /// # Safety
    ///
    /// Callers must ensure that ensure that the cast is valid.
    #[allow(clippy::wrong_self_convention, deprecated)]
    #[cfg(feature = "gil-refs")]
    #[deprecated(
        since = "0.21.0",
        note = "use `Py::from_owned_ptr_or_err(py, ptr)` or `Bound::from_owned_ptr_or_err(py, ptr)` instead"
    )]
    pub unsafe fn from_owned_ptr_or_err<T>(self, ptr: *mut ffi::PyObject) -> PyResult<&'py T>
    where
        T: FromPyPointer<'py>,
    {
        FromPyPointer::from_owned_ptr_or_err(self, ptr)
    }

    /// Registers the owned object pointer in release pool.
    ///
    /// Returns `None` if the pointer is NULL.
    /// Does an unchecked downcast to the specific type.
    ///
    /// # Safety
    ///
    /// Callers must ensure that ensure that the cast is valid.
    #[allow(clippy::wrong_self_convention, deprecated)]
    #[cfg(feature = "gil-refs")]
    #[deprecated(
        since = "0.21.0",
        note = "use `Py::from_owned_ptr_or_opt(py, ptr)` or `Bound::from_owned_ptr_or_opt(py, ptr)` instead"
    )]
    pub unsafe fn from_owned_ptr_or_opt<T>(self, ptr: *mut ffi::PyObject) -> Option<&'py T>
    where
        T: FromPyPointer<'py>,
    {
        FromPyPointer::from_owned_ptr_or_opt(self, ptr)
    }

    /// Does an unchecked downcast to the specific type.
    ///
    /// Panics if the pointer is NULL.
    ///
    /// # Safety
    ///
    /// Callers must ensure that ensure that the cast is valid.
    #[allow(clippy::wrong_self_convention, deprecated)]
    #[cfg(feature = "gil-refs")]
    #[deprecated(
        since = "0.21.0",
        note = "use `Py::from_borrowed_ptr(py, ptr)` or `Bound::from_borrowed_ptr(py, ptr)` instead"
    )]
    pub unsafe fn from_borrowed_ptr<T>(self, ptr: *mut ffi::PyObject) -> &'py T
    where
        T: FromPyPointer<'py>,
    {
        FromPyPointer::from_borrowed_ptr(self, ptr)
    }

    /// Does an unchecked downcast to the specific type.
    ///
    /// Returns `Err(PyErr)` if the pointer is NULL.
    ///
    /// # Safety
    ///
    /// Callers must ensure that ensure that the cast is valid.
    #[allow(clippy::wrong_self_convention, deprecated)]
    #[cfg(feature = "gil-refs")]
    #[deprecated(
        since = "0.21.0",
        note = "use `Py::from_borrowed_ptr_or_err(py, ptr)` or `Bound::from_borrowed_ptr_or_err(py, ptr)` instead"
    )]
    pub unsafe fn from_borrowed_ptr_or_err<T>(self, ptr: *mut ffi::PyObject) -> PyResult<&'py T>
    where
        T: FromPyPointer<'py>,
    {
        FromPyPointer::from_borrowed_ptr_or_err(self, ptr)
    }

    /// Does an unchecked downcast to the specific type.
    ///
    /// Returns `None` if the pointer is NULL.
    ///
    /// # Safety
    ///
    /// Callers must ensure that ensure that the cast is valid.
    #[allow(clippy::wrong_self_convention, deprecated)]
    #[cfg(feature = "gil-refs")]
    #[deprecated(
        since = "0.21.0",
        note = "use `Py::from_borrowed_ptr_or_opt(py, ptr)` or `Bound::from_borrowed_ptr_or_opt(py, ptr)` instead"
    )]
    pub unsafe fn from_borrowed_ptr_or_opt<T>(self, ptr: *mut ffi::PyObject) -> Option<&'py T>
    where
        T: FromPyPointer<'py>,
    {
        FromPyPointer::from_borrowed_ptr_or_opt(self, ptr)
    }

    /// Lets the Python interpreter check and handle any pending signals. This will invoke the
    /// corresponding signal handlers registered in Python (if any).
    ///
    /// Returns `Err(`[`PyErr`]`)` if any signal handler raises an exception.
    ///
    /// These signals include `SIGINT` (normally raised by CTRL + C), which by default raises
    /// `KeyboardInterrupt`. For this reason it is good practice to call this function regularly
    /// as part of long-running Rust functions so that users can cancel it.
    ///
    /// # Example
    ///
    /// ```rust
    /// # #![allow(dead_code)] // this example is quite impractical to test
    /// use pyo3::prelude::*;
    ///
    /// # fn main() {
    /// #[pyfunction]
    /// fn loop_forever(py: Python<'_>) -> PyResult<()> {
    ///     loop {
    ///         // As this loop is infinite it should check for signals every once in a while.
    ///         // Using `?` causes any `PyErr` (potentially containing `KeyboardInterrupt`)
    ///         // to break out of the loop.
    ///         py.check_signals()?;
    ///
    ///         // do work here
    ///         # break Ok(()) // don't actually loop forever
    ///     }
    /// }
    /// # }
    /// ```
    ///
    /// # Note
    ///
    /// This function calls [`PyErr_CheckSignals()`][1] which in turn may call signal handlers.
    /// As Python's [`signal`][2] API allows users to define custom signal handlers, calling this
    /// function allows arbitrary Python code inside signal handlers to run.
    ///
    /// If the function is called from a non-main thread, or under a non-main Python interpreter,
    /// it does nothing yet still returns `Ok(())`.
    ///
    /// [1]: https://docs.python.org/3/c-api/exceptions.html?highlight=pyerr_checksignals#c.PyErr_CheckSignals
    /// [2]: https://docs.python.org/3/library/signal.html
    pub fn check_signals(self) -> PyResult<()> {
        err::error_on_minusone(self, unsafe { ffi::PyErr_CheckSignals() })
    }

    /// Create a new pool for managing PyO3's GIL Refs. This has no functional
    /// use for code which does not use the deprecated GIL Refs API.
    ///
    /// When this `GILPool` is dropped, all GIL Refs created after this `GILPool` will
    /// all have their Python reference counts decremented, potentially allowing Python to drop
    /// the corresponding Python objects.
    ///
    /// Typical usage of PyO3 will not need this API, as [`Python::with_gil`] automatically creates
    /// a `GILPool` where appropriate.
    ///
    /// Advanced uses of PyO3 which perform long-running tasks which never free the GIL may need
    /// to use this API to clear memory, as PyO3 usually does not clear memory until the GIL is
    /// released.
    ///
    /// # Examples
    ///
    /// ```rust
    /// # use pyo3::prelude::*;
    /// Python::with_gil(|py| {
    ///     // Some long-running process like a webserver, which never releases the GIL.
    ///     loop {
    ///         // Create a new pool, so that PyO3 can clear memory at the end of the loop.
    ///         #[allow(deprecated)]  // `new_pool` is not needed in code not using the GIL Refs API
    ///         let pool = unsafe { py.new_pool() };
    ///
    ///         // It is recommended to *always* immediately set py to the pool's Python, to help
    ///         // avoid creating references with invalid lifetimes.
    ///         let py = pool.python();
    ///
    ///         // do stuff...
    /// #       break;  // Exit the loop so that doctest terminates!
    ///     }
    /// });
    /// ```
    ///
    /// # Safety
    ///
    /// Extreme care must be taken when using this API, as misuse can lead to accessing invalid
    /// memory. In addition, the caller is responsible for guaranteeing that the GIL remains held
    /// for the entire lifetime of the returned `GILPool`.
    ///
    /// Two best practices are required when using this API:
    /// - From the moment `new_pool()` is called, only the `Python` token from the returned
    ///   `GILPool` (accessible using [`.python()`]) should be used in PyO3 APIs. All other older
    ///   `Python` tokens with longer lifetimes are unsafe to use until the `GILPool` is dropped,
    ///   because they can be used to create PyO3 owned references which have lifetimes which
    ///   outlive the `GILPool`.
    /// - Similarly, methods on existing owned references will implicitly refer back to the
    ///   `Python` token which that reference was originally created with. If the returned values
    ///   from these methods are owned references they will inherit the same lifetime. As a result,
    ///   Rust's lifetime rules may allow them to outlive the `GILPool`, even though this is not
    ///   safe for reasons discussed above. Care must be taken to never access these return values
    ///   after the `GILPool` is dropped, unless they are converted to `Py<T>` *before* the pool
    ///   is dropped.
    ///
    /// [`.python()`]: crate::GILPool::python
    #[inline]
    #[cfg(feature = "gil-refs")]
    #[deprecated(
        since = "0.21.0",
        note = "code not using the GIL Refs API can safely remove use of `Python::new_pool`"
    )]
    #[allow(deprecated)]
    pub unsafe fn new_pool(self) -> GILPool {
        GILPool::new()
    }
}

<<<<<<< HEAD
=======
impl Python<'_> {
    /// Creates a scope using a new pool for managing PyO3's GIL Refs. This has no functional
    /// use for code which does not use the deprecated GIL Refs API.
    ///
    /// This is a safe alterantive to [`new_pool`][Self::new_pool] as
    /// it limits the closure to using the new GIL token at the cost of
    /// being unable to capture existing GIL-bound references.
    ///
    /// Note that on stable Rust, this API suffers from the same the `SendWrapper` loophole
    /// as [`allow_threads`][Self::allow_threads], c.f. the documentation of the [`Ungil`] trait,
    ///
    /// # Examples
    ///
    /// ```rust
    /// # use pyo3::prelude::*;
    /// Python::with_gil(|py| {
    ///     // Some long-running process like a webserver, which never releases the GIL.
    ///     loop {
    ///         // Create a new scope, so that PyO3 can clear memory at the end of the loop.
    ///         #[allow(deprecated)]  // `with_pool` is not needed in code not using the GIL Refs API
    ///         py.with_pool(|py| {
    ///             // do stuff...
    ///         });
    /// #       break;  // Exit the loop so that doctest terminates!
    ///     }
    /// });
    /// ```
    ///
    /// The `Ungil` bound on the closure does prevent hanging on to existing GIL-bound references
    ///
    /// ```compile_fail
    /// # #![allow(deprecated)]
    /// # use pyo3::prelude::*;
    /// # use pyo3::types::PyString;
    ///
    /// Python::with_gil(|py| {
    ///     let old_str = PyString::new(py, "a message from the past");
    ///
    ///     py.with_pool(|_py| {
    ///         print!("{:?}", old_str);
    ///     });
    /// });
    /// ```
    ///
    /// or continuing to use the old GIL token
    ///
    /// ```compile_fail
    /// # use pyo3::prelude::*;
    ///
    /// Python::with_gil(|old_py| {
    ///     old_py.with_pool(|_new_py| {
    ///         let _none = old_py.None();
    ///     });
    /// });
    /// ```
    #[inline]
    #[cfg(feature = "gil-refs")]
    #[deprecated(
        since = "0.21.0",
        note = "code not using the GIL Refs API can safely remove use of `Python::with_pool`"
    )]
    #[allow(deprecated)]
    pub fn with_pool<F, R>(&self, f: F) -> R
    where
        F: for<'py> FnOnce(Python<'py>) -> R + Ungil,
    {
        // SAFETY: The closure is `Ungil`,
        // i.e. it does not capture any GIL-bound references
        // and accesses only the newly created GIL token.
        let pool = unsafe { GILPool::new() };

        f(pool.python())
    }
}

>>>>>>> 388d1760
impl<'unbound> Python<'unbound> {
    /// Unsafely creates a Python token with an unbounded lifetime.
    ///
    /// Many of PyO3 APIs use `Python<'_>` as proof that the GIL is held, but this function can be
    /// used to call them unsafely.
    ///
    /// # Safety
    ///
    /// - This token and any borrowed Python references derived from it can only be safely used
    /// whilst the currently executing thread is actually holding the GIL.
    /// - This function creates a token with an *unbounded* lifetime. Safe code can assume that
    /// holding a `Python<'py>` token means the GIL is and stays acquired for the lifetime `'py`.
    /// If you let it or borrowed Python references escape to safe code you are
    /// responsible for bounding the lifetime `'unbound` appropriately. For more on unbounded
    /// lifetimes, see the [nomicon].
    ///
    /// [nomicon]: https://doc.rust-lang.org/nomicon/unbounded-lifetimes.html
    #[inline]
    pub unsafe fn assume_gil_acquired() -> Python<'unbound> {
        Python(PhantomData)
    }
}

#[cfg(test)]
mod tests {
    use super::*;
    use crate::types::{IntoPyDict, PyList};

    #[test]
    fn test_eval() {
        Python::with_gil(|py| {
            // Make sure builtin names are accessible
            let v: i32 = py
                .eval_bound("min(1, 2)", None, None)
                .map_err(|e| e.display(py))
                .unwrap()
                .extract()
                .unwrap();
            assert_eq!(v, 1);

            let d = [("foo", 13)].into_py_dict_bound(py);

            // Inject our own global namespace
            let v: i32 = py
                .eval_bound("foo + 29", Some(&d), None)
                .unwrap()
                .extract()
                .unwrap();
            assert_eq!(v, 42);

            // Inject our own local namespace
            let v: i32 = py
                .eval_bound("foo + 29", None, Some(&d))
                .unwrap()
                .extract()
                .unwrap();
            assert_eq!(v, 42);

            // Make sure builtin names are still accessible when using a local namespace
            let v: i32 = py
                .eval_bound("min(foo, 2)", None, Some(&d))
                .unwrap()
                .extract()
                .unwrap();
            assert_eq!(v, 2);
        });
    }

    #[test]
    #[cfg(not(target_arch = "wasm32"))] // We are building wasm Python with pthreads disabled
    fn test_allow_threads_releases_and_acquires_gil() {
        Python::with_gil(|py| {
            let b = std::sync::Arc::new(std::sync::Barrier::new(2));

            let b2 = b.clone();
            std::thread::spawn(move || Python::with_gil(|_| b2.wait()));

            py.allow_threads().with(|| {
                // If allow_threads does not release the GIL, this will deadlock because
                // the thread spawned above will never be able to acquire the GIL.
                b.wait();
            });

            unsafe {
                // If the GIL is not reacquired at the end of allow_threads, this call
                // will crash the Python interpreter.
                let tstate = ffi::PyEval_SaveThread();
                ffi::PyEval_RestoreThread(tstate);
            }
        });
    }

    #[test]
    fn test_allow_threads_panics_safely() {
        Python::with_gil(|py| {
            let result = std::panic::catch_unwind(|| unsafe {
                let py = Python::assume_gil_acquired();
                py.allow_threads().with(|| {
                    panic!("There was a panic!");
                });
            });

            // Check panic was caught
            assert!(result.is_err());

            // If allow_threads is implemented correctly, this thread still owns the GIL here
            // so the following Python calls should not cause crashes.
            let list = PyList::new_bound(py, [1, 2, 3, 4]);
            assert_eq!(list.extract::<Vec<i32>>().unwrap(), vec![1, 2, 3, 4]);
        });
    }

    #[cfg(not(pyo3_disable_reference_pool))]
    #[test]
    fn test_allow_threads_pass_stuff_in() {
        let list = Python::with_gil(|py| PyList::new_bound(py, vec!["foo", "bar"]).unbind());
        let mut v = vec![1, 2, 3];
        let a = std::sync::Arc::new(String::from("foo"));

        Python::with_gil(|py| {
            py.allow_threads().with(|| {
                drop((list, &mut v, a));
            });
        });
    }

    #[test]
    #[cfg(not(Py_LIMITED_API))]
    fn test_acquire_gil() {
        const GIL_NOT_HELD: c_int = 0;
        const GIL_HELD: c_int = 1;

        let state = unsafe { crate::ffi::PyGILState_Check() };
        assert_eq!(state, GIL_NOT_HELD);

        Python::with_gil(|_| {
            let state = unsafe { crate::ffi::PyGILState_Check() };
            assert_eq!(state, GIL_HELD);
        });

        let state = unsafe { crate::ffi::PyGILState_Check() };
        assert_eq!(state, GIL_NOT_HELD);
    }

    #[test]
    fn test_ellipsis() {
        Python::with_gil(|py| {
            assert_eq!(py.Ellipsis().to_string(), "Ellipsis");

            let v = py
                .eval_bound("...", None, None)
                .map_err(|e| e.display(py))
                .unwrap();

            assert!(v.eq(py.Ellipsis()).unwrap());
        });
    }

    #[test]
    fn test_py_run_inserts_globals() {
        use crate::types::dict::PyDictMethods;

        Python::with_gil(|py| {
            let namespace = PyDict::new_bound(py);
            py.run_bound("class Foo: pass", Some(&namespace), Some(&namespace))
                .unwrap();
            assert!(matches!(namespace.get_item("Foo"), Ok(Some(..))));
            assert!(matches!(namespace.get_item("__builtins__"), Ok(Some(..))));
        })
    }
}<|MERGE_RESOLUTION|>--- conflicted
+++ resolved
@@ -17,22 +17,9 @@
 //! That API is provided by [`Python::allow_threads`] and enforced via the [`Send`] bound on the
 //! closure and the return type.
 //!
-<<<<<<< HEAD
 //! In practice this API works quite well, but it comes with a big drawback:
 //! There is no instrinsic reason to prevent `!Send` types like [`Rc`] from crossing the closure.
 //! After all, we release the GIL to let other Python threads run, not necessarily to launch new threads.
-=======
-//! ```rust
-//! # #![allow(dead_code)]
-//! pub unsafe trait Ungil {}
-//!
-//! unsafe impl<T: Send> Ungil for T {}
-//! ```
-//!
-//! We piggy-back off the `Send` auto trait because it is not possible to implement custom auto
-//! traits on stable Rust. This is the solution which enables it for as many types as possible while
-//! making the API usable.
->>>>>>> 388d1760
 //!
 //! But to isolate the closure from references bound to the current thread holding the GIL
 //! and to close soundness holes implied by thread-local storage hiding such references,
@@ -60,12 +47,12 @@
 //! ```rust, no_run
 //! use pyo3::prelude::*;
 //! use pyo3::types::PyString;
-//! use scoped_tls::scoped_thread_local;
-//!
-//! scoped_thread_local!(static WRAPPED: PyString);
+//! use scoped_tls_hkt::scoped_thread_local;
+//!
+//! scoped_thread_local!(static WRAPPED: for<'py> &'py Bound<'py, PyString>);
 //!
 //! fn callback() {
-//!     WRAPPED.with(|smuggled: &PyString| {
+//!     WRAPPED.with(|smuggled: &Bound<'_, PyString>| {
 //!         println!("{:?}", smuggled);
 //!     });
 //! }
@@ -73,20 +60,8 @@
 //! Python::with_gil(|py| {
 //!     let string = PyString::new_bound(py, "foo");
 //!
-<<<<<<< HEAD
-//!     WRAPPED.set(string, || {
+//!     WRAPPED.set(&string, || {
 //!         py.allow_threads().with(callback);
-=======
-//!     let wrapped = SendWrapper::new(string);
-//!
-//!     py.allow_threads(|| {
-//! # #[cfg(not(feature = "nightly"))]
-//! # {
-//!         // 💥 Unsound! 💥
-//!         let smuggled: &Bound<'_, PyString> = &*wrapped;
-//!         println!("{:?}", smuggled);
-//! # }
->>>>>>> 388d1760
 //!     });
 //! });
 //! ```
@@ -101,18 +76,9 @@
 //! These long-lived background threads are named `pyo3 allow_threads runtime`
 //! to facilitate diagnosing any performance issues they might cause on the process level.
 //!
-<<<<<<< HEAD
 //! One important consequence of this approach is that the state of thread-local storage (TLS)
 //! is essentially undefined: The thread might be newly spawn so that TLS needs to be newly initialized,
 //! but it might also be re-used so that TLS contains values created by previous calls to `allow_threads`.
-=======
-//! ```rust
-//! # #[cfg(any())]
-//! # {
-//! #![feature(auto_traits, negative_impls)]
-//!
-//! pub unsafe auto trait Ungil {}
->>>>>>> 388d1760
 //!
 //! If the performance overhead of shunting the closure to another is too high
 //! or code requires access to thread-local storage established by the calling thread,
@@ -120,25 +86,18 @@
 //! which executes the closure directly after suspending the GIL.
 //!
 //! However, note establishing the required invariants to soundly call this function
-//! requires highly non-local reasoning as thread-local storage allows "smuggling" GIL-bound references
+//! requires highly non-local reasoning as thread-local storage allows "smuggling" GIL-bound data
 //! using what is essentially global state.
 //!
 //! [`Rc`]: std::rc::Rc
 //! [`Py`]: crate::Py
-<<<<<<< HEAD
-use crate::err::{self, PyDowncastError, PyErr, PyResult};
-use crate::gil::{GILGuard, GILPool};
-use crate::impl_::not_send::NotSend;
-use crate::sync::RemoteAllowThreads;
-use crate::type_object::HasPyGilRef;
-=======
 use crate::err::{self, PyErr, PyResult};
 use crate::ffi_ptr_ext::FfiPtrExt;
-use crate::gil::{GILGuard, SuspendGIL};
+use crate::gil::GILGuard;
 use crate::impl_::not_send::NotSend;
 use crate::py_result_ext::PyResultExt;
+use crate::sync::RemoteAllowThreads;
 use crate::types::any::PyAnyMethods;
->>>>>>> 388d1760
 use crate::types::{
     PyAny, PyDict, PyEllipsis, PyModule, PyNone, PyNotImplemented, PyString, PyType,
 };
@@ -151,178 +110,6 @@
 use std::marker::PhantomData;
 use std::os::raw::c_int;
 
-<<<<<<< HEAD
-=======
-/// Types that are safe to access while the GIL is not held.
-///
-/// # Safety
-///
-/// The type must not carry borrowed Python references or, if it does, not allow access to them if
-/// the GIL is not held.
-///
-/// See the [module-level documentation](self) for more information.
-///
-/// # Examples
-///
-/// This tracking is currently imprecise as it relies on the [`Send`] auto trait on stable Rust.
-/// For example, an `Rc` smart pointer should be usable without the GIL, but we currently prevent that:
-///
-/// ```compile_fail
-/// # use pyo3::prelude::*;
-/// use std::rc::Rc;
-///
-/// Python::with_gil(|py| {
-///     let rc = Rc::new(42);
-///
-///     py.allow_threads(|| {
-///         println!("{:?}", rc);
-///     });
-/// });
-/// ```
-///
-/// This also implies that the interplay between `with_gil` and `allow_threads` is unsound, for example
-/// one can circumvent this protection using the [`send_wrapper`](https://docs.rs/send_wrapper/) crate:
-///
-/// ```no_run
-/// # use pyo3::prelude::*;
-/// # use pyo3::types::PyString;
-/// use send_wrapper::SendWrapper;
-///
-/// Python::with_gil(|py| {
-///     let string = PyString::new_bound(py, "foo");
-///
-///     let wrapped = SendWrapper::new(string);
-///
-///     py.allow_threads(|| {
-///         let sneaky: &Bound<'_, PyString> = &*wrapped;
-///
-///         println!("{:?}", sneaky);
-///     });
-/// });
-/// ```
-///
-/// Fixing this loophole on stable Rust has significant ergonomic issues, but it is fixed when using
-/// nightly Rust and the `nightly` feature, c.f. [#2141](https://github.com/PyO3/pyo3/issues/2141).
-#[cfg_attr(docsrs, doc(cfg(all())))] // Hide the cfg flag
-#[cfg(not(feature = "nightly"))]
-pub unsafe trait Ungil {}
-
-#[cfg_attr(docsrs, doc(cfg(all())))] // Hide the cfg flag
-#[cfg(not(feature = "nightly"))]
-unsafe impl<T: Send> Ungil for T {}
-
-#[cfg(feature = "nightly")]
-mod nightly {
-    macro_rules! define {
-        ($($tt:tt)*) => { $($tt)* }
-    }
-
-    define! {
-        /// Types that are safe to access while the GIL is not held.
-        ///
-        /// # Safety
-        ///
-        /// The type must not carry borrowed Python references or, if it does, not allow access to them if
-        /// the GIL is not held.
-        ///
-        /// See the [module-level documentation](self) for more information.
-        ///
-        /// # Examples
-        ///
-        /// Types which are `Ungil` cannot be used in contexts where the GIL was released, e.g.
-        ///
-        /// ```compile_fail
-        /// # use pyo3::prelude::*;
-        /// # use pyo3::types::PyString;
-        /// Python::with_gil(|py| {
-        ///     let string = PyString::new_bound(py, "foo");
-        ///
-        ///     py.allow_threads(|| {
-        ///         println!("{:?}", string);
-        ///     });
-        /// });
-        /// ```
-        ///
-        /// This applies to the GIL token `Python` itself as well, e.g.
-        ///
-        /// ```compile_fail
-        /// # use pyo3::prelude::*;
-        /// Python::with_gil(|py| {
-        ///     py.allow_threads(|| {
-        ///         drop(py);
-        ///     });
-        /// });
-        /// ```
-        ///
-        /// On nightly Rust, this is not based on the [`Send`] auto trait and hence we are able
-        /// to prevent incorrectly circumventing it using e.g. the [`send_wrapper`](https://docs.rs/send_wrapper/) crate:
-        ///
-        /// ```compile_fail
-        /// # use pyo3::prelude::*;
-        /// # use pyo3::types::PyString;
-        /// use send_wrapper::SendWrapper;
-        ///
-        /// Python::with_gil(|py| {
-        ///     let string = PyString::new_bound(py, "foo");
-        ///
-        ///     let wrapped = SendWrapper::new(string);
-        ///
-        ///     py.allow_threads(|| {
-        ///         let sneaky: &PyString = *wrapped;
-        ///
-        ///         println!("{:?}", sneaky);
-        ///     });
-        /// });
-        /// ```
-        ///
-        /// This also enables using non-[`Send`] types in `allow_threads`,
-        /// at least if they are not also bound to the GIL:
-        ///
-        /// ```rust
-        /// # use pyo3::prelude::*;
-        /// use std::rc::Rc;
-        ///
-        /// Python::with_gil(|py| {
-        ///     let rc = Rc::new(42);
-        ///
-        ///     py.allow_threads(|| {
-        ///         println!("{:?}", rc);
-        ///     });
-        /// });
-        /// ```
-        pub unsafe auto trait Ungil {}
-    }
-
-    impl !Ungil for crate::Python<'_> {}
-
-    // This means that PyString, PyList, etc all inherit !Ungil from  this.
-    impl !Ungil for crate::PyAny {}
-
-    // All the borrowing wrappers
-    #[allow(deprecated)]
-    impl<T> !Ungil for crate::PyCell<T> {}
-    impl<T> !Ungil for crate::PyRef<'_, T> {}
-    impl<T> !Ungil for crate::PyRefMut<'_, T> {}
-
-    // FFI pointees
-    impl !Ungil for crate::ffi::PyObject {}
-    impl !Ungil for crate::ffi::PyLongObject {}
-
-    impl !Ungil for crate::ffi::PyThreadState {}
-    impl !Ungil for crate::ffi::PyInterpreterState {}
-    impl !Ungil for crate::ffi::PyWeakReference {}
-    impl !Ungil for crate::ffi::PyFrameObject {}
-    impl !Ungil for crate::ffi::PyCodeObject {}
-    #[cfg(not(Py_LIMITED_API))]
-    impl !Ungil for crate::ffi::PyDictKeysObject {}
-    #[cfg(not(any(Py_LIMITED_API, Py_3_10)))]
-    impl !Ungil for crate::ffi::PyArena {}
-}
-
-#[cfg(feature = "nightly")]
-pub use nightly::Ungil;
-
->>>>>>> 388d1760
 /// A marker token that represents holding the GIL.
 ///
 /// It serves three main purposes:
@@ -478,7 +265,7 @@
     ///
     /// Only types that implement [`Send`] can cross the closure
     /// because *it is executed on a dedicated runtime thread*
-    /// to prevent access to GIL-bound references based on thread identity.
+    /// to prevent access to GIL-bound data based on thread identity.
     ///
     /// If you need to pass Python objects into the closure you can use [`Py`]`<T>`to create a
     /// reference independent of the GIL lifetime. However, you cannot do much with those without a
@@ -522,13 +309,8 @@
     /// use pyo3::types::PyString;
     ///
     /// fn parallel_print(py: Python<'_>) {
-<<<<<<< HEAD
-    ///     let s = PyString::new(py, "This object cannot be accessed without holding the GIL >_<");
+    ///     let s = PyString::new_bound(py, "This object cannot be accessed without holding the GIL >_<");
     ///     py.allow_threads().with(move || {
-=======
-    ///     let s = PyString::new_bound(py, "This object cannot be accessed without holding the GIL >_<");
-    ///     py.allow_threads(move || {
->>>>>>> 388d1760
     ///         println!("{:?}", s); // This causes a compile error.
     ///     });
     /// }
@@ -542,13 +324,13 @@
     /// use send_wrapper::SendWrapper;
     ///
     /// Python::with_gil(|py| {
-    ///     let string = PyString::new(py, "foo");
+    ///     let string = PyString::new_bound(py, "foo");
     ///
     ///     let wrapped = SendWrapper::new(string);
     ///
     ///     py.allow_threads().with(|| {
     ///         // panicks because this is not the thread which created `wrapped`
-    ///         let sneaky: &PyString = *wrapped;
+    ///         let sneaky: &Bound<'_, PyString> = &*wrapped;
     ///         println!("{:?}", sneaky);
     ///     });
     /// });
@@ -574,13 +356,13 @@
     /// use send_wrapper::SendWrapper;
     ///
     /// Python::with_gil(|py| {
-    ///     let string = PyString::new(py, "foo");
+    ///     let string = PyString::new_bound(py, "foo");
     ///
     ///     let wrapped = SendWrapper::new(string);
     ///
     ///     unsafe { py.allow_threads().local() }.with(|| {
     ///         // 💥 Unsound! 💥
-    ///         let sneaky: &PyString = *wrapped;
+    ///         let sneaky: &Bound<'_, PyString> = &*wrapped;
     ///         println!("{:?}", sneaky);
     ///     });
     /// });
@@ -592,7 +374,7 @@
     ///
     /// The caller must ensure that no code within the closure accesses GIL-protected data
     /// bound to the current thread. Note that this property is highly non-local as for example
-    /// `scoped-tls` allows "smuggling" GIL-bound references using what is essentially global state.
+    /// `scoped-tls` allows "smuggling" GIL-bound data using what is essentially global state.
     pub fn allow_threads(self) -> RemoteAllowThreads<'py> {
         RemoteAllowThreads(self)
     }
@@ -1146,84 +928,6 @@
     }
 }
 
-<<<<<<< HEAD
-=======
-impl Python<'_> {
-    /// Creates a scope using a new pool for managing PyO3's GIL Refs. This has no functional
-    /// use for code which does not use the deprecated GIL Refs API.
-    ///
-    /// This is a safe alterantive to [`new_pool`][Self::new_pool] as
-    /// it limits the closure to using the new GIL token at the cost of
-    /// being unable to capture existing GIL-bound references.
-    ///
-    /// Note that on stable Rust, this API suffers from the same the `SendWrapper` loophole
-    /// as [`allow_threads`][Self::allow_threads], c.f. the documentation of the [`Ungil`] trait,
-    ///
-    /// # Examples
-    ///
-    /// ```rust
-    /// # use pyo3::prelude::*;
-    /// Python::with_gil(|py| {
-    ///     // Some long-running process like a webserver, which never releases the GIL.
-    ///     loop {
-    ///         // Create a new scope, so that PyO3 can clear memory at the end of the loop.
-    ///         #[allow(deprecated)]  // `with_pool` is not needed in code not using the GIL Refs API
-    ///         py.with_pool(|py| {
-    ///             // do stuff...
-    ///         });
-    /// #       break;  // Exit the loop so that doctest terminates!
-    ///     }
-    /// });
-    /// ```
-    ///
-    /// The `Ungil` bound on the closure does prevent hanging on to existing GIL-bound references
-    ///
-    /// ```compile_fail
-    /// # #![allow(deprecated)]
-    /// # use pyo3::prelude::*;
-    /// # use pyo3::types::PyString;
-    ///
-    /// Python::with_gil(|py| {
-    ///     let old_str = PyString::new(py, "a message from the past");
-    ///
-    ///     py.with_pool(|_py| {
-    ///         print!("{:?}", old_str);
-    ///     });
-    /// });
-    /// ```
-    ///
-    /// or continuing to use the old GIL token
-    ///
-    /// ```compile_fail
-    /// # use pyo3::prelude::*;
-    ///
-    /// Python::with_gil(|old_py| {
-    ///     old_py.with_pool(|_new_py| {
-    ///         let _none = old_py.None();
-    ///     });
-    /// });
-    /// ```
-    #[inline]
-    #[cfg(feature = "gil-refs")]
-    #[deprecated(
-        since = "0.21.0",
-        note = "code not using the GIL Refs API can safely remove use of `Python::with_pool`"
-    )]
-    #[allow(deprecated)]
-    pub fn with_pool<F, R>(&self, f: F) -> R
-    where
-        F: for<'py> FnOnce(Python<'py>) -> R + Ungil,
-    {
-        // SAFETY: The closure is `Ungil`,
-        // i.e. it does not capture any GIL-bound references
-        // and accesses only the newly created GIL token.
-        let pool = unsafe { GILPool::new() };
-
-        f(pool.python())
-    }
-}
-
->>>>>>> 388d1760
 impl<'unbound> Python<'unbound> {
     /// Unsafely creates a Python token with an unbounded lifetime.
     ///
