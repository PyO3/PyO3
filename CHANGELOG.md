--- conflicted
+++ resolved
@@ -32,11 +32,8 @@
 - Add `PyAny::contains` method (`in` operator for `PyAny`). [#2115](https://github.com/PyO3/pyo3/pull/2115)
 - Add `PyMapping::contains` method (`in` operator for `PyMapping`). [#2133](https://github.com/PyO3/pyo3/pull/2133)
 - Add garbage collection magic methods `__traverse__` and `__clear__` to `#[pymethods]`. [#2159](https://github.com/PyO3/pyo3/pull/2159)
-<<<<<<< HEAD
+- Add support for `from_py_with` on struct tuples and enums to override the default from-Python conversion. [#2181](https://github.com/PyO3/pyo3/pull/2181)
 - Add `eq`, `ne`, `lt`, `le`, `gt`, `ge` methods to `PyAny` that wrap `rich_compare`.
-=======
-- Add support for `from_py_with` on struct tuples and enums to override the default from-Python conversion. [#2181](https://github.com/PyO3/pyo3/pull/2181)
->>>>>>> 7c865fcc
 
 ### Changed
 
