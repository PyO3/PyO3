--- conflicted
+++ resolved
@@ -14,12 +14,9 @@
 
 ### Changed
 
-<<<<<<< HEAD
-Several methods of `Py` and `PyAny` now accept `impl IntoPy<Py<PyString>>` rather than just `&str` to allow use of the `intern!` macro. [#2312](https://github.com/PyO3/pyo3/pull/2312)
-=======
+- Several methods of `Py` and `PyAny` now accept `impl IntoPy<Py<PyString>>` rather than just `&str` to allow use of the `intern!` macro. [#2312](https://github.com/PyO3/pyo3/pull/2312)
 - Move `PyTypeObject::type_object` method to `PyTypeInfo` trait, and deprecate `PyTypeObject` trait. [#2284](https://github.com/PyO3/pyo3/pull/2284)
 - The deprecated `pyproto` feature is now disabled by default. [#2321](https://github.com/PyO3/pyo3/pull/2321)
->>>>>>> 41d3b356
 
 ## [0.16.4] - 2022-04-14
 
