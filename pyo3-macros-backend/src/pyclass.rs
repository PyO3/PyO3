--- conflicted
+++ resolved
@@ -22,19 +22,8 @@
     SlotDef, __GETITEM__, __HASH__, __INT__, __LEN__, __REPR__, __RICHCMP__,
 };
 use crate::utils::{self, apply_renaming_rule, PythonDoc};
-<<<<<<< HEAD
 use crate::utils::{is_abi3, Ctx};
 use crate::{pyversions, PyFunctionOptions};
-=======
-use crate::PyFunctionOptions;
-use proc_macro2::{Ident, Span, TokenStream};
-use quote::{format_ident, quote, quote_spanned};
-use syn::ext::IdentExt;
-use syn::parse::{Parse, ParseStream};
-use syn::parse_quote_spanned;
-use syn::punctuated::Punctuated;
-use syn::{parse_quote, spanned::Spanned, Result, Token};
->>>>>>> 93ef0567
 
 /// If the class is derived from a Rust `struct` or `enum`.
 #[derive(Copy, Clone, Debug, PartialEq, Eq)]
@@ -191,7 +180,6 @@
 
         match option {
             PyClassPyO3Option::Crate(krate) => set_option!(krate),
-<<<<<<< HEAD
             PyClassPyO3Option::Dict(dict) => {
                 ensure_spanned!(
                     python_version >= pyversions::PY_3_9 || !is_abi3(),
@@ -199,11 +187,8 @@
                 );
                 set_option!(dict);
             }
-=======
-            PyClassPyO3Option::Dict(dict) => set_option!(dict),
             PyClassPyO3Option::Eq(eq) => set_option!(eq),
             PyClassPyO3Option::EqInt(eq_int) => set_option!(eq_int),
->>>>>>> 93ef0567
             PyClassPyO3Option::Extends(extends) => set_option!(extends),
             PyClassPyO3Option::Freelist(freelist) => set_option!(freelist),
             PyClassPyO3Option::Frozen(frozen) => set_option!(frozen),
