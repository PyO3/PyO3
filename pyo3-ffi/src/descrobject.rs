--- conflicted
+++ resolved
@@ -18,7 +18,6 @@
     pub closure: *mut c_void,
 }
 
-<<<<<<< HEAD
 #[repr(C)]
 #[derive(Copy, Clone, Debug)]
 pub struct PyDictProxyObject {
@@ -30,7 +29,6 @@
 // skipped non-limited wrapperfunc_kwds
 // skipped non-limited struct wrapperbase
 // skipped non-limited PyWrapperFlag_KEYWORDS
-=======
 impl Default for PyGetSetDef {
     fn default() -> PyGetSetDef {
         PyGetSetDef {
@@ -85,7 +83,6 @@
     pub d_name: *mut PyObject,
     pub d_qualname: *mut PyObject,
 }
->>>>>>> 330fcccf
 
 // skipped non-limited PyDescr_TYPE
 // skipped non-limited PyDescr_NAME
