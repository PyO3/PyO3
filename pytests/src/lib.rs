use pyo3::prelude::*;
use pyo3::types::PyDict;
use pyo3::wrap_pymodule;

pub mod awaitable;
pub mod buf_and_str;
pub mod comparisons;
pub mod datetime;
pub mod dict_iter;
pub mod enums;
pub mod misc;
pub mod objstore;
pub mod othermod;
pub mod path;
pub mod pyclasses;
pub mod pyfunctions;
pub mod sequence;
pub mod subclassing;

<<<<<<< HEAD
#[pymodule]
mod pyo3_pytests {
    use super::*;

    #[pymodule_export]
    use {pyclasses::pyclasses, pyfunctions::pyfunctions};
=======
#[pymodule(gil_used = false)]
fn pyo3_pytests(py: Python<'_>, m: &Bound<'_, PyModule>) -> PyResult<()> {
    m.add_wrapped(wrap_pymodule!(awaitable::awaitable))?;
    #[cfg(not(Py_LIMITED_API))]
    m.add_wrapped(wrap_pymodule!(buf_and_str::buf_and_str))?;
    m.add_wrapped(wrap_pymodule!(comparisons::comparisons))?;
    #[cfg(not(Py_LIMITED_API))]
    m.add_wrapped(wrap_pymodule!(datetime::datetime))?;
    m.add_wrapped(wrap_pymodule!(dict_iter::dict_iter))?;
    m.add_wrapped(wrap_pymodule!(enums::enums))?;
    m.add_wrapped(wrap_pymodule!(misc::misc))?;
    m.add_wrapped(wrap_pymodule!(objstore::objstore))?;
    m.add_wrapped(wrap_pymodule!(othermod::othermod))?;
    m.add_wrapped(wrap_pymodule!(path::path))?;
    m.add_wrapped(wrap_pymodule!(pyclasses::pyclasses))?;
    m.add_wrapped(wrap_pymodule!(pyfunctions::pyfunctions))?;
    m.add_wrapped(wrap_pymodule!(sequence::sequence))?;
    m.add_wrapped(wrap_pymodule!(subclassing::subclassing))?;
>>>>>>> 35c00845

    // Inserting to sys.modules allows importing submodules nicely from Python
    // e.g. import pyo3_pytests.buf_and_str as bas
    #[pymodule_init]
    fn init(m: &Bound<'_, PyModule>) -> PyResult<()> {
        m.add_wrapped(wrap_pymodule!(awaitable::awaitable))?;
        #[cfg(not(Py_LIMITED_API))]
        m.add_wrapped(wrap_pymodule!(buf_and_str::buf_and_str))?;
        m.add_wrapped(wrap_pymodule!(comparisons::comparisons))?;
        #[cfg(not(Py_LIMITED_API))]
        m.add_wrapped(wrap_pymodule!(datetime::datetime))?;
        m.add_wrapped(wrap_pymodule!(dict_iter::dict_iter))?;
        m.add_wrapped(wrap_pymodule!(enums::enums))?;
        m.add_wrapped(wrap_pymodule!(misc::misc))?;
        m.add_wrapped(wrap_pymodule!(objstore::objstore))?;
        m.add_wrapped(wrap_pymodule!(othermod::othermod))?;
        m.add_wrapped(wrap_pymodule!(path::path))?;
        m.add_wrapped(wrap_pymodule!(sequence::sequence))?;
        m.add_wrapped(wrap_pymodule!(subclassing::subclassing))?;

        // Inserting to sys.modules allows importing submodules nicely from Python
        // e.g. import pyo3_pytests.buf_and_str as bas

        let sys = PyModule::import(m.py(), "sys")?;
        let sys_modules = sys.getattr("modules")?.downcast_into::<PyDict>()?;
        sys_modules.set_item("pyo3_pytests.awaitable", m.getattr("awaitable")?)?;
        sys_modules.set_item("pyo3_pytests.buf_and_str", m.getattr("buf_and_str")?)?;
        sys_modules.set_item("pyo3_pytests.comparisons", m.getattr("comparisons")?)?;
        sys_modules.set_item("pyo3_pytests.datetime", m.getattr("datetime")?)?;
        sys_modules.set_item("pyo3_pytests.dict_iter", m.getattr("dict_iter")?)?;
        sys_modules.set_item("pyo3_pytests.enums", m.getattr("enums")?)?;
        sys_modules.set_item("pyo3_pytests.misc", m.getattr("misc")?)?;
        sys_modules.set_item("pyo3_pytests.objstore", m.getattr("objstore")?)?;
        sys_modules.set_item("pyo3_pytests.othermod", m.getattr("othermod")?)?;
        sys_modules.set_item("pyo3_pytests.path", m.getattr("path")?)?;
        sys_modules.set_item("pyo3_pytests.pyclasses", m.getattr("pyclasses")?)?;
        sys_modules.set_item("pyo3_pytests.pyfunctions", m.getattr("pyfunctions")?)?;
        sys_modules.set_item("pyo3_pytests.sequence", m.getattr("sequence")?)?;
        sys_modules.set_item("pyo3_pytests.subclassing", m.getattr("subclassing")?)?;

        Ok(())
    }
}<|MERGE_RESOLUTION|>--- conflicted
+++ resolved
@@ -17,33 +17,12 @@
 pub mod sequence;
 pub mod subclassing;
 
-<<<<<<< HEAD
-#[pymodule]
+#[pymodule(gil_used = false)]
 mod pyo3_pytests {
     use super::*;
 
     #[pymodule_export]
     use {pyclasses::pyclasses, pyfunctions::pyfunctions};
-=======
-#[pymodule(gil_used = false)]
-fn pyo3_pytests(py: Python<'_>, m: &Bound<'_, PyModule>) -> PyResult<()> {
-    m.add_wrapped(wrap_pymodule!(awaitable::awaitable))?;
-    #[cfg(not(Py_LIMITED_API))]
-    m.add_wrapped(wrap_pymodule!(buf_and_str::buf_and_str))?;
-    m.add_wrapped(wrap_pymodule!(comparisons::comparisons))?;
-    #[cfg(not(Py_LIMITED_API))]
-    m.add_wrapped(wrap_pymodule!(datetime::datetime))?;
-    m.add_wrapped(wrap_pymodule!(dict_iter::dict_iter))?;
-    m.add_wrapped(wrap_pymodule!(enums::enums))?;
-    m.add_wrapped(wrap_pymodule!(misc::misc))?;
-    m.add_wrapped(wrap_pymodule!(objstore::objstore))?;
-    m.add_wrapped(wrap_pymodule!(othermod::othermod))?;
-    m.add_wrapped(wrap_pymodule!(path::path))?;
-    m.add_wrapped(wrap_pymodule!(pyclasses::pyclasses))?;
-    m.add_wrapped(wrap_pymodule!(pyfunctions::pyfunctions))?;
-    m.add_wrapped(wrap_pymodule!(sequence::sequence))?;
-    m.add_wrapped(wrap_pymodule!(subclassing::subclassing))?;
->>>>>>> 35c00845
 
     // Inserting to sys.modules allows importing submodules nicely from Python
     // e.g. import pyo3_pytests.buf_and_str as bas
