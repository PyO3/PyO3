#!/bin/bash
set -ex

cargo clean
<<<<<<< HEAD

# run `cargo test` only if testing against cpython.
if ! [[ $FEATURES == *"pypy"* ]]; then
  cargo test --features "$FEATURES num-complex"
  ( cd pyo3-derive-backend; cargo test )
fi

if [ $TRAVIS_JOB_NAME = 'Minimum nightly' ]; then
=======
cargo test --features "$FEATURES num-complex"
( cd pyo3-derive-backend; cargo test )
if [ "$TRAVIS_JOB_NAME" = "Minimum nightly" ]; then
>>>>>>> bc7776e6
    cargo fmt --all -- --check
    cargo clippy --features "$FEATURES num-complex"
fi

for example_dir in examples/*; do
    tox -c "$example_dir/tox.ini" -e py
done<|MERGE_RESOLUTION|>--- conflicted
+++ resolved
@@ -2,7 +2,6 @@
 set -ex
 
 cargo clean
-<<<<<<< HEAD
 
 # run `cargo test` only if testing against cpython.
 if ! [[ $FEATURES == *"pypy"* ]]; then
@@ -10,12 +9,7 @@
   ( cd pyo3-derive-backend; cargo test )
 fi
 
-if [ $TRAVIS_JOB_NAME = 'Minimum nightly' ]; then
-=======
-cargo test --features "$FEATURES num-complex"
-( cd pyo3-derive-backend; cargo test )
 if [ "$TRAVIS_JOB_NAME" = "Minimum nightly" ]; then
->>>>>>> bc7776e6
     cargo fmt --all -- --check
     cargo clippy --features "$FEATURES num-complex"
 fi
