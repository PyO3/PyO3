--- conflicted
+++ resolved
@@ -2,17 +2,13 @@
 set -ex
 
 cargo clean
-<<<<<<< HEAD
 
 # run `cargo test` only if testing against cpython.
 if ! [[ $FEATURES == *"pypy"* ]]; then
   cargo test --features "$FEATURES num-complex"
+  ( cd pyo3-derive-backend; cargo test )
 fi
 
-=======
-cargo test --features "$FEATURES num-complex"
-( cd pyo3-derive-backend; cargo test )
->>>>>>> 7cdd2535
 if [ $TRAVIS_JOB_NAME = 'Minimum nightly' ]; then
     cargo fmt --all -- --check
     cargo clippy --features "$FEATURES num-complex"
